--- conflicted
+++ resolved
@@ -21,21 +21,7 @@
     return ViewList(power_grid_data_model.views)
 
 
-<<<<<<< HEAD
-def test_import_information_model(power_grid_rules: models.TransformationRules, power_grid_views: ViewList) -> None:
-=======
-@pytest.fixture(scope="session")
-def power_grid_views(power_grid_data_model: DataModelApply) -> ViewApplyList:
-    return ViewApplyList(power_grid_data_model.views)
-
-
-@pytest.mark.skip(reason="Not implemented")
-def test_import_information_model(
-    power_grid_rules: rules.Rules,
-    power_grid_containers: ContainerApplyList,
-    power_grid_views: ViewApplyList,
-) -> None:
->>>>>>> 120f2a0a
+def test_import_information_model(power_grid_rules: rules.Rules, power_grid_views: ViewList) -> None:
     # Arrange
     dms_importer = importer.DMSImporter(power_grid_views)
 
