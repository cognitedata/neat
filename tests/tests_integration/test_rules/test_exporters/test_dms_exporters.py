--- conflicted
+++ resolved
@@ -178,13 +178,8 @@
             cognite_client.raw.rows.insert(db_name, "TableProperties", table_example_data["Table"])
         if not cognite_client.raw.rows.list(db_name, "ItemProperties", limit=-1):
             cognite_client.raw.rows.insert(db_name, "ItemProperties", table_example_data["Item"])
-<<<<<<< HEAD
-        if not cognite_client.raw.rows.list(db_name, "Table.OnConnection", limit=-1):
-            cognite_client.raw.rows.insert(db_name, "Table.OnConnection", table_example_data["TableItem"])
-=======
         if not cognite_client.raw.rows.list(db_name, "Table.OnEdge", limit=-1):
             cognite_client.raw.rows.insert(db_name, "Table.OnEdge", table_example_data["TableItem"])
->>>>>>> cb9455aa
 
         # Verify Transformations are written
         transformation_loader = TransformationLoader(cognite_client)
