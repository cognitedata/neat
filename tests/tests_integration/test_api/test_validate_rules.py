from collections.abc import Iterable
from pathlib import Path
from typing import Any

import pytest
import yaml

from cognite.neat.core._client import NeatClient
<<<<<<< HEAD
from cognite.neat.core._data_model.importers import YAMLImporter
from cognite.neat.core._data_model.transformers import VerifyPhysicalDataModel
=======
from cognite.neat.core._data_model.importers import DictImporter
from cognite.neat.core._data_model.transformers import VerifyDMSRules
>>>>>>> e4d35613
from cognite.neat.core._issues import catch_issues
from tests.data import SchemaData


class TestValidate:
    @pytest.mark.parametrize(
        "rule_filepath, expected_issues",
        [pytest.param(rules, issues, id=rules.stem) for rules, issues in SchemaData.PhysicalYamls.iterate()],
    )
    def test_validate_dms_rules(
        self, rule_filepath: Path, expected_issues: Path | None, neat_client: NeatClient
    ) -> None:
        with catch_issues() as issues:
<<<<<<< HEAD
            rules = YAMLImporter.from_file(rule_filepath, source_name=rule_filepath.name).to_data_model()
            _ = VerifyPhysicalDataModel(validate=True, client=neat_client).transform(rules)
=======
            rules = DictImporter.from_yaml_file(rule_filepath, source_name=rule_filepath.name).to_rules()
            _ = VerifyDMSRules(validate=True, client=neat_client).transform(rules)
>>>>>>> e4d35613

        if expected_issues is None:
            # If there are no issues, then this model should read without any errors or warnings.
            assert not issues.has_errors
            assert not issues.has_warnings
        else:
            actual = list(self._clean_issues(issue.dump() for issue in sorted(issues)))

            expected = yaml.safe_load(expected_issues.read_text())
            assert actual == expected, f"Expected issues: {expected}, but got:\n{yaml.safe_dump(actual)}"

    @staticmethod
    def _clean_issues(issues: Iterable[dict[str, Any]]) -> Iterable[dict[str, Any]]:
        for issue in issues:
            # Filepaths are absolute and will differ between runs
            issue.pop("filepath", None)
            yield issue<|MERGE_RESOLUTION|>--- conflicted
+++ resolved
@@ -6,13 +6,8 @@
 import yaml
 
 from cognite.neat.core._client import NeatClient
-<<<<<<< HEAD
-from cognite.neat.core._data_model.importers import YAMLImporter
+from cognite.neat.core._data_model.importers import DictImporter
 from cognite.neat.core._data_model.transformers import VerifyPhysicalDataModel
-=======
-from cognite.neat.core._data_model.importers import DictImporter
-from cognite.neat.core._data_model.transformers import VerifyDMSRules
->>>>>>> e4d35613
 from cognite.neat.core._issues import catch_issues
 from tests.data import SchemaData
 
@@ -26,13 +21,8 @@
         self, rule_filepath: Path, expected_issues: Path | None, neat_client: NeatClient
     ) -> None:
         with catch_issues() as issues:
-<<<<<<< HEAD
-            rules = YAMLImporter.from_file(rule_filepath, source_name=rule_filepath.name).to_data_model()
+            rules = DictImporter.from_yaml_file(rule_filepath, source_name=rule_filepath.name).to_data_model()
             _ = VerifyPhysicalDataModel(validate=True, client=neat_client).transform(rules)
-=======
-            rules = DictImporter.from_yaml_file(rule_filepath, source_name=rule_filepath.name).to_rules()
-            _ = VerifyDMSRules(validate=True, client=neat_client).transform(rules)
->>>>>>> e4d35613
 
         if expected_issues is None:
             # If there are no issues, then this model should read without any errors or warnings.
