import datetime
<<<<<<< HEAD
from collections import defaultdict
=======
from pathlib import Path
>>>>>>> 8d5cec0c
from typing import Any

import pytest
import yaml
from cognite.client import CogniteClient
from cognite.client.data_classes.data_modeling import (
    EdgeApply,
    InstanceApply,
    NodeApply,
)
from pytest_regressions.data_regression import DataRegressionFixture

from cognite.neat import NeatSession
from cognite.neat._graph.loaders import DMSLoader
from cognite.neat._rules.models.entities import ContainerEntity
from tests.config import DATA_FOLDER

RESERVED_PROPERTIES = frozenset(
    {
        "created_time",
        "deleted_time",
        "edge_id",
        "extensions",
        "external_id",
        "last_updated_time",
        "node_id",
        "project-id",
        "project_group",
        "seq",
        "space",
        "version",
        "tg_table_name",
        "start_node",
        "end_node",
    }
)


class TestExtractToLoadFlow:
    def test_snapshot_workflow_to_python(
        self, cognite_client: CogniteClient, data_regression: DataRegressionFixture
    ) -> None:
        neat = NeatSession(cognite_client, storage="oxigraph")
        issues = neat.read.cdf.classic.graph("Utsira", identifier="externalId")
        assert not issues.has_errors
        issues = neat.convert()
        assert not issues.has_errors
        issues = neat.mapping.data_model.classic_to_core("Classic")
        assert not issues.has_errors
        neat.set.data_model_id(("sp_windfarm", "WindFarm", "v1"))
        instances, issues = neat.to._python.instances("sp_windfarm_dataset", space_from_property="dataSetId")
        assert not issues.has_errors

        rules_str = neat.to.yaml(format="neat")

        neat.template.data_product_model(("sp_data_product", "DataProduct", "v1"))

        data_product_dict = yaml.safe_load(neat.to.yaml(format="neat"))

        rules_dict = yaml.safe_load(rules_str)
        data_regression.check(
            {
                "rules": rules_dict,
                "data_product": data_product_dict,
                "instances": sorted(
                    [self._standardize_instance(node) for node in instances], key=lambda x: x["externalId"]
                ),
            }
        )

    def test_snapshot_workflow_to_cdf(self, cognite_client: CogniteClient) -> None:
        neat = NeatSession(cognite_client, storage="oxigraph")
        neat.read.cdf.classic.graph("Utsira", identifier="externalId")
        neat.convert()
        neat.mapping.data_model.classic_to_core("NeatInc")
        neat.set.data_model_id(("sp_windfarm", "WindFarm", "v1"))

        model_result = neat.to.cdf.data_model(existing="force")
        has_errors = {res.name: res.error_messages for res in model_result if res.error_messages}
        assert not has_errors, has_errors

        instance_result = neat.to.cdf.instances("sp_windfarm_dataset", space_property="dataSetId")
        has_errors = {res.name: res.error_messages for res in instance_result if res.error_messages}
        assert not has_errors, has_errors

    @pytest.mark.skip("Skipping test as it is being worked on other branch")
    def test_uplift_workflow_to_python(
        self, cognite_client: CogniteClient, data_regression: DataRegressionFixture
    ) -> None:
        neat = NeatSession(cognite_client, storage="oxigraph")
        neat.read.cdf._graph(
            ("sp_windfarm", "WindFarm", "v1"),
            instance_space=["sp_windfarm_dataset", "usecase_01", "source_ds", "maintenance"],
            unpack_json=True,
            str_to_ideal_type=True,
        )
        issues = neat.infer()
        assert not issues.has_errors
        neat.set.data_model_id(("sp_windfarm_enterprise", "WindFarmEnterprise", "v1"))
        instances, issues = neat.to._python.instances(use_source_space=True)
        assert not issues.has_errors
        rules_str = neat.to.yaml(format="neat")
        data_regression.check(
            {
                "rules": yaml.safe_load(rules_str),
                "instances": sorted(
                    [self._standardize_instance(node) for node in instances], key=lambda x: x["externalId"]
                ),
            }
        )

    def test_uplift_workflow_to_cdf(self, cognite_client: CogniteClient) -> None:
        neat = NeatSession(cognite_client, storage="oxigraph")
        neat.read.cdf._graph(
            ("sp_windfarm", "WindFarm", "v1"),
            instance_space=["sp_windfarm_dataset", "usecase_01", "source_ds", "maintenance"],
            unpack_json=True,
            str_to_ideal_type=True,
        )
        neat.infer()
        neat.set.data_model_id(("sp_windfarm_enterprise", "WindFarmEnterprise", "v1"))
        result = neat.to.cdf.data_model(existing="force")
        assert not any(res.error_messages for res in result)
        instance_result = neat.to.cdf._instances(use_source_space=True)
        errors = {res.name: res.error_messages for res in instance_result if res.error_messages}
        assert not errors, errors

    def test_convert_info_with_cdm_ref(self, cognite_client: CogniteClient) -> None:
        neat = NeatSession(cognite_client, storage="oxigraph")
        neat.read.excel(DATA_FOLDER / "info_with_cdm_ref.xlsx")
        issues = neat.convert()
        assert not issues.has_errors

        dms = neat._state.rule_store.last_verified_dms_rules

        expected_containers = {
            ContainerEntity(space="cdf_cdm", externalId="CogniteAsset"),
            ContainerEntity(space="cdf_cdm", externalId="CogniteDescribable"),
            ContainerEntity(space="cdf_cdm", externalId="CogniteSourceable"),
            ContainerEntity(space="cdf_cdm", externalId="CogniteVisualizable"),
            ContainerEntity(space="cdf_cdm", externalId="CogniteSchedulable"),
            ContainerEntity(space="cdf_cdm", externalId="CogniteActivity"),
        }
        actual_containers = {c.container for c in dms.containers or []}
        assert expected_containers <= actual_containers, (
            f"Expected {expected_containers} to be a subset of {actual_containers}"
        )
        properties_by_external_id = defaultdict(set)
        value_type_by_property: dict[tuple[str, str], str] = {}
        description_by_property: dict[tuple[str, str], str] = {}
        for prop in dms.properties:
            properties_by_external_id[prop.view.external_id].add(prop.view_property)
            value_type_by_property[(prop.view.external_id, prop.view_property)] = str(prop.value_type)
            description_by_property[(prop.view.external_id, prop.view_property)] = prop.description

        assert "WindTurbine" in properties_by_external_id
        assert "WorkOrder" in properties_by_external_id

        assert "maxCapacity" in properties_by_external_id["WindTurbine"], "Missing custom property 'maxCapacity'"
        updated_description = description_by_property.get(("WindTurbine", "name"))
        assert updated_description == "This is an updated description of name."
        assert value_type_by_property.get(("WindTurbine", "activities")) == "my_space:WorkOrder(version=v1)"
        assert value_type_by_property.get(("WorkOrder", "assets")) == "my_space:WindTurbine(version=v1)"

    def test_dexpi_to_dms(self, cognite_client: CogniteClient, data_regression: DataRegressionFixture) -> None:
        neat = NeatSession(cognite_client)
        neat.read.xml.dexpi(DATA_FOLDER / "depxi_example.xml")
        neat.infer()

        # Hack to ensure deterministic output
        rules = neat._state.rule_store.last_verified_information_rules
        rules.metadata.created = datetime.datetime.fromisoformat("2024-09-19T00:00:00Z")
        rules.metadata.updated = datetime.datetime.fromisoformat("2024-09-19T00:00:00Z")

        neat.convert()
        neat.set.data_model_id(("dexpi_playground", "DEXPI", "v1.3.1"))

        if True:
            # In progress, not yet supported.
            dms_rules = neat._state.rule_store.last_verified_dms_rules
            info_rules = neat._state.rule_store.last_verified_information_rules
            store = neat._state.instances.store
            instances = list(DMSLoader(dms_rules, info_rules, store, "sp_instance_space").load())

            nodes = [instance for instance in instances if isinstance(instance, NodeApply)]
            edges = [instance for instance in instances if isinstance(instance, EdgeApply)]
        else:
            instances = []

        rules_str = neat.to.yaml(format="neat")

        rules_dict = yaml.safe_load(rules_str)
        data_regression.check(
            {
                "rules": rules_dict,
                "instances": [],
            }
        )

        assert len(nodes) == 206
        assert len(edges) == 40

    def test_aml_to_dms(self, cognite_client: CogniteClient, data_regression: DataRegressionFixture) -> None:
        neat = NeatSession(cognite_client)
        neat.read.xml.aml(DATA_FOLDER / "aml_example.aml")
        neat.infer()

        # Hack to ensure deterministic output
        rules = neat._state.rule_store.last_verified_information_rules
        rules.metadata.created = datetime.datetime.fromisoformat("2024-09-19T00:00:00Z")
        rules.metadata.updated = datetime.datetime.fromisoformat("2024-09-19T00:00:00Z")

        neat.convert()
        neat.set.data_model_id(("aml_playground", "AML", "terminology_3.0"))

        if True:
            # In progress, not yet supported.
            dms_rules = neat._state.rule_store.last_verified_dms_rules
            info_rules = neat._state.rule_store.last_verified_information_rules
            store = neat._state.instances.store
            instances = list(DMSLoader(dms_rules, info_rules, store, "sp_instance_space").load())

            nodes = [instance for instance in instances if isinstance(instance, NodeApply)]
            edges = [instance for instance in instances if isinstance(instance, EdgeApply)]
            instances = [
                self._standardize_instance(instance)
                for instance in DMSLoader(dms_rules, info_rules, store, "sp_instance_space").load()
            ]

        else:
            instances = []

        rules_str = neat.to.yaml(format="neat")

        rules_dict = yaml.safe_load(rules_str)
        data_regression.check(
            {
                "rules": rules_dict,
                "instances": [],
            }
        )

        assert len(nodes) == 973
        assert len(edges) == 972
        assert len(instances) == 1945

    def test_create_extension_template(
        self, cognite_client: CogniteClient, tmp_path: Path, data_regression: DataRegressionFixture
    ) -> None:
        neat = NeatSession(cognite_client)
        output_path = tmp_path / "extension_template.xlsx"
        neat.template.extension(DATA_FOLDER / "only_concepts.xlsx", output_path)
        assert output_path.exists()
        neat.read.excel(output_path)

        model_str = neat.to.yaml(format="neat")

        model_dict = yaml.safe_load(model_str)

        data_regression.check(model_dict)

    @staticmethod
    def _standardize_instance(instance: InstanceApply) -> dict[str, Any]:
        if not isinstance(instance, InstanceApply):
            raise ValueError(f"Expected InstanceApply, got {type(instance)}")

        def dict_sort(v: dict[str, Any]) -> str:
            for key in ["externalId", "rowNumber", "colNumber"]:
                if key in v:
                    return v[key]
            return str(v)

        for source in instance.sources:
            for value in source.properties.values():
                if isinstance(value, list) and all(isinstance(v, dict) for v in value):
                    value.sort(key=dict_sort)
                elif isinstance(value, list):
                    value.sort()
        return instance.dump()<|MERGE_RESOLUTION|>--- conflicted
+++ resolved
@@ -1,9 +1,6 @@
 import datetime
-<<<<<<< HEAD
 from collections import defaultdict
-=======
 from pathlib import Path
->>>>>>> 8d5cec0c
 from typing import Any
 
 import pytest
