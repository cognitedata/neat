--- conflicted
+++ resolved
@@ -83,11 +83,8 @@
         has_errors = {res.name: res.error_messages for res in instance_result if res.error_messages}
         assert not has_errors, has_errors
 
-<<<<<<< HEAD
-    @pytest.mark.skip("Anders is fixing this one")
-=======
+
     @pytest.mark.skip("Skipping test as it is being worked on other branch")
->>>>>>> 976a42df
     def test_uplift_workflow_to_python(
         self, cognite_client: CogniteClient, data_regression: DataRegressionFixture
     ) -> None:
