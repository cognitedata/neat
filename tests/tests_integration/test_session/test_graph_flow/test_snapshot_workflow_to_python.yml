--- conflicted
+++ resolved
@@ -1492,37 +1492,6 @@
     neatId: http://purl.org/cognite/neat/data-model/verified/physical/neat_space/ClassicDataModel/v1/ClassicTimeSeries
     view: ClassicTimeSeries
 instances:
-<<<<<<< HEAD
-=======
-- externalId: ClassicSourceSystem_manufacturer1
-  instanceType: node
-  sources:
-  - properties:
-      name: manufacturer1
-    source:
-      externalId: ClassicSourceSystem
-      space: sp_windfarm
-      type: view
-      version: v1
-  space: sp_windfarm_dataset
-  type:
-    externalId: ClassicSourceSystem
-    space: sp_windfarm
-- externalId: ClassicSourceSystem_manufacturer2
-  instanceType: node
-  sources:
-  - properties:
-      name: manufacturer2
-    source:
-      externalId: ClassicSourceSystem
-      space: sp_windfarm
-      type: view
-      version: v1
-  space: sp_windfarm_dataset
-  type:
-    externalId: ClassicSourceSystem
-    space: sp_windfarm
->>>>>>> 480f4a02
 - externalId: Measurement
   instanceType: node
   sources:
@@ -1758,7 +1727,6 @@
     space: source_ds
   type:
     externalId: ClassicRelationship
-<<<<<<< HEAD
     space: sp_windfarm
 - endNode:
     externalId: metMast
@@ -1834,116 +1802,6 @@
     externalId: ClassicTimeSeries
     space: sp_windfarm
 - externalId: WT-02_production
-=======
-    space: sp_windfarm
-- endNode:
-    externalId: metMast
-    space: source_ds
-  externalId: WT-01_to_MetMast.labels.Label_metMast
-  instanceType: edge
-  space: source_ds
-  startNode:
-    externalId: WT-01_to_MetMast
-    space: source_ds
-  type:
-    externalId: ClassicRelationship.labels
-    space: sp_windfarm
-- externalId: WT-02
-  instanceType: node
-  sources:
-  - properties:
-      classicExternalId: WT-02
-      dataSetId:
-        externalId: source_ds
-        space: sp_windfarm_dataset
-      description: Wind turbine 02
-      metadata:
-        assetCategory: Turbine
-        maxCapacity: '3'
-        turbineType: V112/3075
-      name: WT-02
-      parent:
-        externalId: Utsira
-        space: source_ds
-      source:
-        externalId: ClassicSourceSystem_manufacturer1
-        space: sp_windfarm_dataset
-      tags:
-      - Label_PowerGeneratingUnit
-      - Label_WindTurbine
-    source:
-      externalId: ClassicAsset
-      space: sp_windfarm
-      type: view
-      version: v1
-  space: source_ds
-  type:
-    externalId: ClassicAsset
-    space: sp_windfarm
-- externalId: WT-02_forecast
->>>>>>> 480f4a02
-  instanceType: node
-  sources:
-  - properties:
-      assets:
-      - externalId: WT-02
-        space: source_ds
-<<<<<<< HEAD
-      classicExternalId: WT-02_production
-      dataSetId:
-        externalId: source_ds
-        space: sp_windfarm_dataset
-      description: WT-02 production
-      isStep: false
-      metadata:
-        timeSeriesCategory: Production
-      name: WT-02 production
-=======
-      classicExternalId: WT-02_forecast
-      dataSetId:
-        externalId: usecase_01
-        space: sp_windfarm_dataset
-      description: WT-02 forecast
-      isStep: false
-      metadata:
-        timeSeriesCategory: Forecast
-      name: WT-02 forecast
->>>>>>> 480f4a02
-      type: numeric
-      unit:
-        externalId: power:megaw
-        space: cdf_cdm_units
-    source:
-      externalId: ClassicTimeSeries
-      space: sp_windfarm
-      type: view
-      version: v1
-<<<<<<< HEAD
-  space: source_ds
-  type:
-    externalId: ClassicTimeSeries
-    space: sp_windfarm
-- endNode:
-    externalId: MetMast
-    space: source_ds
-  externalId: WT-02_to_MetMast
-  instanceType: edge
-  sources:
-  - properties:
-      classicExternalId: WT-02_to_MetMast
-      dataSetId:
-        externalId: source_ds
-        space: sp_windfarm_dataset
-      sourceType: Asset
-      targetType: Asset
-    source:
-      externalId: ClassicRelationship
-=======
-  space: usecase_01
-  type:
-    externalId: ClassicTimeSeries
-    space: sp_windfarm
-- externalId: WT-02_production
   instanceType: node
   sources:
   - properties:
@@ -1965,41 +1823,11 @@
         space: cdf_cdm_units
     source:
       externalId: ClassicTimeSeries
->>>>>>> 480f4a02
       space: sp_windfarm
       type: view
       version: v1
   space: source_ds
-  startNode:
-    externalId: WT-02
-    space: source_ds
   type:
-    externalId: ClassicRelationship
-    space: sp_windfarm
-- endNode:
-    externalId: metMast
-    space: source_ds
-  externalId: WT-02_to_MetMast.labels.Label_metMast
-  instanceType: edge
-  space: source_ds
-  startNode:
-    externalId: WT-02_to_MetMast
-    space: source_ds
-  type:
-<<<<<<< HEAD
-    externalId: ClassicRelationship.labels
-    space: sp_windfarm
-- externalId: WindTurbine
-  instanceType: node
-  sources:
-  - properties:
-      classicExternalId: WindTurbine
-      dataSetId:
-        externalId: source_ds
-        space: sp_windfarm_dataset
-      description: Wind turbine
-      name: Wind turbine
-=======
     externalId: ClassicTimeSeries
     space: sp_windfarm
 - endNode:
@@ -2015,7 +1843,6 @@
         space: sp_windfarm_dataset
       sourceType: Asset
       targetType: Asset
->>>>>>> 480f4a02
     source:
       externalId: ClassicRelationship
       space: sp_windfarm
@@ -2040,19 +1867,6 @@
   type:
     externalId: ClassicRelationship.labels
     space: sp_windfarm
-<<<<<<< HEAD
-- externalId: maintenance
-  instanceType: node
-  sources:
-  - properties:
-      classicExternalId: maintenance
-      description: Maintenance data set
-      metadata:
-        information: here
-        some: other
-      name: Maintenance
-      writeProtected: true
-=======
 - externalId: WindTurbine
   instanceType: node
   sources:
@@ -2063,25 +1877,15 @@
         space: sp_windfarm_dataset
       description: Wind turbine
       name: Wind turbine
->>>>>>> 480f4a02
     source:
-      externalId: ClassicDataSet
+      externalId: ClassicLabel
       space: sp_windfarm
       type: view
       version: v1
-  space: sp_windfarm_dataset
+  space: source_ds
   type:
-    externalId: ClassicDataSet
+    externalId: ClassicLabel
     space: sp_windfarm
-<<<<<<< HEAD
-- externalId: manufacturer1
-  instanceType: node
-  sources:
-  - properties:
-      name: manufacturer1
-    source:
-      externalId: ClassicSourceSystem
-=======
 - externalId: maintenance
   instanceType: node
   sources:
@@ -2095,34 +1899,18 @@
       writeProtected: true
     source:
       externalId: ClassicDataSet
->>>>>>> 480f4a02
       space: sp_windfarm
       type: view
       version: v1
   space: sp_windfarm_dataset
   type:
-<<<<<<< HEAD
-    externalId: ClassicSourceSystem
+    externalId: ClassicDataSet
     space: sp_windfarm
-- externalId: manufacturer2
+- externalId: manufacturer1
   instanceType: node
   sources:
   - properties:
-      name: manufacturer2
-=======
-    externalId: ClassicDataSet
-    space: sp_windfarm
-- externalId: metMast
-  instanceType: node
-  sources:
-  - properties:
-      classicExternalId: metMast
-      dataSetId:
-        externalId: source_ds
-        space: sp_windfarm_dataset
-      description: Meteorological mast
-      name: Meteorological mast
->>>>>>> 480f4a02
+      name: manufacturer1
     source:
       externalId: ClassicSourceSystem
       space: sp_windfarm
@@ -2132,7 +1920,20 @@
   type:
     externalId: ClassicSourceSystem
     space: sp_windfarm
-<<<<<<< HEAD
+- externalId: manufacturer2
+  instanceType: node
+  sources:
+  - properties:
+      name: manufacturer2
+    source:
+      externalId: ClassicSourceSystem
+      space: sp_windfarm
+      type: view
+      version: v1
+  space: sp_windfarm_dataset
+  type:
+    externalId: ClassicSourceSystem
+    space: sp_windfarm
 - externalId: metMast
   instanceType: node
   sources:
@@ -2170,26 +1971,6 @@
       source:
         externalId: manufacturer1
         space: sp_windfarm_dataset
-=======
-- externalId: planned:WT-01:2022-01-01
-  instanceType: node
-  sources:
-  - properties:
-      assets:
-      - externalId: WT-01
-        space: source_ds
-      classicExternalId: planned:WT-01:2022-01-01
-      dataSetId:
-        externalId: maintenance
-        space: sp_windfarm_dataset
-      description: Planned maintenance
-      endTime: '1970-01-01T00:00:00.500+00:00'
-      metadata:
-        blob: data
-      source:
-        externalId: ClassicSourceSystem_manufacturer1
-        space: sp_windfarm_dataset
->>>>>>> 480f4a02
       startTime: '1970-01-01T00:00:00.400+00:00'
       subtype: Planned
       type: Maintenance
