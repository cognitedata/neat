--- conflicted
+++ resolved
@@ -105,10 +105,6 @@
         VersionSpaceInconsistency.code,
     }
     assert len(by_code[ViewsWithoutProperties.code]) == 2
-<<<<<<< HEAD
-    assert len(by_code[UndefinedConnectionEndNodeTypes.code]) == 3
-    assert len(by_code[VersionSpaceInconsistency.code]) == 2
-=======
     views_without_properties_messages = [issue.message for issue in by_code[ViewsWithoutProperties.code]]
     expected_views = {"another_space:MissingProperties(version=v2)", "my_space:MissingProperties(version=v2)"}
 
@@ -152,5 +148,4 @@
             if expected_view in message:
                 found_inconsistent_views.add(expected_view)
 
-    assert found_inconsistent_views == expected_inconsistent_views
->>>>>>> 1e2badd2
+    assert found_inconsistent_views == expected_inconsistent_views