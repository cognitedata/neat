--- conflicted
+++ resolved
@@ -119,7 +119,6 @@
             },
         },
         {
-<<<<<<< HEAD
             "In field 'externalId', string should match pattern '^[a-zA-Z]([a-zA-Z0-9_]{0,253}[a-zA-Z0-9])?$'.",
             "In field 'space', string should have at least 1 character.",
             "In field 'version', string should have at most 43 characters.",
@@ -127,21 +126,6 @@
             "In "
             "properties.reverseDirect.single_reverse_direct_relation.through.identifier "
             "string should have at least 1 character.",
-=======
-            "In field externalId string should match pattern '^[a-zA-Z]([a-zA-Z0-9_]{0,253}[a-zA-Z0-9])?$'",
-            "In field space string should have at least 1 character",
-            "In field version string should have at most 43 characters",
-            "In properties.multiEdge.multi_edge_connection.source missing required field: 'version'",
-            "In "
-            "properties.reverseDirect.single_reverse_direct_relation.through.ContainerDirectReference.identifier "
-            "string should have at least 1 character",
-            "In "
-            "properties.reverseDirect.single_reverse_direct_relation.through.ViewDirectReference.identifier "
-            "string should have at least 1 character",
-            "In "
-            "properties.reverseDirect.single_reverse_direct_relation.through.ViewDirectReference.source "
-            "missing required field: 'version'",
->>>>>>> 576479ae
         },
         id="Field length and pattern violations.",
     )
@@ -202,20 +186,6 @@
             },
         },
         {
-<<<<<<< HEAD
-            "In properties.containerProp.primary_property.container missing required field: 'externalId'.",
-            "In properties.containerProp.primary_property.containerPropertyIdentifier "
-            "string should match pattern '^[a-zA-Z0-9][a-zA-Z0-9_-]{0,253}[a-zA-Z0-9]?$'.",
-            "In properties.containerProp.primary_property.description string should have at most 1024 characters.",
-            "In properties.containerProp.primary_property.name string should have at most 255 characters.",
-            "In "
-            "properties.multiReverseDirect.multi_reverse_direct_relation.source.version "
-            "string should match pattern "
-            "'^[a-zA-Z0-9]([.a-zA-Z0-9_-]{0,41}[a-zA-Z0-9])?$'.",
-            "In "
-            "properties.multiReverseDirect.multi_reverse_direct_relation.through.identifier "
-            "string should match pattern '^[a-zA-Z0-9][a-zA-Z0-9_-]{0,253}[a-zA-Z0-9]?$'.",
-=======
             "In properties.containerProp.primary_property.container missing required field: 'externalId'",
             "In properties.containerProp.primary_property.containerPropertyIdentifier "
             "string should match pattern '^[a-zA-Z0-9][a-zA-Z0-9_-]{0,253}[a-zA-Z0-9]?$'",
@@ -234,7 +204,6 @@
             "In "
             "properties.multiReverseDirect.multi_reverse_direct_relation.through.ViewDirectReference.source "
             "missing required field: 'version'",
->>>>>>> 576479ae
         },
         id="Property validation errors.",
     )
