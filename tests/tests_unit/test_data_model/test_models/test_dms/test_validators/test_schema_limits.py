--- conflicted
+++ resolved
@@ -189,14 +189,7 @@
         "Container my_space:Int32Container has property int32List with list size 601",
         "Container my_space:Int64Container has property int64List with list size 301",
         "Container my_space:TextListContainer has property textList with list size 2001",
-<<<<<<< HEAD
         "Container my_space:DirectRelationContainer has property directRelations with list size 2001",
-=======
-        "Container my_space:MinCountContainer does not have any properties defined",
-        "TargetView(version=v1) does not have any properties defined",
-        "View my_space:ViewWithTooHighMinCount(version=v1) does not have any properties defined",
-        "View my_space:ViewWithTooManyImplements(version=v1) does not have any properties defined",
->>>>>>> 8b7ed16c
     }
 
     expected_problems.update(
