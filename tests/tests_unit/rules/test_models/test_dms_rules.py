import datetime
from collections import defaultdict
from collections.abc import Iterable
from typing import Any

import pytest
from _pytest.mark import ParameterSet
from cognite.client import data_modeling as dm
from pydantic import ValidationError

from cognite.neat._client.data_classes.data_modeling import (
    ContainerApplyDict,
    NodeApplyDict,
    SpaceApplyDict,
    ViewApplyDict,
)
from cognite.neat._issues import NeatError, catch_issues
from cognite.neat._issues.errors import PropertyDefinitionDuplicatedError
from cognite.neat._issues.errors._resources import ResourceDuplicatedError
from cognite.neat._issues.warnings.user_modeling import (
    ViewsAndDataModelNotInSameSpaceWarning,
)
from cognite.neat._rules._shared import ReadRules
from cognite.neat._rules.importers import DMSImporter
from cognite.neat._rules.models import DMSRules, InformationRules
from cognite.neat._rules.models.data_types import String
from cognite.neat._rules.models.dms import (
    DMSInputContainer,
    DMSInputMetadata,
    DMSInputNode,
    DMSInputProperty,
    DMSInputRules,
    DMSInputView,
    DMSMetadata,
    DMSProperty,
    DMSSchema,
    DMSValidation,
)
from cognite.neat._rules.models.dms._exporter import _DMSExporter
from cognite.neat._rules.models.entities._single_value import ContainerEntity, UnknownEntity, ViewEntity
from cognite.neat._rules.transformers import (
    DMSToInformation,
    InformationToDMS,
    MapOneToOne,
    VerifyDMSRules,
)
from tests.data import car
from tests.utils import normalize_neat_id_in_rules


def rules_schema_tests_cases() -> Iterable[ParameterSet]:
    yield pytest.param(
        DMSInputRules(
            metadata=DMSInputMetadata(
                space="my_space",
                external_id="my_data_model",
                description="DMS data model",
                version="1",
                creator="Alice",
                created="2021-01-01T00:00:00",
                updated="2021-01-01T00:00:00",
            ),
            properties=[
                DMSInputProperty(
                    value_type="text",
                    container="Asset",
                    container_property="name",
                    view="Asset",
                    view_property="name",
                ),
                DMSInputProperty(
                    value_type="float64",
                    container="GeneratingUnit",
                    container_property="ratedPower",
                    view="WindTurbine",
                    view_property="ratedPower",
                ),
                DMSInputProperty(
                    value_type="WindTurbine",
                    connection="edge",
                    view="WindFarm",
                    view_property="windTurbines",
                ),
            ],
            containers=[
                DMSInputContainer(
                    container="Asset",
                ),
                DMSInputContainer(container="GeneratingUnit", constraint="Asset"),
            ],
            views=[
                DMSInputView("Asset"),
                DMSInputView(view="WindTurbine", implements="Asset"),
                DMSInputView(view="WindFarm"),
            ],
        ),
        DMSSchema(
            spaces=SpaceApplyDict(
                [
                    dm.SpaceApply(
                        space="my_space",
                    )
                ]
            ),
            data_model=dm.DataModelApply(
                space="my_space",
                external_id="my_data_model",
                version="1",
                description="DMS data model Creator: Alice",
                views=[
                    dm.ViewId(space="my_space", external_id="Asset", version="1"),
                    dm.ViewId(space="my_space", external_id="WindTurbine", version="1"),
                    dm.ViewId(space="my_space", external_id="WindFarm", version="1"),
                ],
            ),
            views=ViewApplyDict(
                [
                    dm.ViewApply(
                        space="my_space",
                        external_id="Asset",
                        version="1",
                        properties={
                            "name": dm.MappedPropertyApply(
                                container=dm.ContainerId("my_space", "Asset"),
                                container_property_identifier="name",
                            )
                        },
                    ),
                    dm.ViewApply(
                        space="my_space",
                        external_id="WindTurbine",
                        version="1",
                        implements=[dm.ViewId("my_space", "Asset", "1")],
                        properties={
                            "ratedPower": dm.MappedPropertyApply(
                                container=dm.ContainerId("my_space", "GeneratingUnit"),
                                container_property_identifier="ratedPower",
                            ),
                        },
                    ),
                    dm.ViewApply(
                        space="my_space",
                        external_id="WindFarm",
                        version="1",
                        properties={
                            "windTurbines": dm.MultiEdgeConnectionApply(
                                type=dm.DirectRelationReference(
                                    space="my_space",
                                    external_id="WindFarm.windTurbines",
                                ),
                                source=dm.ViewId(
                                    space="my_space",
                                    external_id="WindTurbine",
                                    version="1",
                                ),
                                direction="outwards",
                            )
                        },
                    ),
                ]
            ),
            containers=ContainerApplyDict(
                [
                    dm.ContainerApply(
                        space="my_space",
                        external_id="Asset",
                        properties={"name": dm.ContainerProperty(type=dm.Text(), nullable=True)},
                    ),
                    dm.ContainerApply(
                        space="my_space",
                        external_id="GeneratingUnit",
                        properties={
                            "ratedPower": dm.ContainerProperty(type=dm.Float64(), nullable=True),
                        },
                        constraints={"my_space_Asset": dm.RequiresConstraint(dm.ContainerId("my_space", "Asset"))},
                    ),
                ]
            ),
            node_types=NodeApplyDict([]),
        ),
        id="Two properties, one container, one view",
    )

    dms_rules = DMSInputRules(
        metadata=DMSInputMetadata(
            space="my_space",
            external_id="my_data_model",
            version="1",
            creator="Anders",
            created="2024-03-16T23:00:00",
            updated="2024-03-16T23:00:00",
        ),
        properties=[
            DMSInputProperty(
                value_type="text",
                container="Asset",
                container_property="name",
                view="WindFarm",
                view_property="name",
            ),
            DMSInputProperty(
                value_type="WindTurbine",
                connection="direct",
                max_count=100,
                container="WindFarm",
                container_property="windTurbines",
                view="WindFarm",
                view_property="windTurbines",
            ),
            DMSInputProperty(
                value_type="text",
                container="Asset",
                container_property="name",
                view="WindTurbine",
                view_property="name",
            ),
        ],
        views=[
            DMSInputView(view="WindFarm"),
            DMSInputView(view="WindTurbine"),
        ],
        containers=[
            DMSInputContainer(container="Asset"),
            DMSInputContainer(container="WindFarm", constraint="Asset"),
        ],
    )
    expected_schema = DMSSchema(
        spaces=SpaceApplyDict([dm.SpaceApply(space="my_space")]),
        data_model=dm.DataModelApply(
            space="my_space",
            external_id="my_data_model",
            version="1",
            description="Creator: Anders",
            views=[
                dm.ViewId(space="my_space", external_id="WindFarm", version="1"),
                dm.ViewId(space="my_space", external_id="WindTurbine", version="1"),
            ],
        ),
        views=ViewApplyDict(
            [
                dm.ViewApply(
                    space="my_space",
                    external_id="WindFarm",
                    version="1",
                    properties={
                        "name": dm.MappedPropertyApply(
                            container=dm.ContainerId("my_space", "Asset"),
                            container_property_identifier="name",
                        ),
                        "windTurbines": dm.MappedPropertyApply(
                            container=dm.ContainerId("my_space", "WindFarm"),
                            container_property_identifier="windTurbines",
                            source=dm.ViewId("my_space", "WindTurbine", "1"),
                        ),
                    },
                ),
                dm.ViewApply(
                    space="my_space",
                    external_id="WindTurbine",
                    version="1",
                    properties={
                        "name": dm.MappedPropertyApply(
                            container=dm.ContainerId("my_space", "Asset"),
                            container_property_identifier="name",
                        )
                    },
                ),
            ]
        ),
        containers=ContainerApplyDict(
            [
                dm.ContainerApply(
                    space="my_space",
                    external_id="Asset",
                    properties={
                        "name": dm.ContainerProperty(type=dm.Text(), nullable=True),
                    },
                ),
                dm.ContainerApply(
                    space="my_space",
                    external_id="WindFarm",
                    properties={
                        "windTurbines": dm.ContainerProperty(
                            type=dm.DirectRelation(is_list=True),
                        ),
                    },
                    constraints={"my_space_Asset": dm.RequiresConstraint(dm.ContainerId("my_space", "Asset"))},
                ),
            ]
        ),
        node_types=NodeApplyDict([]),
    )
    yield pytest.param(
        dms_rules,
        expected_schema,
        id="Property with list of direct relations",
    )

    dms_rules = DMSInputRules(
        metadata=DMSInputMetadata(
            space="my_space",
            external_id="my_data_model",
            version="1",
            creator="Anders",
            created="2024-03-17T08:30:00",
            updated="2024-03-17T08:30:00",
        ),
        properties=[
            DMSInputProperty(
                value_type="text",
                container="Asset",
                container_property="name",
                view="Asset",
                view_property="name",
            ),
            DMSInputProperty(
                value_type="float64",
                container="WindTurbine",
                container_property="maxPower",
                view="WindTurbine",
                view_property="maxPower",
            ),
        ],
        views=[
            DMSInputView(view="Asset", in_model=False),
            DMSInputView(view="WindTurbine", implements="Asset"),
        ],
        containers=[
            DMSInputContainer(container="Asset"),
            DMSInputContainer(container="WindTurbine", constraint="Asset"),
        ],
    )
    expected_schema = DMSSchema(
        spaces=SpaceApplyDict([dm.SpaceApply(space="my_space")]),
        data_model=dm.DataModelApply(
            space="my_space",
            external_id="my_data_model",
            version="1",
            description="Creator: Anders",
            views=[
                dm.ViewId(space="my_space", external_id="WindTurbine", version="1"),
            ],
        ),
        views=ViewApplyDict(
            [
                dm.ViewApply(
                    external_id="Asset",
                    space="my_space",
                    version="1",
                    properties={
                        "name": dm.MappedPropertyApply(
                            container=dm.ContainerId("my_space", "Asset"),
                            container_property_identifier="name",
                        ),
                    },
                ),
                dm.ViewApply(
                    external_id="WindTurbine",
                    space="my_space",
                    version="1",
                    properties={
                        "maxPower": dm.MappedPropertyApply(
                            container=dm.ContainerId("my_space", "WindTurbine"),
                            container_property_identifier="maxPower",
                        ),
                    },
                    implements=[dm.ViewId("my_space", "Asset", "1")],
                ),
            ],
        ),
        containers=ContainerApplyDict(
            [
                dm.ContainerApply(
                    space="my_space",
                    external_id="Asset",
                    properties={"name": dm.ContainerProperty(type=dm.Text(), nullable=True)},
                ),
                dm.ContainerApply(
                    space="my_space",
                    external_id="WindTurbine",
                    constraints={"my_space_Asset": dm.RequiresConstraint(dm.ContainerId("my_space", "Asset"))},
                    properties={"maxPower": dm.ContainerProperty(type=dm.Float64(), nullable=True)},
                ),
            ],
        ),
        node_types=NodeApplyDict([]),
    )

    yield pytest.param(
        dms_rules,
        expected_schema,
        id="View not in model",
    )

    dms_rules = DMSInputRules(
        metadata=DMSInputMetadata(
            # This is a complete schema, but we do not want to trigger the full validation
            space="my_space",
            external_id="my_data_model",
            version="1",
            creator="Anders",
            created="2024-03-17T11:00:00",
            updated="2024-03-17T11:00:00",
        ),
        properties=[
            DMSInputProperty(
                value_type="text",
                container="Asset",
                container_property="name",
                view="Asset",
                view_property="name",
            ),
            DMSInputProperty(
                value_type="CogniteTimeseries",
                connection="reverse(property=asset)",
                max_count=float("inf"),
                view="Asset",
                view_property="timeseries",
            ),
            DMSInputProperty(
                value_type="Asset",
                connection="direct",
                container="Asset",
                container_property="root",
                view="Asset",
                view_property="root",
                max_count=1,
            ),
            DMSInputProperty(
                value_type="Asset",
                connection="reverse(property=root)",
                max_count=float("inf"),
                view="Asset",
                view_property="children",
            ),
            DMSInputProperty(
                value_type="text",
                container="CogniteTimeseries",
                container_property="name",
                view="CogniteTimeseries",
                view_property="name",
                max_count=1,
            ),
            DMSInputProperty(
                value_type="Asset",
                connection="direct",
                container="CogniteTimeseries",
                container_property="asset",
                view="CogniteTimeseries",
                view_property="asset",
                max_count=1,
            ),
            DMSInputProperty(
                value_type="Activity",
                connection="direct",
                max_count=100,
                container="CogniteTimeseries",
                container_property="activities",
                view="CogniteTimeseries",
                view_property="activities",
            ),
            DMSInputProperty(
                value_type="CogniteTimeseries",
                max_count=float("inf"),
                connection="reverse(property=activities)",
                view="Activity",
                view_property="timeseries",
            ),
        ],
        views=[
            DMSInputView(
                view="Asset",
            ),
            DMSInputView(view="CogniteTimeseries"),
            DMSInputView(view="Activity"),
        ],
        containers=[
            DMSInputContainer(container="Asset"),
            DMSInputContainer(container="CogniteTimeseries"),
            DMSInputContainer(container="Activity"),
        ],
    )

    expected_schema = DMSSchema(
        spaces=SpaceApplyDict([dm.SpaceApply(space="my_space")]),
        data_model=dm.DataModelApply(
            space="my_space",
            external_id="my_data_model",
            version="1",
            description="Creator: Anders",
            views=[
                dm.ViewId(space="my_space", external_id="Asset", version="1"),
                dm.ViewId(space="my_space", external_id="CogniteTimeseries", version="1"),
                dm.ViewId(space="my_space", external_id="Activity", version="1"),
            ],
        ),
        views=ViewApplyDict(
            [
                dm.ViewApply(
                    space="my_space",
                    external_id="Asset",
                    version="1",
                    properties={
                        "name": dm.MappedPropertyApply(
                            container=dm.ContainerId("my_space", "Asset"),
                            container_property_identifier="name",
                        ),
                        "timeseries": dm.MultiReverseDirectRelationApply(
                            source=dm.ViewId("my_space", "CogniteTimeseries", "1"),
                            through=dm.PropertyId(
                                source=dm.ViewId("my_space", "CogniteTimeseries", "1"),
                                property="asset",
                            ),
                        ),
                        "root": dm.MappedPropertyApply(
                            container=dm.ContainerId("my_space", "Asset"),
                            container_property_identifier="root",
                            source=dm.ViewId("my_space", "Asset", "1"),
                        ),
                        "children": dm.MultiReverseDirectRelationApply(
                            source=dm.ViewId("my_space", "Asset", "1"),
                            through=dm.PropertyId(
                                source=dm.ViewId("my_space", "Asset", "1"),
                                property="root",
                            ),
                        ),
                    },
                ),
                dm.ViewApply(
                    space="my_space",
                    external_id="CogniteTimeseries",
                    version="1",
                    properties={
                        "name": dm.MappedPropertyApply(
                            container=dm.ContainerId("my_space", "CogniteTimeseries"),
                            container_property_identifier="name",
                        ),
                        "asset": dm.MappedPropertyApply(
                            container=dm.ContainerId("my_space", "CogniteTimeseries"),
                            container_property_identifier="asset",
                            source=dm.ViewId("my_space", "Asset", "1"),
                        ),
                        "activities": dm.MappedPropertyApply(
                            container=dm.ContainerId("my_space", "CogniteTimeseries"),
                            container_property_identifier="activities",
                            source=dm.ViewId("my_space", "Activity", "1"),
                        ),
                    },
                ),
                dm.ViewApply(
                    space="my_space",
                    external_id="Activity",
                    version="1",
                    properties={
                        "timeseries": dm.MultiReverseDirectRelationApply(
                            source=dm.ViewId("my_space", "CogniteTimeseries", "1"),
                            through=dm.PropertyId(
                                source=dm.ViewId("my_space", "CogniteTimeseries", "1"),
                                property="activities",
                            ),
                        )
                    },
                ),
            ]
        ),
        containers=ContainerApplyDict(
            [
                dm.ContainerApply(
                    space="my_space",
                    external_id="Asset",
                    properties={
                        "name": dm.ContainerProperty(type=dm.Text(), nullable=True),
                        "root": dm.ContainerProperty(type=dm.DirectRelation(), nullable=True),
                    },
                ),
                dm.ContainerApply(
                    space="my_space",
                    external_id="CogniteTimeseries",
                    properties={
                        "name": dm.ContainerProperty(type=dm.Text(), nullable=True),
                        "asset": dm.ContainerProperty(type=dm.DirectRelation(), nullable=True),
                        "activities": dm.ContainerProperty(type=dm.DirectRelation(is_list=True), nullable=True),
                    },
                ),
            ]
        ),
        node_types=NodeApplyDict([]),
    )
    yield pytest.param(
        dms_rules,
        expected_schema,
        id="Multiple relations and reverse relations",
    )

    dms_rules = DMSInputRules(
        metadata=DMSInputMetadata(
            space="my_space",
            external_id="my_data_model",
            version="1",
            creator="Anders",
            created="2024-03-17T11:00:00",
            updated="2024-03-17T11:00:00",
        ),
        properties=[
            DMSInputProperty(
                value_type="text",
                container="generating_unit",
                container_property="display_name",
                view="generating_unit",
                view_property="display_name",
            )
        ],
        views=[
            DMSInputView(view="generating_unit", filter_="NodeType(sp_other:wind_turbine)"),
        ],
        containers=[
            DMSInputContainer(container="generating_unit"),
        ],
        nodes=[DMSInputNode(node="sp_other:wind_turbine", usage="type")],
    )

    expected_schema = DMSSchema(
        spaces=SpaceApplyDict([dm.SpaceApply(space="my_space")]),
        data_model=dm.DataModelApply(
            space="my_space",
            external_id="my_data_model",
            version="1",
            description="Creator: Anders",
            views=[
                dm.ViewId(space="my_space", external_id="generating_unit", version="1"),
            ],
        ),
        views=ViewApplyDict(
            [
                dm.ViewApply(
                    space="my_space",
                    external_id="generating_unit",
                    version="1",
                    filter=dm.filters.Equals(["node", "type"], {"space": "sp_other", "externalId": "wind_turbine"}),
                    properties={
                        "display_name": dm.MappedPropertyApply(
                            container=dm.ContainerId("my_space", "generating_unit"),
                            container_property_identifier="display_name",
                        ),
                    },
                ),
            ]
        ),
        containers=ContainerApplyDict(
            [
                dm.ContainerApply(
                    space="my_space",
                    external_id="generating_unit",
                    properties={"display_name": dm.ContainerProperty(type=dm.Text(), nullable=True)},
                ),
            ]
        ),
        node_types=NodeApplyDict([dm.NodeApply(space="sp_other", external_id="wind_turbine")]),
    )
    yield pytest.param(
        dms_rules,
        expected_schema,
        id="Explict set NodeType Filter",
    )

    dms_rules = DMSInputRules(
        metadata=DMSInputMetadata(
            space="sp_solution",
            external_id="solution_model",
            version="1",
            creator="Bob",
            created="2021-01-01T00:00:00",
            updated="2021-01-01T00:00:00",
        ),
        properties=[
            DMSInputProperty(
                value_type="Asset",
                connection="edge(type=sp_enterprise:Asset)",
                view="Asset",
                view_property="kinderen",
            ),
        ],
        views=[
            DMSInputView(view="Asset"),
        ],
    )

    expected_schema = DMSSchema(
        spaces=SpaceApplyDict(
            [
                dm.SpaceApply(space="sp_solution"),
            ]
        ),
        views=ViewApplyDict(
            [
                dm.ViewApply(
                    space="sp_solution",
                    external_id="Asset",
                    version="1",
                    properties={
                        "kinderen": dm.MultiEdgeConnectionApply(
                            type=dm.DirectRelationReference(
                                space="sp_enterprise",
                                external_id="Asset",
                            ),
                            source=dm.ViewId("sp_solution", "Asset", "1"),
                            direction="outwards",
                        ),
                    },
                ),
            ]
        ),
        data_model=dm.DataModelApply(
            space="sp_solution",
            external_id="solution_model",
            version="1",
            description="Creator: Bob",
            views=[
                dm.ViewId(space="sp_solution", external_id="Asset", version="1"),
            ],
        ),
        node_types=NodeApplyDict([]),
    )

    yield pytest.param(
        dms_rules,
        expected_schema,
        id="Edge Reference to another data model",
    )


def valid_rules_tests_cases() -> Iterable[ParameterSet]:
    yield pytest.param(
        DMSInputRules(
            metadata=DMSInputMetadata(
                space="my_space",
                external_id="my_data_model",
                version="1",
                creator="Anders",
                created="2021-01-01T00:00:00",
                updated="2021-01-01T00:00:00",
            ),
            properties=[
                DMSInputProperty(
                    value_type="tEXt",
                    container="sp_core:Asset",
                    container_property="name",
                    view="sp_core:Asset",
                    view_property="name",
                ),
                DMSInputProperty(
                    value_type="float64",
                    container="GeneratingUnit",
                    container_property="ratedPower",
                    view="WindTurbine",
                    view_property="ratedPower",
                ),
            ],
            containers=[
                DMSInputContainer(
                    container="sp_core:Asset",
                ),
                DMSInputContainer(
                    container="GeneratingUnit",
                    constraint="sp_core:Asset",
                ),
            ],
            views=[
                DMSInputView(view="sp_core:Asset"),
                DMSInputView(view="WindTurbine", implements="sp_core:Asset"),
            ],
        ),
        DMSInputRules(
            metadata=DMSInputMetadata(
                space="my_space",
                external_id="my_data_model",
                version="1",
                creator="Anders",
                created="2021-01-01T00:00:00",
                updated="2021-01-01T00:00:00",
            ),
            properties=[
                DMSInputProperty(
                    value_type="text",
                    container="sp_core:Asset",
                    container_property="name",
                    view="sp_core:Asset(version=1)",
                    view_property="name",
                ),
                DMSInputProperty(
                    value_type="float64",
                    container="GeneratingUnit",
                    container_property="ratedPower",
                    view="WindTurbine",
                    view_property="ratedPower",
                ),
            ],
            containers=[
                DMSInputContainer(
                    container="sp_core:Asset",
                ),
                DMSInputContainer(container="GeneratingUnit", constraint="sp_core:Asset"),
            ],
            views=[
                DMSInputView(view="sp_core:Asset(version=1)"),
                DMSInputView(view="WindTurbine", implements="sp_core:Asset(version=1)"),
            ],
        ).as_verified_rules(),
        id="Two properties, two containers, two views. Primary data types, no relations.",
    )

    yield pytest.param(
        DMSInputRules(
            metadata=DMSInputMetadata(
                space="my_space",
                external_id="my_data_model",
                version="1",
                creator="Anders",
                created="2021-01-01T00:00:00",
                updated="2021-01-01T00:00:00",
            ),
            properties=[
                DMSInputProperty(
                    value_type="text",
                    container="Asset",
                    container_property="name",
                    view="Asset",
                    view_property="name",
                ),
                DMSInputProperty(
                    connection="edge",
                    value_type="Generator",
                    view="Plant",
                    view_property="generators",
                ),
                DMSInputProperty(
                    connection="direct",
                    value_type="Reservoir",
                    container="Asset",
                    container_property="child",
                    view="Plant",
                    view_property="reservoir",
                ),
            ],
            containers=[
                DMSInputContainer(container="Asset"),
                DMSInputContainer(
                    container="Plant",
                    constraint="Asset",
                ),
            ],
            views=[
                DMSInputView(view="Asset"),
                DMSInputView(view="Plant", implements="Asset"),
                DMSInputView(view="Generator", implements="Asset"),
                DMSInputView(view="Reservoir", implements="Asset"),
            ],
        ),
        DMSInputRules(
            metadata=DMSInputMetadata(
                space="my_space",
                external_id="my_data_model",
                version="1",
                creator="Anders",
                created="2021-01-01T00:00:00",
                updated="2021-01-01T00:00:00",
            ),
            properties=[
                DMSInputProperty(
                    value_type="text",
                    container="Asset",
                    container_property="name",
                    view="Asset",
                    view_property="name",
                ),
                DMSInputProperty(
                    value_type="Generator",
                    connection="edge",
                    view="Plant",
                    view_property="generators",
                ),
                DMSInputProperty(
                    value_type="Reservoir",
                    connection="direct",
                    container="Asset",
                    container_property="child",
                    view="Plant",
                    view_property="reservoir",
                ),
            ],
            containers=[
                DMSInputContainer(container="Asset"),
                DMSInputContainer(container="Plant", constraint="Asset"),
            ],
            views=[
                DMSInputView(view="Asset"),
                DMSInputView(view="Plant", implements="Asset"),
                DMSInputView(view="Generator", implements="Asset"),
                DMSInputView(view="Reservoir", implements="Asset"),
            ],
        ).as_verified_rules(),
        id="Five properties, two containers, four views. Direct relations and Multiedge.",
    )


def invalid_container_definitions_test_cases() -> Iterable[ParameterSet]:
    container_id = dm.ContainerId("my_space", "GeneratingUnit")
    yield pytest.param(
        DMSInputRules(
            metadata=DMSInputMetadata(
                space="my_space",
                external_id="my_data_model",
                version="1",
                creator="Anders",
                created="2021-01-01T00:00:00",
                updated="2021-01-01T00:00:00",
            ),
            properties=[
                DMSInputProperty(
                    value_type="float64",
                    max_count=1,
                    container="GeneratingUnit",
                    container_property="maxPower",
                    view="sp_core:Asset",
                    view_property="maxPower",
                ),
                DMSInputProperty(
                    value_type="float32",
                    container="GeneratingUnit",
                    container_property="maxPower",
                    view="sp_core:Asset",
                    view_property="maxPower",
                ),
            ],
            views=[
                DMSInputView(view="sp_core:Asset"),
            ],
            containers=[
                DMSInputContainer(container="GeneratingUnit"),
            ],
        ),
        [
            PropertyDefinitionDuplicatedError(
                container_id,
                "container",
                "maxPower",
                frozenset({"float64", "float32"}),
                (0, 1),
                "rows",
            ),
            ResourceDuplicatedError(
                identifier="maxPower",
                resource_type="property",
                location="the Properties sheet at row 1 and 2 if data model is read from a spreadsheet.",
            ),
            ViewsAndDataModelNotInSameSpaceWarning(
                data_model_space="my_space",
                views_spaces="sp_core",
            ),
        ],
        id="Inconsistent container definition value type",
    )

    yield pytest.param(
        DMSInputRules(
            metadata=DMSInputMetadata(
                space="my_space",
                external_id="my_data_model",
                version="1",
                creator="Anders",
                created="2021-01-01T00:00:00",
                updated="2021-01-01T00:00:00",
            ),
            properties=[
                DMSInputProperty(
                    value_type="float64",
                    max_count=1000,
                    container="GeneratingUnit",
                    container_property="maxPower",
                    view="sp_core:Asset",
                    view_property="maxPower",
                ),
                DMSInputProperty(
                    value_type="float64",
                    max_count=1,
                    container="GeneratingUnit",
                    container_property="maxPower",
                    view="sp_core:Asset",
                    view_property="maxPower",
                ),
            ],
            views=[
                DMSInputView(view="sp_core:Asset"),
            ],
            containers=[
                DMSInputContainer(container="GeneratingUnit"),
            ],
        ),
        [
            PropertyDefinitionDuplicatedError(
                container_id,
                "container",
                "maxPower",
                frozenset({True, False}),
                (0, 1),
                "rows",
            ),
            ResourceDuplicatedError(
                identifier="maxPower",
                resource_type="property",
                location="the Properties sheet at row 1 and 2 if data model is read from a spreadsheet.",
            ),
            ViewsAndDataModelNotInSameSpaceWarning(
                data_model_space="my_space",
                views_spaces="sp_core",
            ),
        ],
        id="Inconsistent container definition isList",
    )
    yield pytest.param(
        DMSInputRules(
            metadata=DMSInputMetadata(
                space="my_space",
                external_id="my_data_model",
                version="1",
                creator="Anders",
                created="2021-01-01T00:00:00",
                updated="2021-01-01T00:00:00",
            ),
            properties=[
                DMSInputProperty(
                    value_type="float64",
                    min_count=0,
                    container="GeneratingUnit",
                    container_property="maxPower",
                    view="sp_core:Asset",
                    view_property="maxPower",
                ),
                DMSInputProperty(
                    value_type="float64",
                    min_count=1,
                    container="GeneratingUnit",
                    container_property="maxPower",
                    view="sp_core:Asset",
                    view_property="maxPower",
                ),
            ],
            views=[
                DMSInputView(view="sp_core:Asset"),
            ],
            containers=[
                DMSInputContainer(container="GeneratingUnit"),
            ],
        ),
        [
            PropertyDefinitionDuplicatedError(
                container_id,
                "container",
                "maxPower",
                frozenset({True, False}),
                (0, 1),
                "rows",
            ),
            ResourceDuplicatedError(
                identifier="maxPower",
                resource_type="property",
                location="the Properties sheet at row 1 and 2 if data model is read from a spreadsheet.",
            ),
            ViewsAndDataModelNotInSameSpaceWarning(
                data_model_space="my_space",
                views_spaces="sp_core",
            ),
        ],
        id="Inconsistent container definition nullable",
    )
    yield pytest.param(
        DMSInputRules(
            metadata=DMSInputMetadata(
                space="my_space",
                external_id="my_data_model",
                version="1",
                creator="Anders",
                created="2021-01-01T00:00:00",
                updated="2021-01-01T00:00:00",
            ),
            properties=[
                DMSInputProperty(
                    value_type="text",
                    container="GeneratingUnit",
                    container_property="name",
                    view="sp_core:Asset",
                    view_property="maxPower",
                    index="name",
                ),
                DMSInputProperty(
                    value_type="text",
                    container="GeneratingUnit",
                    container_property="name",
                    view="sp_core:Asset",
                    view_property="maxPower",
                    index="name_index",
                ),
            ],
            views=[
                DMSInputView(view="sp_core:Asset"),
            ],
            containers=[
                DMSInputContainer(container="GeneratingUnit"),
            ],
        ),
        [
            PropertyDefinitionDuplicatedError(
                container_id,
                "container",
                "name",
                frozenset({"name", "name_index"}),
                (0, 1),
                "rows",
            ),
            ResourceDuplicatedError(
                identifier="maxPower",
                resource_type="property",
                location="the Properties sheet at row 1 and 2 if data model is read from a spreadsheet.",
            ),
            ViewsAndDataModelNotInSameSpaceWarning(
                data_model_space="my_space",
                views_spaces="sp_core",
            ),
        ],
        id="Inconsistent container definition index",
    )
    yield pytest.param(
        DMSInputRules(
            metadata=DMSInputMetadata(
                space="my_space",
                external_id="my_data_model",
                version="1",
                creator="Anders",
                created="2021-01-01T00:00:00",
                updated="2021-01-01T00:00:00",
            ),
            properties=[
                DMSInputProperty(
                    value_type="text",
                    container="GeneratingUnit",
                    container_property="name",
                    view="sp_core:Asset",
                    view_property="maxPower",
                    constraint="unique_name",
                ),
                DMSInputProperty(
                    value_type="text",
                    container="GeneratingUnit",
                    container_property="name",
                    view="sp_core:Asset",
                    view_property="maxPower",
                    constraint="name",
                ),
            ],
            views=[
                DMSInputView(view="sp_core:Asset"),
            ],
            containers=[
                DMSInputContainer(container="GeneratingUnit"),
            ],
        ),
        [
            PropertyDefinitionDuplicatedError(
                container_id,
                "container",
                "name",
                frozenset({"unique_name", "name"}),
                (0, 1),
                "rows",
            ),
            ResourceDuplicatedError(
                identifier="maxPower",
                resource_type="property",
                location="the Properties sheet at row 1 and 2 if data model is read from a spreadsheet.",
            ),
            ViewsAndDataModelNotInSameSpaceWarning(
                data_model_space="my_space",
                views_spaces="sp_core",
            ),
        ],
        id="Inconsistent container definition constraint",
    )


def case_unknown_value_types():
    yield pytest.param(
        {
            "Metadata": {
                "role": "information architect",
                "schema": "complete",
                "creator": "Jon, Emma, David",
                "space": "power",
                "external_id": "power2consumer",
                "created": datetime.datetime(2024, 2, 9, 0, 0),
                "updated": datetime.datetime(2024, 2, 9, 0, 0),
                "version": "0.1.0",
                "name": "Power to Consumer Data Model",
                "license": "CC-BY 4.0",
                "rights": "Free for use",
            },
            "Classes": [
                {
                    "Class": "GeneratingUnit",
                    "Description": None,
                    "Parent Class": None,
                    "Source": "http://www.iec.ch/TC57/CIM#GeneratingUnit",
                    "Match": "exact",
                }
            ],
            "Properties": [
                {
                    "Class": "GeneratingUnit",
                    "Property": "name",
                    "Description": None,
                    "Value Type": "StrING",
                    "Min Count": 1,
                    "Max Count": 1.0,
                    "Default": None,
                    "Source": None,
                    "MatchType": None,
                    "Transformation": None,
                },
                {
                    "Class": "GeneratingUnit",
                    "Property": "voltage",
                    "Description": None,
                    "Value Type": UnknownEntity(),
                    "Min Count": None,
                    "Max Count": 1.0,
                    "Default": None,
                    "Source": None,
                    "MatchType": None,
                    "Transformation": None,
                },
            ],
        },
        1,
        id="case_unknown_value_type",
    )


class TestDMSRules:
    def test_load_valid_alice_rules(self, alice_spreadsheet: dict[str, dict[str, Any]]) -> None:
        valid_rules = DMSInputRules.load(alice_spreadsheet).as_verified_rules()

        assert isinstance(valid_rules, DMSRules)

        sample_expected_properties = {
            "power:GeneratingUnit(version=0.1.0).name",
            "power:WindFarm(version=0.1.0).windTurbines",
            "power:Substation(version=0.1.0).mainTransformer",
        }
        missing = sample_expected_properties - {
            f"{prop.view.versioned_id}.{prop.view_property}" for prop in valid_rules.properties
        }
        assert not missing, f"Missing properties: {missing}"

    @pytest.mark.parametrize("raw, no_properties", list(case_unknown_value_types()))
    def test_case_unknown_value_types(self, raw: dict[str, dict[str, Any]], no_properties: int) -> None:
        rules = InformationRules.model_validate(raw)
        dms_rules = InformationToDMS(ignore_undefined_value_types=True).transform(rules)
        assert len(dms_rules.properties) == no_properties

    @pytest.mark.parametrize("raw, expected_rules", list(valid_rules_tests_cases()))
    def test_load_valid_rules(self, raw: DMSInputRules, expected_rules: DMSRules) -> None:
        valid_rules = raw.as_verified_rules()
        normalize_neat_id_in_rules(valid_rules)
        normalize_neat_id_in_rules(expected_rules)

        assert valid_rules.model_dump() == expected_rules.model_dump()
        issues = DMSValidation(valid_rules).validate()
        assert not issues
        # testing case insensitive value types
        assert isinstance(valid_rules.properties[0].value_type, String)

    @pytest.mark.parametrize("raw, expected_errors", list(invalid_container_definitions_test_cases()))
    def test_load_inconsistent_container_definitions(
        self, raw: DMSInputRules, expected_errors: list[NeatError]
    ) -> None:
        rules = raw.as_verified_rules()
        issues = DMSValidation(rules).validate()

        assert len(issues.errors) == 2

        assert sorted(issues) == sorted(expected_errors)

    def test_alice_to_and_from_dms(self, alice_rules: DMSRules) -> None:
        schema = alice_rules.as_schema()
        recreated_rules = DMSImporter(schema).to_rules().rules.as_verified_rules()

        exclude = {
            # This information is lost in the conversion
            "metadata": {"created", "updated"},
            "properties": {"__all__": {"reference", "neatId"}},
            "views": {"__all__": {"neatId"}},
            "containers": {"__all__": {"neatId"}},
            # The Exporter adds node types for each view as this is an Enterprise model.
            "nodes": {"__all__"},
        }
        args = {"exclude_none": True, "sort": True, "exclude_unset": True, "exclude_defaults": True, "exclude": exclude}
        dumped = recreated_rules.dump(**args)
        # The exclude above leaves an empty list for nodes, so we set it to None, to match the input.
        if not dumped.get("nodes"):
            dumped.pop("nodes", None)
        assert dumped == alice_rules.dump(**args)

    @pytest.mark.parametrize("input_rules, expected_schema", rules_schema_tests_cases())
    def test_as_schema(self, input_rules: DMSInputRules, expected_schema: DMSSchema) -> None:
        rules = input_rules.as_verified_rules()
        actual_schema = rules.as_schema()

        assert actual_schema.spaces.dump() == expected_schema.spaces.dump()
        actual_schema.data_model.views = sorted(actual_schema.data_model.views, key=lambda v: v.external_id)
        expected_schema.data_model.views = sorted(expected_schema.data_model.views, key=lambda v: v.external_id)
        assert actual_schema.data_model.dump() == expected_schema.data_model.dump()
        assert actual_schema.containers.dump() == expected_schema.containers.dump()

        actual_schema.views = ViewApplyDict(sorted(actual_schema.views.values(), key=lambda v: v.external_id))
        expected_schema.views = ViewApplyDict(sorted(expected_schema.views.values(), key=lambda v: v.external_id))
        assert actual_schema.views.dump() == expected_schema.views.dump()

        actual_schema.node_types = NodeApplyDict(sorted(actual_schema.node_types.values(), key=lambda n: n.external_id))
        expected_schema.node_types = NodeApplyDict(
            sorted(expected_schema.node_types.values(), key=lambda n: n.external_id)
        )
        assert actual_schema.node_types.dump() == expected_schema.node_types.dump()

    def test_alice_as_information(self, alice_spreadsheet: dict[str, dict[str, Any]]) -> None:
        alice_rules = DMSInputRules.load(alice_spreadsheet).as_verified_rules()
        info_rules = DMSToInformation().transform(alice_rules)

        assert isinstance(info_rules, InformationRules)

    def test_dump_skip_default_space_and_version(self) -> None:
        dms_rules = DMSInputRules(
            metadata=DMSInputMetadata(
                space="my_space",
                external_id="my_data_model",
                version="1",
                creator="Anders",
                created="2024-03-16",
                updated="2024-03-16",
            ),
            properties=[
                DMSInputProperty(
                    value_type="text",
                    container="Asset",
                    container_property="name",
                    view="WindFarm",
                    view_property="name",
                ),
            ],
            views=[
                DMSInputView(
                    view="WindFarm", implements="cdf_cdm:Sourceable(version=v1),cdf_cdm:Describable(version=v1)"
                ),
                DMSInputView(view="cdf_cdm:Sourceable(version=v1)"),
                DMSInputView(view="cdf_cdm:Describable(version=v1)"),
            ],
            containers=[DMSInputContainer(container="Asset", constraint="Sourceable,Describable")],
        ).as_verified_rules()

        normalize_neat_id_in_rules(dms_rules)

        expected_dump = {
            "metadata": {
                "role": "DMS Architect",
                "space": "my_space",
                "external_id": "my_data_model",
                "creator": "Anders",
                "created": datetime.datetime(2024, 3, 16),
                "updated": datetime.datetime(2024, 3, 16),
                "version": "1",
            },
            "properties": [
                {
                    "value_type": "text",
                    "container": "Asset",
                    "container_property": "name",
                    "view": "WindFarm",
                    "view_property": "name",
                    "neatId": "http://purl.org/cognite/neat/Property_0",
                }
            ],
            "views": [
                {
                    "view": "cdf_cdm:Describable(version=v1)",
                    "neatId": "http://purl.org/cognite/neat/View_2",
                },
                {
                    "view": "cdf_cdm:Sourceable(version=v1)",
                    "neatId": "http://purl.org/cognite/neat/View_1",
                },
                {
                    "view": "WindFarm",
                    "implements": "cdf_cdm:Sourceable(version=v1),cdf_cdm:Describable(version=v1)",
                    "neatId": "http://purl.org/cognite/neat/View_0",
                },
            ],
            "containers": [
                {
                    "container": "Asset",
                    "constraint": "Sourceable,Describable",
                    "neatId": "http://purl.org/cognite/neat/Container_0",
                }
            ],
        }

        actual_dump = dms_rules.dump(exclude_none=True, sort=True, exclude_unset=True, exclude_defaults=True)

        assert actual_dump == expected_dump

    def test_create_reference(self) -> None:
        info_rules = car.get_care_rules()
        dms_rules = InformationToDMS().transform(info_rules)
        dms_rules = MapOneToOne(car.BASE_MODEL, {"Manufacturer": "Entity", "Color": "Entity"}).transform(dms_rules)

        schema = dms_rules.as_schema()
        view_by_external_id = {view.external_id: view for view in schema.views.values()}
        # The Manufacturer and Color view only has one property, name, and this is
        # now expected to point to the Entity container in the base model.
        manufacturer_view = view_by_external_id["Manufacturer"]
        assert manufacturer_view.referenced_containers() == {dm.ContainerId(car.BASE_MODEL.metadata.space, "Entity")}
        color_view = view_by_external_id["Color"]
        assert color_view.referenced_containers() == {dm.ContainerId(car.BASE_MODEL.metadata.space, "Entity")}

    def test_metadata_int_version(self) -> None:
        raw_metadata = dict(
            space="some_space",
            external_id="some_id",
            creator="me",
            version=14,
            created="2024-03-16",
            updated="2024-03-16",
        )

        metadata = DMSMetadata.model_validate(raw_metadata)

        assert metadata.version == "14"

    def test_reverse_property(self) -> None:
        sub_core = DMSInputRules(
            DMSInputMetadata(
                space="my_space",
                external_id="my_data_model",
                creator="Anders",
                version="v42",
            ),
            properties=[
                DMSInputProperty(
                    view="CogniteVisualizable",
                    view_property="object3D",
                    value_type="Cognite3DObject",
                    connection="direct",
                    max_count=1,
                    container="CogniteVisualizable",
                    container_property="object3D",
                ),
                DMSInputProperty(
                    view="Cognite3DObject",
                    view_property="asset",
                    value_type="CogniteVisualizable",
                    connection="reverse(property=object3D)",
                ),
            ],
            views=[
                DMSInputView(view="CogniteVisualizable"),
                DMSInputView(view="Cognite3DObject"),
            ],
            containers=[
                DMSInputContainer("CogniteVisualizable"),
            ],
        )
        with catch_issues() as issue_list:
            VerifyDMSRules().transform(ReadRules(sub_core, {}))

        assert not issue_list

    def test_reverse_property_in_parent(self) -> None:
        sub_core = DMSInputRules(
            DMSInputMetadata(
                space="my_space",
                external_id="my_data_model",
                creator="Anders",
                version="v42",
            ),
            properties=[
                DMSInputProperty(
                    view="CogniteVisualizable",
                    view_property="object3D",
                    value_type="Cognite3DObject",
                    connection="direct",
                    max_count=1,
                    container="CogniteVisualizable",
                    container_property="object3D",
                ),
                DMSInputProperty(
                    view="Cognite3DObject",
                    view_property="asset",
                    value_type="CogniteAsset",
                    connection="reverse(property=object3D)",
                ),
            ],
            views=[
                DMSInputView(view="CogniteVisualizable"),
                DMSInputView(view="CogniteAsset", implements="CogniteVisualizable"),
                DMSInputView(view="Cognite3DObject"),
            ],
            containers=[
                DMSInputContainer("CogniteVisualizable"),
            ],
        )
        with catch_issues() as issues:
            _ = VerifyDMSRules().transform(ReadRules(sub_core, {}))

        assert not issues

    def test_subclass_parent_with_reverse_property(self) -> None:
        extended_core = DMSInputRules(
            DMSInputMetadata(
                space="my_space",
                external_id="my_data_model",
                creator="Anders",
                version="v42",
            ),
            properties=[
                DMSInputProperty(
                    view="CogniteVisualizable",
                    view_property="object3D",
                    value_type="Cognite3DObject",
                    connection="direct",
                    max_count=1,
                    container="CogniteVisualizable",
                    container_property="object3D",
                ),
                DMSInputProperty(
                    view="Cognite3DObject",
                    view_property="asset",
                    value_type="CogniteAsset",
                    connection="reverse(property=object3D)",
                ),
            ],
            views=[
                DMSInputView(view="CogniteVisualizable"),
                DMSInputView(view="CogniteAsset", implements="CogniteVisualizable"),
                DMSInputView(view="Cognite3DObject"),
                DMSInputView(view="My3DObject", implements="Cognite3DObject"),
            ],
            containers=[
                DMSInputContainer("CogniteVisualizable"),
            ],
        )
        with catch_issues() as issues:
            rules = VerifyDMSRules().transform(ReadRules(extended_core, {}))

        assert not issues
        assert rules is not None

    def test_dump_dms_rules_keep_version(self) -> None:
        rules = DMSInputRules(
            metadata=DMSInputMetadata(
                space="my_space",
                external_id="my_data_model",
                version="v1",
                creator="Anders",
            ),
            properties=[
                DMSInputProperty(
                    view="MyView",
                    view_property="name",
                    value_type="text",
                    container="cdf_cdm:CogniteDescribable",
                )
            ],
            views=[
                DMSInputView(view="MyView", implements="cdf_cdm:CogniteDescribable(version=v1)"),
                DMSInputView("cdf_cdm:CogniteDescribable(version=v1)"),
            ],
            containers=[DMSInputContainer("cdf_cdm:CogniteDescribable")],
        )
        verified = rules.as_verified_rules()

        assert isinstance(verified, DMSRules)

        dumped = verified.dump(entities_exclude_defaults=True)

        view_ids = {view["view"] for view in dumped["views"]}
        assert "cdf_cdm:CogniteDescribable(version=v1)" in view_ids


def edge_types_by_view_property_id_test_cases() -> Iterable[ParameterSet]:
    yield pytest.param(
        DMSInputRules(
            metadata=DMSInputMetadata(
                space="my_space",
                external_id="my_data_model",
                creator="Anders",
                version="v42",
            ),
            properties=[
                DMSInputProperty(
                    view="WindTurbine",
                    view_property="windFarm",
                    value_type="WindFarm",
                    connection="edge",
                    max_count=1,
                ),
                DMSInputProperty(
                    view="WindFarm",
                    view_property="windTurbines",
                    value_type="WindTurbine",
                    connection="edge(direction=inwards)",
                ),
            ],
            views=[
                DMSInputView(view="WindTurbine"),
                DMSInputView(view="WindFarm"),
            ],
        ),
        {
            (
                ViewEntity(space="my_space", externalId="WindTurbine", version="v42"),
                "windFarm",
            ): dm.DirectRelationReference(space="my_space", external_id="WindTurbine.windFarm"),
            (
                ViewEntity(space="my_space", externalId="WindFarm", version="v42"),
                "windTurbines",
            ): dm.DirectRelationReference(space="my_space", external_id="WindTurbine.windFarm"),
        },
        id="Indirect edge use outwards type",
    )

    yield pytest.param(
        DMSInputRules(
            metadata=DMSInputMetadata(
                space="my_space",
                external_id="my_data_model",
                creator="Anders",
                version="v42",
            ),
            properties=[
                DMSInputProperty(
                    view="EnergyArea",
                    view_property="units",
                    value_type="GeneratingUnit",
                    connection="edge",
                    max_count=1,
                ),
                DMSInputProperty(
                    view="WindFarm",
                    view_property="units",
                    value_type="WindTurbine",
                    connection="edge",
                ),
            ],
            views=[
                DMSInputView(view="EnergyArea"),
                DMSInputView(view="WindFarm", implements="EnergyArea"),
            ],
        ),
        {
            (ViewEntity(space="my_space", externalId="EnergyArea", version="v42"), "units"): dm.DirectRelationReference(
                space="my_space", external_id="EnergyArea.units"
            ),
            (ViewEntity(space="my_space", externalId="WindFarm", version="v42"), "units"): dm.DirectRelationReference(
                space="my_space", external_id="EnergyArea.units"
            ),
        },
        id="Child uses parent edge",
    )


class TestDMSExporter:
    @pytest.mark.skip(reason="This test no more relevant since there will be redo of filtering")
    def test_default_filters_using_olav_dms_rules(self, olav_dms_rules: DMSRules) -> None:
        set_filter = {view.view.as_id() for view in olav_dms_rules.views if view.filter_ is not None}
        assert not set_filter, f"Expected no filters to be set, but got {set_filter}"

        schema = olav_dms_rules.as_schema()
        view_by_external_id = {view.external_id: view for view in schema.views.values()}

        wind_turbine = view_by_external_id.get("WindTurbine")
        assert wind_turbine is not None
        assert (
            wind_turbine.filter.dump()
            == dm.filters.In(
                ["node", "type"],
                [{"space": "power", "externalId": "GeneratingUnit"}, {"space": "power", "externalId": "WindTurbine"}],
            ).dump()
        )

        wind_farm = view_by_external_id.get("WindFarm")
        assert wind_farm is not None
        assert (
            wind_farm.filter.dump()
            == dm.filters.In(
                ["node", "type"],
                [{"space": "power", "externalId": "EnergyArea"}, {"space": "power", "externalId": "WindFarm"}],
            ).dump()
        )

        weather_station = view_by_external_id.get("WeatherStation")
        assert weather_station is not None
        assert (
            weather_station.filter.dump()
            == dm.filters.HasData(containers=[dm.ContainerId("power_analytics", "WeatherStation")]).dump()
        )

        power_forecast = view_by_external_id.get("PowerForecast")
        assert power_forecast is not None
        assert (
            power_forecast.filter.dump()
            == dm.filters.HasData(containers=[dm.ContainerId("power_analytics", "PowerForecast")]).dump()
        )

        point = view_by_external_id.get("Point")
        assert point is not None
        assert point.filter.dump() == dm.filters.HasData(containers=[dm.ContainerId("power", "Point")]).dump()

        # Polygon has a NodeType filter in the enterprise model (no container properties)
        polygon = view_by_external_id.get("Polygon")
        assert polygon is not None
        assert (
            polygon.filter.dump()
            == dm.filters.Equals(["node", "type"], {"space": "power", "externalId": "Polygon"}).dump()
        )

    def test_svein_harald_as_schema(self, svein_harald_dms_rules: DMSRules) -> None:
        expected_views = {"GeneratingUnit", "EnergyArea", "TimeseriesForecastProduct"}
        expected_model_views = expected_views

        schema = svein_harald_dms_rules.as_schema()

        actual_views = {view.external_id for view in schema.views}
        assert actual_views == expected_views
        actual_model_views = {view.external_id for view in schema.data_model.views}
        assert actual_model_views == expected_model_views

    def test_olav_rebuild_as_schema(self, olav_rebuild_dms_rules: DMSRules) -> None:
        expected_views = {
            "Point",
            "Polygon",
            "PowerForecast",
            "WeatherStation",
            "WindFarm",
            "WindTurbine",
            "TimeseriesForecastProduct",
        }

        # before it was pulling extra containers from Last rules
        expected_containers = set()

        schema = olav_rebuild_dms_rules.as_schema()

        actual_views = {view.external_id for view in schema.views}
        assert actual_views == expected_views
        actual_model_views = {view.external_id for view in schema.data_model.views}
        assert actual_model_views == expected_views
        actual_containers = {container.external_id for container in schema.containers}
        assert actual_containers == expected_containers

    @pytest.mark.parametrize(
        "raw, expected_edge_types_by_view_property_id", list(edge_types_by_view_property_id_test_cases())
    )
    def test_edge_types_by_view_property_id(
        self,
        raw: DMSInputRules,
        expected_edge_types_by_view_property_id: dict[tuple[ViewEntity, str], dm.DirectRelationReference],
    ) -> None:
        dms_rules = DMSRules.model_validate(raw.dump())
        view_by_id = {view.view: view for view in dms_rules.views}
        properties_by_view_id: dict[dm.ViewId, list[DMSProperty]] = defaultdict(list)
        for prop in dms_rules.properties:
            properties_by_view_id[prop.view.as_id()].append(prop)

        exporter = _DMSExporter(dms_rules)

        actual = exporter._edge_types_by_view_property_id(properties_by_view_id, view_by_id)

        assert actual == expected_edge_types_by_view_property_id


class TestDMSValidation:
    @pytest.mark.parametrize(
        "input_rules, expected_views, expected_containers",
        [
            pytest.param(
                DMSInputRules(
                    DMSInputMetadata("my_space", "MyModel", "Me", "v1"),
                    properties=[
                        DMSInputProperty("MyView", "name", "text", container="MyContainer", container_property="name"),
                    ],
                    views=[DMSInputView("MyView")],
                    containers=[DMSInputContainer("MyContainer", constraint="cdf_cdm:CogniteDescribable")],
                ),
                set(),
                {ContainerEntity(space="cdf_cdm", externalId="CogniteDescribable")},
                id="Container requiring other container",
            )
        ],
    )
    def test_imported_views_and_containers_ids(
        self, input_rules: DMSInputRules, expected_views: set[ViewEntity], expected_containers: set[ContainerEntity]
    ) -> None:
        validation = DMSValidation(input_rules.as_verified_rules())
        actual_views, actual_containers = validation.imported_views_and_containers_ids()

        assert actual_views == expected_views
        assert actual_containers == expected_containers


class TestDMSProperty:
    @pytest.mark.parametrize(
<<<<<<< HEAD
        "raw, expected_msg",
=======
        "raw",
>>>>>>> cde92923
        [
            pytest.param(
                DMSInputProperty(
                    "sp:MyView(version=v1)",
<<<<<<< HEAD
                    "enterprise",
                    value_type="sp:OtherView(version=v1)",
                    connection=None,
                ),
                "Value error, Missing connection type for property 'enterprise'. "
                "This is required with value type pointing to another view.",
                id="Missing connection specification",
            )
        ],
    )
    def test_model_validate_invalid(self, raw: DMSInputProperty, expected_msg: str):
        with pytest.raises(ValidationError) as e:
            _ = DMSProperty.model_validate(raw.dump("sp", "v1"))

        errors = e.value.errors()
        assert len(errors) == 1
        error = errors[0]
        assert error["msg"] == expected_msg
=======
                    "isOn",
                    "boolean",
                    default=1.0,
                ),
                id="Boolean with default 1.0 (reading from excel with pandas can lead TRUE to be read as 1.0)",
            )
        ],
    )
    def test_model_validate(self, raw: DMSInputProperty):
        prop = DMSProperty.model_validate(raw.dump("sp", "v1"))
        assert prop.model_dump(exclude_unset=True)
>>>>>>> cde92923
<|MERGE_RESOLUTION|>--- conflicted
+++ resolved
@@ -1816,16 +1816,29 @@
 
 class TestDMSProperty:
     @pytest.mark.parametrize(
-<<<<<<< HEAD
-        "raw, expected_msg",
-=======
         "raw",
->>>>>>> cde92923
         [
             pytest.param(
                 DMSInputProperty(
                     "sp:MyView(version=v1)",
-<<<<<<< HEAD
+                    "isOn",
+                    "boolean",
+                    default=1.0,
+                ),
+                id="Boolean with default 1.0 (reading from excel with pandas can lead TRUE to be read as 1.0)",
+            )
+        ],
+    )
+    def test_model_validate(self, raw: DMSInputProperty):
+        prop = DMSProperty.model_validate(raw.dump("sp", "v1"))
+        assert prop.model_dump(exclude_unset=True)
+
+    @pytest.mark.parametrize(
+        "raw, expected_msg",
+        [
+            pytest.param(
+                DMSInputProperty(
+                    "sp:MyView(version=v1)",
                     "enterprise",
                     value_type="sp:OtherView(version=v1)",
                     connection=None,
@@ -1843,17 +1856,4 @@
         errors = e.value.errors()
         assert len(errors) == 1
         error = errors[0]
-        assert error["msg"] == expected_msg
-=======
-                    "isOn",
-                    "boolean",
-                    default=1.0,
-                ),
-                id="Boolean with default 1.0 (reading from excel with pandas can lead TRUE to be read as 1.0)",
-            )
-        ],
-    )
-    def test_model_validate(self, raw: DMSInputProperty):
-        prop = DMSProperty.model_validate(raw.dump("sp", "v1"))
-        assert prop.model_dump(exclude_unset=True)
->>>>>>> cde92923
+        assert error["msg"] == expected_msg