from cognite.neat.rules.exporters import ExcelExporter
from cognite.neat.rules.models.rules import DMSRules, DomainRules, InformationRules


class TestExcelExporter:
    def test_export_dms_rules(self, alice_rules: DMSRules):
        exporter = ExcelExporter(styling="maximal")
        workbook = exporter.export(alice_rules)
        assert "Metadata" in workbook.sheetnames
        assert "Containers" in workbook.sheetnames
        assert "Views" in workbook.sheetnames
        assert "Properties" in workbook.sheetnames

    def test_export_information_rules(self, david_rules: InformationRules):
        exporter = ExcelExporter()
        workbook = exporter.export(david_rules)

        assert "Metadata" in workbook.sheetnames
        assert "Classes" in workbook.sheetnames
        assert "Properties" in workbook.sheetnames

    def test_export_domain_rules(self, jon_rules: DomainRules):
        exporter = ExcelExporter()
        workbook = exporter.export(jon_rules)

        assert "Metadata" in workbook.sheetnames
        assert "Properties" in workbook.sheetnames

    def test_export_domain_rules_emma(self, emma_rules: DomainRules):
        exporter = ExcelExporter()
        workbook = exporter.export(emma_rules)

        assert "Metadata" in workbook.sheetnames
        assert "Properties" in workbook.sheetnames
        assert "Classes" in workbook.sheetnames

    def test_export_dms_rules_alice_reference(self, alice_rules: DMSRules) -> None:
<<<<<<< HEAD
        exporter = ExcelExporter(styling="maximal")
        # Make a copy of the rules to avoid changing the original
        alice_copy = alice_rules.model_copy()
        alice_copy.is_reference = True
        workbook = exporter.export(alice_copy)
=======
        exporter = ExcelExporter(styling="maximal", is_reference=True)
        workbook = exporter.export(alice_rules)
>>>>>>> 06c6cbd2

        assert "Metadata" in workbook.sheetnames
        assert "Containers" in workbook.sheetnames
        assert "Views" in workbook.sheetnames
        assert "Properties" in workbook.sheetnames

        assert "RefProperties" in workbook.sheetnames
        assert "RefContainers" in workbook.sheetnames
        assert "RefViews" in workbook.sheetnames

        rows = next((rows for rows in workbook["RefProperties"].columns if rows[1].value == "Reference"), None)
        assert rows is not None, "Reference column not found in RefProperties sheet"

        # Two first rows are headers
        reference_count = sum(1 for row in rows[2:] if row.value is not None)
        assert reference_count >= len(alice_rules.properties)

        rows = next((rows for rows in workbook["RefContainers"].columns if rows[1].value == "Reference"), None)
        assert rows is not None, "Reference column not found in RefContainers sheet"
        assert sum(1 for row in rows[2:] if row.value is not None) >= len(alice_rules.containers)

        rows = next((rows for rows in workbook["RefViews"].columns if rows[1].value == "Reference"), None)
        assert rows is not None, "Reference column not found in RefViews sheet"
        assert sum(1 for row in rows[2:] if row.value is not None) >= len(alice_rules.views)

    def test_export_rules_with_reference(self, olav_rules: InformationRules) -> None:
        exporter = ExcelExporter(styling="maximal")
        assert olav_rules.reference is not None, "Olav rules are expected to have a reference set"
        expected_sheet_names = {"Metadata", "Classes", "Properties", "RefMetadata", "RefClasses", "RefProperties"}
        # Make a copy of the rules to avoid changing the original
        olav_copy = olav_rules.model_copy(deep=True)

        workbook = exporter.export(olav_copy)

        missing = expected_sheet_names - set(workbook.sheetnames)
        assert not missing, f"Missing sheets: {missing}"
        extra = set(workbook.sheetnames) - expected_sheet_names
        assert not extra, f"Extra sheets: {extra}"<|MERGE_RESOLUTION|>--- conflicted
+++ resolved
@@ -35,16 +35,8 @@
         assert "Classes" in workbook.sheetnames
 
     def test_export_dms_rules_alice_reference(self, alice_rules: DMSRules) -> None:
-<<<<<<< HEAD
-        exporter = ExcelExporter(styling="maximal")
-        # Make a copy of the rules to avoid changing the original
-        alice_copy = alice_rules.model_copy()
-        alice_copy.is_reference = True
-        workbook = exporter.export(alice_copy)
-=======
         exporter = ExcelExporter(styling="maximal", is_reference=True)
         workbook = exporter.export(alice_rules)
->>>>>>> 06c6cbd2
 
         assert "Metadata" in workbook.sheetnames
         assert "Containers" in workbook.sheetnames
