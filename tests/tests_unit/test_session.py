import contextlib
import io
from pathlib import Path
from typing import Any, cast
from unittest.mock import MagicMock, patch

import pytest
import respx

from cognite.neat import _state_machine as states
from cognite.neat._client import NeatClientConfig
from cognite.neat._data_model.importers import DMSAPIImporter, DMSImporter
from cognite.neat._data_model.models.dms import RequestSchema
from cognite.neat._issues import IssueList
from cognite.neat._session._physical import ReadPhysicalDataModel
from cognite.neat._session._session import NeatSession


@pytest.fixture()
def new_session(neat_config: NeatClientConfig, respx_mock: respx.MockRouter) -> NeatSession:
    session = NeatSession(neat_config)
    config = session._client.config
    respx_mock.post(
        config.create_api_url("/models/views/byids?includeInheritedProperties=true"),
    ).respond(
        status_code=200,
        json={
            "items": [],
            "nextCursor": None,
        },
    )

    return session


<<<<<<< HEAD
@pytest.fixture(scope="session")
def valid_dms_yaml_with_consistency_errors() -> str:
    return """Metadata:
- Key: space
  Value: my_space
- Key: externalId
  Value: TestModel
- Key: version
  Value: v1
Properties:
- View: MyDescribable
  View Property: name
  Value Type: text
  Min Count: 0
  Max Count: 1
  Immutable: false
  Container: cdf_cdm:CogniteDescribable
  Container Property: name
  Index: btree:name(cursorable=True)
  Connection: null
Views:
- View: MyDescribable
- View: MissingProperties
Containers:
- Container: cdf_cdm:CogniteDescribable
  Used For: node
"""


@pytest.fixture()
def physical_state_session(new_session: NeatSession, valid_dms_yaml_with_consistency_errors: str) -> NeatSession:
    read_yaml = MagicMock(spec=Path)
    read_yaml.read_text.return_value = valid_dms_yaml_with_consistency_errors
=======
@pytest.fixture()
def physical_state_session(new_session: NeatSession, valid_dms_yaml_format: str) -> NeatSession:
    read_yaml = MagicMock(spec=Path)
    read_yaml.read_text.return_value = valid_dms_yaml_format
>>>>>>> 76613fb1

    new_session.physical_data_model.read.yaml(read_yaml)
    return new_session


@pytest.fixture()
def physical_written_session(physical_state_session: NeatSession) -> NeatSession:
    write_yaml = MagicMock(spec=Path)
    physical_state_session.physical_data_model.write.yaml(write_yaml)
    return physical_state_session


class TestNeatSession:
    def test_error_reading(self, new_session: NeatSession) -> None:
        session = new_session
        output = io.StringIO()
        with contextlib.redirect_stdout(output):
            session.physical_data_model.read.yaml("./invalid_path.yaml")

        printed_statements = output.getvalue()
        assert "No such file or directory" in str(printed_statements)
        assert len(session._store.physical_data_model) == 0
        assert len(session._store.provenance) == 0
        assert isinstance(session._store.state, states.EmptyState)

<<<<<<< HEAD
    def test_read_data_model(self, valid_dms_yaml_with_consistency_errors: str, new_session: NeatSession) -> None:
        session = new_session
        read_yaml = MagicMock(spec=Path)
        read_yaml.read_text.return_value = valid_dms_yaml_with_consistency_errors
=======
    def test_read_data_model(self, valid_dms_yaml_format: str, new_session: NeatSession) -> None:
        session = new_session
        read_yaml = MagicMock(spec=Path)
        read_yaml.read_text.return_value = valid_dms_yaml_format
>>>>>>> 76613fb1

        session.physical_data_model.read.yaml(read_yaml)
        assert len(session._store.physical_data_model) == 1
        assert len(session._store.provenance) == 1
        assert isinstance(session._store.state, states.PhysicalState)
        assert isinstance(session._store.provenance[-1].source_state, states.EmptyState)
        assert isinstance(session._store.provenance[-1].target_state, states.PhysicalState)
        assert len(cast(IssueList, session._store.provenance[-1].issues)) == 0

    def test_write_data_model(self, physical_state_session: NeatSession) -> None:
        session = physical_state_session
        write_yaml = MagicMock(spec=Path)

        provenance_before = len(session._store.provenance)
        session.physical_data_model.write.yaml(write_yaml)
        assert len(session._store.provenance) == provenance_before + 1

        assert len(session._store.physical_data_model) == 1
        assert isinstance(session._store.state, states.PhysicalState)
        # there is no state change when writing
        assert isinstance(session._store.provenance[-1].source_state, states.PhysicalState)
        assert isinstance(session._store.provenance[-1].target_state, states.PhysicalState)

    def test_forbid_read_in_physical_state(self, physical_state_session: NeatSession) -> None:
        session = physical_state_session
        read_yaml = MagicMock(spec=Path)
        read_yaml.read_text.return_value = ""

        output = io.StringIO()
        with contextlib.redirect_stdout(output):
            session.physical_data_model.read.yaml(read_yaml)

        printed_statements = output.getvalue()
        assert "Cannot run DMSTableImporter in state PhysicalState" in str(printed_statements)
        assert len(session._store.physical_data_model) == 1

        # no change took place
        assert len(session._store.provenance) == 1, "We should only have the read change from before"

        # we remain in physical state even though we hit Forbidden state, auto-recovery
        assert isinstance(session._store.state, states.PhysicalState)

    def test_write_again_data_model(self, physical_written_session: NeatSession) -> None:
        session = physical_written_session
        write_yaml = MagicMock(spec=Path)

        provenance_before = len(session._store.provenance)
        session.physical_data_model.write.yaml(write_yaml)
        assert len(session._store.provenance) == provenance_before + 1

        assert len(session._store.physical_data_model) == 1
        assert isinstance(session._store.state, states.PhysicalState)
        # there is no state change when writing
        assert isinstance(session._store.provenance[-1].source_state, states.PhysicalState)
        assert isinstance(session._store.provenance[-1].target_state, states.PhysicalState)

    def test_read_dms_from_cdf(self, example_dms_schema: dict[str, Any], new_session: NeatSession) -> None:
        session = new_session
        mock_importer = MagicMock(spec=DMSAPIImporter)
        mock_importer.to_data_model.return_value = RequestSchema.model_validate(example_dms_schema)
        mock_importer.to_data_model.__name__ = DMSImporter.to_data_model.__name__

        provenance_before = len(session._store.provenance)

        with patch(
            f"{ReadPhysicalDataModel.__module__}.{DMSAPIImporter.__name__}.{DMSAPIImporter.from_cdf.__name__}",
            return_value=mock_importer,
        ):
            session.physical_data_model.read.cdf(space="test_space", external_id="test_id", version="v1")

        assert len(session._store.provenance) == provenance_before + 1
        assert len(session._store.physical_data_model) == 1
        assert isinstance(session._store.state, states.PhysicalState)
        assert isinstance(session._store.provenance[-1].source_state, states.EmptyState)
        assert isinstance(session._store.provenance[-1].target_state, states.PhysicalState)<|MERGE_RESOLUTION|>--- conflicted
+++ resolved
@@ -33,46 +33,10 @@
     return session
 
 
-<<<<<<< HEAD
-@pytest.fixture(scope="session")
-def valid_dms_yaml_with_consistency_errors() -> str:
-    return """Metadata:
-- Key: space
-  Value: my_space
-- Key: externalId
-  Value: TestModel
-- Key: version
-  Value: v1
-Properties:
-- View: MyDescribable
-  View Property: name
-  Value Type: text
-  Min Count: 0
-  Max Count: 1
-  Immutable: false
-  Container: cdf_cdm:CogniteDescribable
-  Container Property: name
-  Index: btree:name(cursorable=True)
-  Connection: null
-Views:
-- View: MyDescribable
-- View: MissingProperties
-Containers:
-- Container: cdf_cdm:CogniteDescribable
-  Used For: node
-"""
-
-
-@pytest.fixture()
-def physical_state_session(new_session: NeatSession, valid_dms_yaml_with_consistency_errors: str) -> NeatSession:
-    read_yaml = MagicMock(spec=Path)
-    read_yaml.read_text.return_value = valid_dms_yaml_with_consistency_errors
-=======
 @pytest.fixture()
 def physical_state_session(new_session: NeatSession, valid_dms_yaml_format: str) -> NeatSession:
     read_yaml = MagicMock(spec=Path)
     read_yaml.read_text.return_value = valid_dms_yaml_format
->>>>>>> 76613fb1
 
     new_session.physical_data_model.read.yaml(read_yaml)
     return new_session
@@ -98,17 +62,10 @@
         assert len(session._store.provenance) == 0
         assert isinstance(session._store.state, states.EmptyState)
 
-<<<<<<< HEAD
-    def test_read_data_model(self, valid_dms_yaml_with_consistency_errors: str, new_session: NeatSession) -> None:
-        session = new_session
-        read_yaml = MagicMock(spec=Path)
-        read_yaml.read_text.return_value = valid_dms_yaml_with_consistency_errors
-=======
     def test_read_data_model(self, valid_dms_yaml_format: str, new_session: NeatSession) -> None:
         session = new_session
         read_yaml = MagicMock(spec=Path)
         read_yaml.read_text.return_value = valid_dms_yaml_format
->>>>>>> 76613fb1
 
         session.physical_data_model.read.yaml(read_yaml)
         assert len(session._store.physical_data_model) == 1
