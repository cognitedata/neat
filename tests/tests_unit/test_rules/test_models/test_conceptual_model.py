from datetime import datetime
from typing import Any

import pytest

from cognite.neat.core._constants import DMS_CONTAINER_PROPERTY_SIZE_LIMIT
from cognite.neat.core._data_model._shared import ImportedDataModel
from cognite.neat.core._data_model.models import PhysicalDataModel, data_types
from cognite.neat.core._data_model.models.conceptual import (
    Concept,
    ConceptualDataModel,
    ConceptualProperty,
    ConceptualValidation,
    UnverifiedConceptualDataModel,
)
from cognite.neat.core._data_model.models.conceptual._unverified import (
    UnverifiedConcept,
    UnverifiedConceptualMetadata,
    UnverifiedConceptualProperty,
)
from cognite.neat.core._data_model.models.data_types import DataType, String
from cognite.neat.core._data_model.models.entities import (
    ConceptEntity,
    MultiValueTypeInfo,
)
from cognite.neat.core._data_model.models.entities._single_value import UnknownEntity
from cognite.neat.core._data_model.transformers._converters import (
    ConceptualToPhysical,
    ToCompliantEntities,
    _ConceptualDataModelConverter,
)
from cognite.neat.core._data_model.transformers._verification import VerifyAnyDataModel
from cognite.neat.core._issues import NeatError
from cognite.neat.core._issues._base import MultiValueError
from cognite.neat.core._issues._contextmanagers import catch_issues
from cognite.neat.core._issues.errors import ResourceNotDefinedError
from cognite.neat.core._issues.errors._resources import ResourceDuplicatedError
from cognite.neat.core._issues.warnings._models import ConceptOnlyDataModelWarning, DanglingPropertyWarning


def case_insensitive_value_types():
    yield pytest.param(
        {
            "Metadata": {
                "role": "information architect",
                "schema": "complete",
                "creator": "Jon, Emma, David",
                "space": "power",
                "external_id": "power2consumer",
                "created": datetime(2024, 2, 9, 0, 0),
                "updated": datetime(2024, 2, 9, 0, 0),
                "version": "0.1.0",
                "name": "Power to Consumer Data Model",
            },
            "Concepts": [
                {
                    "Concept": "GeneratingUnit",
                    "Description": None,
                    "Parent Class": None,
                    "Source": "http://www.iec.ch/TC57/CIM#GeneratingUnit",
                    "Match": "exact",
                }
            ],
            "Properties": [
                {
                    "Concept": "GeneratingUnit",
                    "Property": "name",
                    "Description": None,
                    "Value Type": "StrING",
                    "Min Count": 1,
                    "Max Count": 1.0,
                    "Default": None,
                    "Source": None,
                    "MatchType": None,
                    "Transformation": None,
                }
            ],
        },
        String(),
        id="case_insensitive",
    )


def duplicated_entries():
    yield pytest.param(
        {
            "Metadata": {
                "role": "information architect",
                "schema": "complete",
                "creator": "Jon, Emma, David",
                "space": "power",
                "external_id": "power2consumer",
                "created": datetime(2024, 2, 9, 0, 0),
                "updated": datetime(2024, 2, 9, 0, 0),
                "version": "0.1.0",
                "name": "Power to Consumer Data Model",
            },
            "Concepts": [
                {
                    "Concept": "GeneratingUnit",
                    "Description": None,
                    "Parent Class": None,
                    "Source": "http://www.iec.ch/TC57/CIM#GeneratingUnit",
                    "Match": "exact",
                },
                {
                    "Concept": "GeneratingUnit",
                    "Description": None,
                    "Parent Class": None,
                    "Source": "http://www.iec.ch/TC57/CIM#GeneratingUnit",
                    "Match": "exact",
                },
            ],
            "Properties": [
                {
                    "Concept": "GeneratingUnit",
                    "Property": "name",
                    "Description": None,
                    "Value Type": "StrING",
                    "Min Count": 1,
                    "Max Count": 1.0,
                    "Default": None,
                    "Source": None,
                    "MatchType": None,
                    "Transformation": None,
                },
                {
                    "Concept": "GeneratingUnit",
                    "Property": "name",
                    "Description": None,
                    "Value Type": "StrING",
                    "Min Count": 1,
                    "Max Count": 1.0,
                    "Default": None,
                    "Source": None,
                    "MatchType": None,
                    "Transformation": None,
                },
            ],
        },
        {
            ResourceDuplicatedError(
                identifier="name",
                resource_type="property",
                location="the Properties sheet at row 1 and 2 if data model is read from a spreadsheet.",
            ),
            ResourceDuplicatedError(
                identifier=ConceptEntity(prefix="power", suffix="GeneratingUnit"),
                resource_type="concept",
                location="the Classes sheet at row 1 and 2 if data model is read from a spreadsheet.",
            ),
        },
        id="duplicated_entries",
    )


def concepts_only_data_model():
    yield pytest.param(
        {
            "Metadata": {
                "role": "information architect",
                "creator": "Jon, Emma, David",
                "space": "power",
                "external_id": "power2consumer",
                "created": datetime(2024, 2, 9, 0, 0),
                "updated": datetime(2024, 2, 9, 0, 0),
                "version": "0.1.0",
                "name": "Power to Consumer Data Model",
            },
            "Concepts": [
                {
                    "Concept": "GeneratingUnit",
                    "Description": None,
                    "Parent Class": None,
                },
                {
                    "Concept": "Substation",
                    "Description": None,
                    "Parent Class": None,
                },
            ],
            "Properties": [],
        },
        id="concept_only_data_model",
    )


def dangling_properties_data_model():
    yield pytest.param(
        {
            "Metadata": {
                "role": "information architect",
                "creator": "Jon, Emma, David",
                "space": "power",
                "external_id": "power2consumer",
                "created": datetime(2024, 2, 9, 0, 0),
                "updated": datetime(2024, 2, 9, 0, 0),
                "version": "0.1.0",
                "name": "Power to Consumer Data Model",
            },
            "Concepts": [
                {
                    "Concept": "GeneratingUnit",
                    "Description": None,
                    "Parent Class": None,
                },
                {
                    "Concept": "Substation",
                    "Description": None,
                    "Parent Class": None,
                },
            ],
            "Properties": [
                {
                    "Concept": UnknownEntity(),
                    "Property": "name_xx",
                    "Description": None,
                    "Value Type": "string",
                    "Min Count": 1,
                    "Max Count": 1.0,
                    "Default": None,
                    "Source": None,
                    "MatchType": None,
                    "Transformation": None,
                },
                {
                    "Concept": UnknownEntity(),
                    "Property": "name",
                    "Description": None,
                    "Value Type": UnknownEntity(),
                    "Min Count": 1,
                    "Max Count": 1.0,
                    "Default": None,
                    "Source": None,
                    "MatchType": None,
                    "Transformation": None,
                },
            ],
        },
        id="dangling_properties_data_model",
    )


def incomplete_rules_case():
    yield pytest.param(
        {
            "Metadata": {
                "role": "information architect",
                "schema": "complete",
                "creator": "Jon, Emma, David",
                "space": "power",
                "external_id": "power2consumer",
                "created": datetime(2024, 2, 9, 0, 0),
                "updated": datetime(2024, 2, 9, 0, 0),
                "version": "0.1.0",
                "name": "Power to Consumer Data Model",
            },
            "Concepts": [
                {
                    "Concept": "GeneratingUnit",
                    "Description": None,
                    "Implements": None,
                }
            ],
            "Properties": [
                {
                    "Concept": "GeneratingUnit2",
                    "Property": "name",
                    "Description": None,
                    "Value Type": "string",
                    "Min Count": 1,
                    "Max Count": 1.0,
                    "Default": None,
                    "Transformation": "cim:GeneratingUnit",
                }
            ],
        },
        [
            ResourceNotDefinedError[ConceptEntity](
                ConceptEntity(prefix="power", suffix="GeneratingUnit2"),
                "Concept",
                "Classes sheet",
            ),
            ResourceNotDefinedError[ConceptEntity](
                ConceptEntity(prefix="power", suffix="GeneratingUnit"),
                "Concept",
                "Classes sheet",
            ),
        ],
        id="missing_rule",
    )


class TestInformationRules:
    @pytest.mark.parametrize("duplicated_rules, expected_exception", list(duplicated_entries()))
    def test_duplicated_entries(self, duplicated_rules, expected_exception) -> None:
        input_rules = ImportedDataModel(
            unverified_data_model=UnverifiedConceptualDataModel.load(duplicated_rules),
            context={},
        )
        transformer = VerifyAnyDataModel(validate=True)

        with pytest.raises(MultiValueError) as e:
            _ = transformer.transform(input_rules)

        assert set(e.value.errors) == expected_exception

    @pytest.mark.parametrize("dm_dict", list(dangling_properties_data_model()))
    def test_dangling_properties(self, dm_dict) -> None:
        input_rules = ImportedDataModel(
            unverified_data_model=UnverifiedConceptualDataModel.load(dm_dict),
            context={},
        )
        with catch_issues() as issues:
            _ = VerifyAnyDataModel(validate=True).transform(input_rules)

        assert not issues.has_errors
<<<<<<< HEAD
        assert len(issues) == 4
        assert len([issue for issue in issues if issue.__class__ == DanglingPropertyWarning]) == 2
=======
        assert len(issues) == 5
        assert len([issue for issue in issues if isinstance(issue, DanglingPropertyWarning)]) == 2
>>>>>>> 8e9dcb7f

    @pytest.mark.parametrize("dm_dict", list(concepts_only_data_model()))
    def test_concepts_only_data_model(self, dm_dict) -> None:
        input_rules = ImportedDataModel(
            unverified_data_model=UnverifiedConceptualDataModel.load(dm_dict),
            context={},
        )
        with catch_issues() as issues:
            _ = VerifyAnyDataModel(validate=True).transform(input_rules)

        assert not issues.has_errors
        assert len(issues) == 3
        assert len([issue for issue in issues if isinstance(issue, ConceptOnlyDataModelWarning)]) == 1

    def test_load_valid_jon_rules(self, david_spreadsheet: dict[str, dict[str, Any]]) -> None:
        valid_rules = ConceptualDataModel.model_validate(UnverifiedConceptualDataModel.load(david_spreadsheet).dump())

        assert isinstance(valid_rules, ConceptualDataModel)

        sample_expected_properties = {
            "power:WindTurbine.manufacturer",
            "power:Substation.secondaryPowerLine",
            "power:WindFarm.exportCable",
        }
        missing = sample_expected_properties - {f"{prop.concept}.{prop.property_}" for prop in valid_rules.properties}
        assert not missing, f"Missing properties: {missing}"

    @pytest.mark.parametrize("incomplete_rules, expected_exception", list(incomplete_rules_case()))
    @pytest.mark.skip("Temp skipping: enabling in new PR")
    def test_incomplete_rules(self, incomplete_rules: dict[str, dict[str, Any]], expected_exception: NeatError) -> None:
        rules = ConceptualDataModel.model_validate(UnverifiedConceptualDataModel.load(incomplete_rules).dump())
        issues = ConceptualValidation(rules).validate()

        assert len(issues) == 2
        assert set(issues) == set(expected_exception)

    @pytest.mark.parametrize("rules, expected_exception", list(case_insensitive_value_types()))
    def test_case_insensitivity(self, rules: dict[str, dict[str, Any]], expected_exception: DataType) -> None:
        assert ConceptualDataModel.model_validate(rules).properties[0].value_type == expected_exception

    def test_david_as_dms(self, david_spreadsheet: dict[str, dict[str, Any]]) -> None:
        info_rules = ConceptualDataModel.model_validate(david_spreadsheet)

        dms_rules = ConceptualToPhysical().transform(info_rules)

        assert isinstance(dms_rules, PhysicalDataModel)

        # making sure linking is done on metadata level
        assert dms_rules.metadata.conceptual == info_rules.metadata.identifier

        info_props = {prop.neatId: prop for prop in info_rules.properties}
        dms_props = {prop.neatId: prop for prop in dms_rules.properties}

        for dms_id in dms_props.keys():
            assert info_props[dms_props[dms_id].conceptual].physical == dms_id

        for info_id in info_props.keys():
            assert dms_props[info_props[info_id].physical].conceptual == info_id


class TestInformationRulesConverter:
    @pytest.mark.parametrize(
        "prefix, expected_space",
        [
            pytest.param("neat", "neat", id="No substitutions"),
            pytest.param("my space", "my_space", id="Space with space character"),
            pytest.param("1my-space", "a1my-space", id="Space starting with number"),
            pytest.param("m" * 69, "m" * 43, id="Space with more than 43 characters"),
            pytest.param("my_space_", "my_space1", id="Space ending with underscore"),
        ],
    )
    def test_to_space(self, prefix: str, expected_space: str) -> None:
        actual_space = _ConceptualDataModelConverter._to_space(prefix)

        assert actual_space == expected_space

    def test_convert_above_container_limit(self) -> None:
        info = UnverifiedConceptualDataModel(
            metadata=UnverifiedConceptualMetadata(
                space="bad_model",
                external_id="bad_model",
                name="Bad Model",
                version="0.1.0",
                creator="Anders",
            ),
            concepts=[UnverifiedConcept(concept="MassiveClass")],
            properties=[
                UnverifiedConceptualProperty(
                    concept="MassiveClass",
                    property_=f"property_{no}",
                    value_type="string",
                    max_count=1,
                )
                for no in range(DMS_CONTAINER_PROPERTY_SIZE_LIMIT + 1)
            ],
        ).as_verified_data_model()

        dms_rules = ConceptualToPhysical().transform(info)

        assert len(dms_rules.containers) == 2


def non_compliant_entities():
    yield pytest.param(
        {
            "Metadata": {
                "role": "information architect",
                "schema": "complete",
                "creator": "Jon, Emma, David",
                "namespace": "http://purl.org/cognite/power2consumer",
                "space": "power_or_not",
                "external_id": "powerfulModel",
                "created": datetime(2024, 2, 9, 0, 0),
                "updated": datetime(2024, 2, 9, 0, 0),
                "version": "0.1.0",
                "title": "Power to Consumer Data Model",
                "license": "CC-BY 4.0",
                "rights": "Free for use",
            },
            "Concepts": [
                {
                    "Concept": "Generating.Unit",
                    "Description": None,
                    "Parent Class": None,
                    "Source": "http://www.iec.ch/TC57/CIM#GeneratingUnit",
                    "Match": "exact",
                }
            ],
            "Properties": [
                {
                    "Concept": "Generating.Unit",
                    "Property": "IdentifiedObject.name",
                    "Description": None,
                    "Value Type": "StrING",
                    "Min Count": 1,
                    "Max Count": 1.0,
                    "Default": None,
                    "Source": None,
                    "MatchType": None,
                    "Transformation": None,
                }
            ],
        },
        id="straightening_entities",
    )


class TestInformationConverter:
    @pytest.mark.parametrize(
        "name, expected",
        [
            ("mycontainer", "mycontainer2"),
            ("mycontainer2", "mycontainer3"),
            ("sran*2@N", "sran*2@N2"),
        ],
    )
    def test_bump_suffix(self, name: str, expected: str) -> None:
        actual = _ConceptualDataModelConverter._bump_suffix(name)

        assert actual == expected

    @pytest.mark.parametrize(
        "multi, expected",
        [
            pytest.param(
                MultiValueTypeInfo(types=[data_types.Integer(), data_types.String()]), data_types.String(), id="IntStr"
            ),
            pytest.param(
                MultiValueTypeInfo(types=[data_types.Float(), data_types.Integer()]), data_types.Double(), id="FloatStr"
            ),
            pytest.param(
                MultiValueTypeInfo(types=[data_types.Boolean(), data_types.Float()]),
                data_types.Double(),
                id="BoolFloat",
            ),
            pytest.param(
                MultiValueTypeInfo(types=[data_types.DateTime(), data_types.Boolean()]),
                data_types.String(),
                id="DatetimeBool as String",
            ),
            pytest.param(
                MultiValueTypeInfo(types=[data_types.Date(), data_types.DateTime()]),
                data_types.DateTime(),
                id="Date and Datetime",
            ),
        ],
    )
    def test_convert_multivalue_type(self, multi: MultiValueTypeInfo, expected: DataType) -> None:
        actual = _ConceptualDataModelConverter.convert_multi_data_type(multi)

        assert actual == expected

    @pytest.mark.parametrize("rules_dict", list(non_compliant_entities()))
    def test_to_compliant_entities(
        self,
        rules_dict: dict[str, dict[str, Any]],
    ) -> None:
        input_rules = ImportedDataModel(
            unverified_data_model=UnverifiedConceptualDataModel.load(rules_dict),
            context={},
        )
        transformer = VerifyAnyDataModel(validate=True)
        rules = transformer.transform(input_rules)

        rules = ToCompliantEntities().transform(rules)

        assert rules.concepts[0].concept.prefix == "power_or_not"
        assert rules.concepts[0].concept.suffix == "Generating_Unit"
        assert rules.properties[0].property_ == "IdentifiedObject_name"
        assert rules.properties[0].concept.suffix == "Generating_Unit"


class TestInformationProperty:
    @pytest.mark.parametrize(
        "raw",
        [
            pytest.param(
                UnverifiedConceptualProperty(
                    concept="MyAsset",
                    property_="name",
                    value_type="string",
                    max_count=1,
                    instance_source="prefix_16:MyAsset(prefix_16:P&ID)",
                ),
                id="Instance Source with ampersand",
            ),
            pytest.param(
                UnverifiedConceptualProperty(
                    concept="MyAsset",
                    property_="name",
                    value_type="string",
                    max_count=1,
                    instance_source="prefix_16:MyAsset(prefix_16:State(Previous))",
                ),
                id="Instance Source with parentheses",
            ),
        ],
    )
    def test_rdf_properties(self, raw: UnverifiedConceptualProperty):
        prop = ConceptualProperty.model_validate(raw.dump(default_prefix="power"))

        assert isinstance(prop, ConceptualProperty)

    @pytest.mark.parametrize(
        "raw, expected",
        [
            pytest.param(
                UnverifiedConceptualProperty(
                    "cdf_cdm:CogniteAsset(version=v1)",
                    "name",
                    "text",
                ),
                ConceptEntity(prefix="cdf_cdm", suffix="CogniteAsset", version="v1"),
                id="CogniteAsset name",
            )
        ],
    )
    def test_validate_class_entity(self, raw: UnverifiedConceptualProperty, expected: ConceptEntity) -> None:
        prop = ConceptualProperty.model_validate(raw.dump(default_prefix="my_space"))

        assert prop.concept == expected


class TestInformationClass:
    @pytest.mark.parametrize(
        "raw, class_, implements",
        [
            (
                UnverifiedConcept(
                    concept="WindTurbine",
                    description="Power generating unite",
                    implements="cdf_cdm:CogniteAsset(version=v1)",
                ),
                ConceptEntity(prefix="my_space", suffix="WindTurbine"),
                ConceptEntity(prefix="cdf_cdm", suffix="CogniteAsset", version="v1"),
            )
        ],
    )
    def test_validate_class_entity(
        self,
        raw: UnverifiedConcept,
        class_: ConceptEntity,
        implements: ConceptEntity,
    ) -> None:
        info_class = Concept.model_validate(raw.dump(default_prefix="my_space"))

        assert info_class.concept == class_
        assert isinstance(info_class.implements, list)
        assert info_class.implements[0] == implements<|MERGE_RESOLUTION|>--- conflicted
+++ resolved
@@ -315,13 +315,8 @@
             _ = VerifyAnyDataModel(validate=True).transform(input_rules)
 
         assert not issues.has_errors
-<<<<<<< HEAD
-        assert len(issues) == 4
-        assert len([issue for issue in issues if issue.__class__ == DanglingPropertyWarning]) == 2
-=======
         assert len(issues) == 5
         assert len([issue for issue in issues if isinstance(issue, DanglingPropertyWarning)]) == 2
->>>>>>> 8e9dcb7f
 
     @pytest.mark.parametrize("dm_dict", list(concepts_only_data_model()))
     def test_concepts_only_data_model(self, dm_dict) -> None:
