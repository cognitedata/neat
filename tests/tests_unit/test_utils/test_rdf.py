--- conflicted
+++ resolved
@@ -30,90 +30,6 @@
         assert uri_to_cdf_id(uri) == expected
 
 
-<<<<<<< HEAD
-def test_uri_to_entity_components_valid_uri():
-    """Test uri_to_entity_components with a valid URI that matches expected format."""
-    uri = URIRef("https://cognitedata.com/cdf_cdm/CogniteCore/v1/CogniteAsset")
-    prefixes = {"cdf_cdm": Namespace("https://cognitedata.com/cdf_cdm/")}
-
-    result = uri_to_entity_components(uri, prefixes)
-
-    assert result == ("cdf_cdm", "CogniteCore", "v1", "CogniteAsset")
-
-
-def test_uri_to_entity_components_no_matching_prefix():
-    """Test uri_to_entity_components with URI that doesn't match any prefix."""
-    uri = URIRef("https://example.com/space/model/v1/entity")
-    prefixes = {"cdf_cdm": Namespace("https://cognitedata.com/cdf_cdm/")}
-
-    result = uri_to_entity_components(uri, prefixes)
-
-    assert result is None
-
-
-def test_uri_to_entity_components_incomplete_components():
-    """Test uri_to_entity_components with URI that has fewer than 3 components after namespace."""
-    uri = URIRef("https://cognitedata.com/cdf_cdm/CogniteCore/v1")
-    prefixes = {"cdf_cdm": Namespace("https://cognitedata.com/cdf_cdm/")}
-
-    result = uri_to_entity_components(uri, prefixes)
-
-    assert result is None
-
-
-def test_uri_to_entity_components_empty_components():
-    """Test uri_to_entity_components with URI that has empty components."""
-    uri = URIRef("https://cognitedata.com/cdf_cdm//v1/")
-    prefixes = {"cdf_cdm": Namespace("https://cognitedata.com/cdf_cdm/")}
-
-    result = uri_to_entity_components(uri, prefixes)
-
-    assert result is None
-
-
-def test_uri_to_entity_components_multiple_prefixes():
-    """Test uri_to_entity_components with multiple prefixes, should return first match."""
-    uri = URIRef("https://cognitedata.com/space/model/v1/entity")
-    prefixes = {
-        "prefix1": Namespace("https://cognitedata.com/"),
-        "prefix2": Namespace("https://cognitedata.com/space/"),
-    }
-
-    result = uri_to_entity_components(uri, prefixes)
-
-    # Should match the first prefix that works
-    assert result == ("prefix2", "model", "v1", "entity")
-
-
-def test_uri_to_entity_components_empty_prefixes():
-    """Test uri_to_entity_components with empty prefixes dictionary."""
-    uri = URIRef("https://cognitedata.com/cdf_cdm/CogniteCore/v1/CogniteAsset")
-    prefixes = {}
-
-    result = uri_to_entity_components(uri, prefixes)
-
-    assert result is None
-
-
-def test_uri_to_entity_components_exact_namespace_match():
-    """Test uri_to_entity_components with URI that exactly matches namespace."""
-    uri = URIRef("https://cognitedata.com/cdf_cdm/")
-    prefixes = {"cdf_cdm": Namespace("https://cognitedata.com/cdf_cdm/")}
-
-    result = uri_to_entity_components(uri, prefixes)
-
-    assert result is None
-
-
-def test_uri_to_entity_components_too_many_components():
-    """Test uri_to_entity_components with URI that has more than 3 components after namespace."""
-    uri = URIRef("https://cognitedata.com/cdf_cdm/CogniteCore/v1/CogniteAsset/extra")
-    prefixes = {"cdf_cdm": Namespace("https://cognitedata.com/cdf_cdm/")}
-
-    result = uri_to_entity_components(uri, prefixes)
-
-    assert result is None
-=======
 class TestURIToEntityComponents:
     @pytest.mark.parametrize(
         "uri, prefixes, expected",
@@ -173,5 +89,4 @@
     )
     def test_uri_to_entity_components(self, uri: URIRef, prefixes: dict, expected: tuple | None) -> None:
         result = uri_to_entity_components(uri, prefixes)
-        assert result == expected
->>>>>>> 130b444b
+        assert result == expected