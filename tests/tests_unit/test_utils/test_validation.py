from typing import cast

import pytest
from pydantic_core import ErrorDetails

from cognite.neat._data_model.importers._table_importer.source import TableSource
from cognite.neat._utils.validation import ValidationContext, as_json_path, humanize_validation_error


class TestHumanizeValidationError:
    @pytest.mark.parametrize(
        "error,context,expected_errors",
        [
            pytest.param(
                ErrorDetails(
                    **{
                        "type": "missing",
                        "loc": ("type", "enum", "values"),
                        "msg": "Field required",
                        "input": {"maxListSize": None, "list": False, "type": "enum"},
                    }
                ),
                ValidationContext(
                    parent_loc=("Properties", 276),
                    humanize_location=TableSource(source="dm.xlsx").location,
                    field_name="column",
                    field_renaming={"type": "Value Type"},
                    missing_required_descriptor="empty",
                ),
                (
                    "In table 'Properties' row 277 column 'Value Type' -> enum"
                    " definition is missing the collection reference."
                ),
                id="Missing enum collection reference in table",
            ),
            pytest.param(
                ErrorDetails(
                    **{
<<<<<<< HEAD
                        "type": "too_short",
                        "loc": ("type", "enum", "values"),
                        "msg": "Dictionary should have at least 1 item after validation, not 0",
                        "input": {},
                        "ctx": {"field_type": "Dictionary", "min_length": 1, "actual_length": 0},
=======
                        "type": "union_tag_invalid",
                        "loc": ("type",),
                        "msg": (
                            "Input tag 'primitive' found using 'type' does not match any of the expected tags:"
                            " 'text', 'float32', 'float64', 'boolean', 'int32', 'int64', 'timestamp', 'date', "
                            "'json', 'timeseries', 'file', 'sequence', 'enum', 'direct'"
                        ),
                        "input": {"maxListSize": None, "list": False, "type": "primitive"},
>>>>>>> 3fb03752
                    }
                ),
                ValidationContext(
                    parent_loc=("Properties", 276),
                    humanize_location=TableSource(source="dm.xlsx").location,
                    field_name="column",
                    field_renaming={"type": "Value Type"},
                    missing_required_descriptor="empty",
                ),
                (
<<<<<<< HEAD
                    "In table 'Properties' row 277 column 'Value Type' -> enum"
                    " collection is not defined in 'Enum' sheet."
                ),
                id="Missing enum collection",
=======
                    "In table 'Properties' row 277 column 'Value Type' input value 'primitive' "
                    "does not match any of the expected values: "
                    "'text', 'float32', 'float64', 'boolean', 'int32', 'int64', 'timestamp', 'date', 'json', "
                    "'timeseries', 'file', 'sequence', 'enum'."
                ),
                id="Not existing tag",
>>>>>>> 3fb03752
            ),
            pytest.param(
                ErrorDetails(
                    type="missing",
                    loc=("age",),
                    msg="Field required",
                    input={"name": "Alice"},
                    url="https://errors.pydantic.dev/2.11/v/missing",
                ),
                ValidationContext(
                    parent_loc=("People", 1),
                    humanize_location=lambda loc: f"row {cast(int, loc[1]) + 1} at table {loc[0]!r}",
                    field_name="column",
                    field_renaming={"age": "Age"},
                    missing_required_descriptor="empty",
                ),
                "In row 2 at table 'People' the column 'Age' cannot be empty.",
                id="Missing required in table",
            ),
            pytest.param(
                ErrorDetails(
                    type="int_parsing",
                    loc=("age",),
                    msg="Input should be a valid integer, unable to parse string as an integer",
                    input="twenty",
                    url="https://errors.pydantic.dev/2.11/v/int_parsing",
                ),
                ValidationContext(),
                "In field 'age', input should be a valid integer, unable to parse string as an integer.",
                id="Type error with default formatting",
            ),
            pytest.param(
                ErrorDetails(
                    type="string_type",
                    loc=("name",),
                    msg="Input should be a valid string",
                    input=123,
                    url="https://errors.pydantic.dev/2.11/v/string_type",
                ),
                ValidationContext(field_name="value"),
                (
                    "In value 'name', input should be a valid string. Got 123 of type int. Hint: "
                    "Use double quotes to force string."
                ),
                id="String type error with custom field_name",
            ),
            pytest.param(
                ErrorDetails(
                    type="greater_than",
                    loc=("age",),
                    msg="Input should be greater than 0",
                    input=-5,
                    ctx={"gt": 0},
                    url="https://errors.pydantic.dev/2.11/v/greater_than",
                ),
                ValidationContext(
                    parent_loc=("Employees", 0),
                    humanize_location=lambda loc: f"employee {loc[1]} in {loc[0]}",
                ),
                "In employee 0 in Employees input should be greater than 0.",
                id="Custom location formatting",
            ),
            pytest.param(
                ErrorDetails(
                    type="missing",
                    loc=("age",),
                    msg="Field required",
                    input={"name": "Eve"},
                    url="https://errors.pydantic.dev/2.11/v/missing",
                ),
                ValidationContext(field_renaming={"name": "Full Name", "age": "Years Old"}),
                "Missing required field: 'age'.",
                id="Field renaming for error message",
            ),
            pytest.param(
                ErrorDetails(
                    type="int_parsing",
                    loc=("age",),
                    msg="Input should be a valid integer, unable to parse string as an integer",
                    input="fifty",
                    url="https://errors.pydantic.dev/2.11/v/int_parsing",
                ),
                ValidationContext(
                    parent_loc=("Data", 2),
                    humanize_location=lambda loc: f"at position {loc[1]} in {loc[0]}",
                    field_name="column",
                    field_renaming={"age": "Years"},
                ),
                "In at position 2 in Data input should be a valid integer, unable to parse string as an integer.",
                id="Combined custom parameters",
            ),
        ],
    )
    def test_humanize_validation_error(
        self, error: ErrorDetails, context: ValidationContext, expected_errors: str
    ) -> None:
        assert humanize_validation_error(error, context) == expected_errors


class TestAsJsonPath:
    @pytest.mark.parametrize(
        "path,expected",
        [
            (("data", 0, "attributes", "name"), "data[1].attributes.name"),
            (("items", 2, "details", 5, "value"), "items[3].details[6].value"),
            (("root", "level1", "level2", 3, "level3"), "root.level1.level2[4].level3"),
            (("a", "b-c", 1, "d.e", 0), "a.b-c[2].d.e[1]"),
            ((), ""),
        ],
    )
    def test_as_json_path(self, path: tuple[str | int, ...], expected: str) -> None:
        assert as_json_path(path) == expected<|MERGE_RESOLUTION|>--- conflicted
+++ resolved
@@ -36,13 +36,11 @@
             pytest.param(
                 ErrorDetails(
                     **{
-<<<<<<< HEAD
                         "type": "too_short",
                         "loc": ("type", "enum", "values"),
                         "msg": "Dictionary should have at least 1 item after validation, not 0",
                         "input": {},
                         "ctx": {"field_type": "Dictionary", "min_length": 1, "actual_length": 0},
-=======
                         "type": "union_tag_invalid",
                         "loc": ("type",),
                         "msg": (
@@ -51,7 +49,6 @@
                             "'json', 'timeseries', 'file', 'sequence', 'enum', 'direct'"
                         ),
                         "input": {"maxListSize": None, "list": False, "type": "primitive"},
->>>>>>> 3fb03752
                     }
                 ),
                 ValidationContext(
@@ -62,19 +59,16 @@
                     missing_required_descriptor="empty",
                 ),
                 (
-<<<<<<< HEAD
                     "In table 'Properties' row 277 column 'Value Type' -> enum"
                     " collection is not defined in 'Enum' sheet."
                 ),
                 id="Missing enum collection",
-=======
                     "In table 'Properties' row 277 column 'Value Type' input value 'primitive' "
                     "does not match any of the expected values: "
                     "'text', 'float32', 'float64', 'boolean', 'int32', 'int64', 'timestamp', 'date', 'json', "
                     "'timeseries', 'file', 'sequence', 'enum'."
                 ),
                 id="Not existing tag",
->>>>>>> 3fb03752
             ),
             pytest.param(
                 ErrorDetails(
