name: Build and Publish Neat Docker Container on Release

on:
  # push:
  #   branches:
  #     - docker-builder-publisher
  release:
    types: [created]

jobs:
  build-and-publish:
    runs-on: ubuntu-latest
    environment: CD
    steps:
      - name: Checkout repository
        uses: actions/checkout@v3

      - name: Install Poetry
        uses: snok/install-poetry@v1
        with:
          version: 1.8.3

      - name: Login to Docker Hub
        uses: docker/login-action@v2
        with:
          username: ${{ secrets.DOCKERHUB_USER }}
          password: ${{ secrets.DOCKERHUB_ACCESS_TOKEN }}

      - name: Export dependencies
        run: |
          poetry export -f requirements.txt --output requirements.txt --extras "all"

      - name: Set up Docker Buildx
        uses: docker/setup-buildx-action@v2

      - name: Build and push
        uses: docker/build-push-action@v4
        with:
          context: .
          file: ./Dockerfile
          platforms: linux/amd64,linux/arm64/v8
          push: true
          tags: cognite/neat:latest, cognite/neat:${{ github.ref_name }}

  build-and-push-f25e:
    runs-on: ubuntu-latest
    environment: main
    permissions:
      id-token: write
      contents: read

    steps:
      - name: Checkout repository
        uses: actions/checkout@v3

      - name: Install Poetry
        uses: snok/install-poetry@v1
        with:
<<<<<<< HEAD
          version: 1.3.4
=======
            version: 1.8.3
            virtualenvs-create: false
>>>>>>> 5b90dc8c

      - name: Azure login
        uses: azure/login@v1
        with:
          client-id: 7e26ba04-3da0-4241-b517-c12b8205af8a
          tenant-id: a9ae5b54-3600-4917-a9dc-3020723360b3
          subscription-id: fd108646-dc13-4d9a-9b8c-d9dbde664887
          
      - run: az acr login --name scsproduction 

      - name: Export dependencies
        run: |
          poetry export -f requirements.txt --output requirements.txt --extras "all"

      - id: version
        name: Build Version
        run: echo "version=$(date -u '+%Y%m%dT%H%M%SZ')"  >> $GITHUB_ENV

      - name: Export dependencies
        run: |
          poetry export -f requirements.txt --output requirements.txt --extras "all"

      - id: version
        name: Build Version
        run: echo "version=$(date -u '+%Y%m%dT%H%M%SZ')"  >> $GITHUB_ENV

      - name: Set up Docker Buildx
        uses: docker/setup-buildx-action@v2

      - name: Build and push
        uses: docker/build-push-action@v4
        env:
          VERSION: ${{ env.version }}
        with:
          context: .
          file: ./Dockerfile
          platforms: linux/amd64,linux/arm64/v8
          push: true
          tags: scsproduction.azurecr.io/neat:${{ env.version }}<|MERGE_RESOLUTION|>--- conflicted
+++ resolved
@@ -56,12 +56,8 @@
       - name: Install Poetry
         uses: snok/install-poetry@v1
         with:
-<<<<<<< HEAD
-          version: 1.3.4
-=======
             version: 1.8.3
             virtualenvs-create: false
->>>>>>> 5b90dc8c
 
       - name: Azure login
         uses: azure/login@v1
