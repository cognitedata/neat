[tool.poetry]
name = "cognite-neat"
<<<<<<< HEAD
version = "0.78.1"
=======
version = "0.78.0"
>>>>>>> f2165d4b
readme = "README.md"
description = "Knowledge graph transformation"
authors = [
    "Nikola Vasiljevic <nikola.vasiljevic@cognite.com>",
    "Anders Albert <anders.albert@cognite.com>",
    "Aleksandrs Livincovs <aleksandrs.livincovs@cognite.com>",
]
license = "Apache-2.0"
documentation = "https://cognite-neat.readthedocs-hosted.com/"
homepage = "https://cognite-neat.readthedocs-hosted.com/"
repository = "https://github.com/cognitedata/neat"
packages = [{ include = "cognite", from = "." }]
exclude = [
    "cognite/neat/app/ui/neat-app/public/**",
    "cognite/neat/app/ui/neat-app/src/**",
    "cognite/neat/app/ui/neat-app/node_modules/**",
    "cognite/neat/app/ui/neat-app/*.json",
]


[tool.black]
line-length = 120
target_version = ['py310']
include = '\.py$'

[tool.ruff.lint]
# See https://docs.astral.sh/ruff/rules/ for an overview of ruff rules
select = ["E", "W", "F", "I", "RUF", "TID", "UP", "B", "FLY", "PTH", "ERA"]
fixable = ["E", "W", "F", "I", "RUF", "TID", "UP", "B", "FLY", "PTH", "ERA"]
ignore = []

[tool.ruff.lint.isort]
known-third-party = ["cognite.client"]

[tool.ruff]
line-length = 120
target-version = "py310"
exclude = ["examples", "examples-pydantic-v1", "scripts"]
fix = true


[tool.mypy]
explicit_package_bases = true
allow_redefinition = true
plugins = ["pydantic.mypy"]

[tool.pydantic-mypy]
init_forbid_extra = true
init_typed = true
warn_required_dynamic_aliases = true

[tool.poetry.scripts]
neat = "cognite.neat.app.main:run"


[tool.poetry.dependencies]
python = "^3.10"
pandas = "*"
rdflib = "*"
pydantic = "^2"
PyYAML = "*"
requests = "*"
urllib3 = "^2"
openpyxl = "*"
# Backport from Python 3.11
exceptiongroup = { version = "^1.1.3", python = "<3.11" }
'backports.strenum' = { version = "^1.2", python = "<3.11" }
typing_extensions = { version = "^4.8", python = "<3.11" }
tomli = { version = "^2.0.1", python = "<3.11" }

uvicorn = { extras = ["standard"], version = "^0" }
prometheus-client = "^0.20.0"
cognite-sdk = "^7.37.0"
deepdiff = "*"
fastapi = "^0.110"
schedule = "^1"
python-multipart = "^0.0.6"
oxrdflib = { version = "^0.3.3", optional = true, extras = ["oxigraph"] }


gspread = { version = "*", optional = true }
google-api-python-client = { version = "*", optional = true }
google-auth-oauthlib = { version = "*", optional = true }

mkdocs = { version = "*", optional = true }
mkdocs-jupyter = { version = "*", optional = true }
mkdocs-material-extensions = { version = "*", optional = true }
mkdocs-git-revision-date-localized-plugin = { version = "*", optional = true }
mkdocs-git-authors-plugin = { version = "*", optional = true }
mkdocs-gitbook = { version = "*", optional = true }
mkdocs-glightbox = { version = "*", optional = true }
pymdown-extensions = { version = "*", optional = true }
mkdocs-autorefs = { version = "^0.5.0", optional = true }
mkdocstrings = { version = "*", optional = true, extras = ["python"] }
jinja2 = { version = "^3.1.2", optional = true }
pyoxigraph = "0.3.19"

[tool.poetry.extras]
docs = [
    "mkdocs",
    "mkdocs-jupyter",
    "mkdocs-material-extensions",
    "mkdocs-git-revision-date-localized-plugin",
    "mkdocs-git-authors-plugin",
    "mkdocs-gitbook",
    "mkdocs-glightbox",
    "pymdown-extensions",
    "mkdocstrings",
    "mkdocs-autorefs",
]
google = ["gspread", "google-api-python-client", "google-auth-oauthlib"]
oxi = ["oxrdflib"]
graphql = ["jinja2"]
all = [
    "gspread",
    "google-api-python-client",
    "google-auth-oauthlib",
    "jinja2",
    "oxrdflib",
]

[tool.poetry.dev-dependencies]
twine = "*"
# Today, 4. March 2024, the latest verson of pytest 8.1 (released yesterday) is not compatible with pytest-regressions
# This limit should be removed when pytest-regressions is updated to be compatible with pytest 8.1 and beoynd.
pytest = { version = ">=8.0, <8.1" }
pytest-cov = "*"
pytest-notebook = "*"
freezegun = "^1.5.1"
pytest-xdist = "^3.6.1"
pre-commit = "*"
safety = "*"
bandit = "*"
jupyter = "*"
pytest-regressions = "*"
memray = [
    { version = "^1.7", platform = "darwin" },
    { version = "^1.7", platform = "linux" },
]
httpx = "*"
mypy = "^1.4"
pandas-stubs = "^2"
types-PyYAML = "^6"
types-openpyxl = "^3"
types-requests = "^2"
types-setuptools = "^68"
# Temporarily removing cognite-toolkit as we need version 0.1.2 to be released due to the
# current strict upper bound on cognite-sdk.
#cognite-toolkit = {git = "https://github.com/cognitedata/cdf-project-templates.git", branch = "main"}


[build-system]
requires = ["poetry>=0.12"]
build-backend = "poetry.masonry.api"<|MERGE_RESOLUTION|>--- conflicted
+++ resolved
@@ -1,10 +1,6 @@
 [tool.poetry]
 name = "cognite-neat"
-<<<<<<< HEAD
 version = "0.78.1"
-=======
-version = "0.78.0"
->>>>>>> f2165d4b
 readme = "README.md"
 description = "Knowledge graph transformation"
 authors = [
