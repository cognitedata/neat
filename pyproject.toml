[project]
name = "cognite-neat"
version = "0.0.0"
readme = "README.md"
description = "Knowledge graph transformation"
authors = [
    {name="Nikola Vasiljevic", email="nikola.vasiljevic@cognite.com"},
    {name="Anders Albert", email="anders.albert@cognite.com"},
    {name="Rogerio Júnior", email="rogerio.junior@cognite.com"},
]
license = "Apache-2.0"
requires-python = ">=3.10"
dependencies = [
    "pandas>=1.5.3, <3.0.0",
    "cognite-sdk>=7.83.0, <8.0.0",
    "rdflib>=7.0.0, <8.0.0",
    "httpx>=0.28.1",
    "pydantic>=2.0.0, <3.0.0",
    "PyYAML>=6.0.1, <7.0.0",
    "requests>=2.28.1, <3.0.0",
    "urllib3>=1.26.15, <3.0.0",
    "openpyxl>=3.0.10, <4.0.0",
    "networkx>=3.4.2, <4.0.0",
    "mixpanel>=4.10.1, <5.0.0",
    # Used for loading neat engine
    "packaging>=22.0",
    # NeatEngine dependencies
    "jsonpath-python>=1.0.6, <2.0.0",
    "elementpath>=4.0.0, <5.0.0",
    "pyvis>=0.3.2, <1.0.0",
    # Notebook
    "rich[jupyter]>=13.7.1, <14.0.0",
    # Backport from Python 3.11
    "exceptiongroup>=1.1.3, <2.0.0; python_version < '3.11'",
    "backports.strenum >=1.2, <2.0.0; python_version < '3.11'",
    "typing_extensions>=4.8.0, <5.0.0; python_version < '3.11'",
    "tomli>=2.0.1, <3.0.0; python_version < '3.11'",
]
[project.optional-dependencies]
lxml = [
    "lxml>=5.3.0, <6.0.0",
]
oxi = [
    "oxrdflib>=0.4.0, <0.5.0",
    "pyoxigraph>=0.4.3, <0.5.0",
]
google = [
    "gspread>=5.0.0, <6.0.0",
    "google-api-python-client>=2.70.0, <3.0.0",
    "google-auth-oauthlib>=1.0.0, <2.0.0",
]
docs = [
    "mkdocs>=1.4.0, <2.0.0",
    "mkdocs-jupyter>=0.25.1, <1.0.0",
    "mkdocs-material-extensions>=1.3.1, <2.0.0",
    "mkdocs-git-revision-date-localized-plugin",
    "mkdocs-git-authors-plugin>=0.9.4, <1.0.0",
    "mkdocs-gitbook>=0.0.1, <1.0.0",
    "mkdocs-glightbox>=0.4.0, <1.0.0",
    "pymdown-extensions>=10.14.3, <11.0.0",
    "mkdocstrings[python]>=0.25.2, <1.0.0",
    # 3.1.0 breaks nbconvert
    "mistune==3.0.2",
    "mkdocs-autorefs>=0.5.0, <1.0.0",
]

[project.urls]
Documentation = "https://cognite-neat.readthedocs-hosted.com/"
Homepage = "https://cognite-neat.readthedocs-hosted.com/"
GitHub = "https://github.com/cognitedata/neat"
Changelog = "https://github.com/cognitedata/neat/releases"

[dependency-groups]
dev = [
    "twine>=6.0.0, <7.0.0",
    "pytest>=8.0.0, <9.0.0",
    "pytest-cov>=6.0.0, <7.0.0",
    "pytest-notebook",
    "pytest-freezegun>=0.4.2, <1.0.0",
    "pytest-xdist>=3.6.1, <4.0.0",
    "pre-commit>=4.0.0, <5.0.0",
    "jupyter",
    "pytest-regressions",
    "memray>=1.7, <2; platform_system != 'Windows'",
    "httpx",
    "marko>=2.1, <3",
    "mypy>=1.8, <2",
    "pandas-stubs>=2, <3",
    "types-PyYAML>=6, <7",
    "types-openpyxl>=3, <4",
    "types-requests>=2, <3",
    "types-setuptools>=68, <69",
    "types-tqdm>=4, <5",
    "networkx-stubs>=0, <1",
    "cognite-toolkit >= 0.4,< 0.5",
    "tqdm>=4.67.1, <5",
    "deepdiff>=8.2.0, <9.0.0",
    "respx>=0.22.0",
    "hypothesis>=6.135.0, <7.0.0",
<<<<<<< HEAD

=======
    "polyfactory>=2.22.2",
>>>>>>> cb6f09cf
]

[tool.uv]
package = true

[tool.ruff.lint]
# See https://docs.astral.sh/ruff/rules/ for an overview of ruff rules
select = ["E", "W", "F", "I", "RUF", "TID", "UP", "B", "FLY", "PTH", "ERA"]
fixable = ["E", "W", "F", "I", "RUF", "TID", "UP", "B", "FLY", "PTH", "ERA"]
ignore = []

[tool.ruff.lint.isort]
known-third-party = ["cognite.client"]

[tool.ruff]
line-length = 120
target-version = "py310"
exclude = ["scripts"]
fix = true


[tool.mypy]
pretty = true
check_untyped_defs = true
ignore_missing_imports = false
explicit_package_bases = true
disallow_untyped_defs = true
allow_redefinition = true
namespace_packages = true
show_error_codes = true
plugins = ["pydantic.mypy"]
# We use reflection a lot in this codebace, and mypy does not understand that
# finding all subclasses of an abstract class gives you concrete implementations.
# Thus, we disable the type-abstract error.
disable_error_code = ["type-abstract"]

[tool.pydantic-mypy]
init_forbid_extra = true
init_typed = true
# We use dynamic alias creation as much as possible. This is to ensure
# all aliases are consistentenly camelCase.
warn_required_dynamic_aliases = false

[build-system]
requires = ["hatchling >= 1.26"]
build-backend = "hatchling.build"

[tool.hatch.build.targets.wheel]
packages = ["cognite"]<|MERGE_RESOLUTION|>--- conflicted
+++ resolved
@@ -97,11 +97,7 @@
     "deepdiff>=8.2.0, <9.0.0",
     "respx>=0.22.0",
     "hypothesis>=6.135.0, <7.0.0",
-<<<<<<< HEAD
-
-=======
     "polyfactory>=2.22.2",
->>>>>>> cb6f09cf
 ]
 
 [tool.uv]
