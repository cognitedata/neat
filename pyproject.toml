--- conflicted
+++ resolved
@@ -167,13 +167,7 @@
 types-requests = "^2"
 types-setuptools = "^68"
 networkx-stubs = "^0.0.1"
-<<<<<<< HEAD
-#cognite-toolkit = "^0.3.23"
-# Needed to fix bug in sequence
-cognite-toolkit = { git = "https://github.com/cognitedata/toolkit.git", branch = "warning-empty-csv" }
-=======
 cognite-toolkit = "^0.3.23"
->>>>>>> 074e1ad7
 
 
 [build-system]
