--- conflicted
+++ resolved
@@ -61,12 +61,6 @@
 urllib3 = "^2"
 openpyxl = "*"
 networkx = "^3.4.2"
-<<<<<<< HEAD
-ipycytoscape = "^1.3.3"
-matplotlib = "^3.5"
-
-=======
->>>>>>> e2515b78
 
 # Notebook
 rich = { version = "^13.7.1", extras = ["jupyter"]}
