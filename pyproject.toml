--- conflicted
+++ resolved
@@ -1,10 +1,6 @@
 [tool.poetry]
 name = "cognite-neat"
-<<<<<<< HEAD
-version = "0.77.0"
-=======
 version = "0.76.0"
->>>>>>> b187748d
 readme = "README.md"
 description = "Knowledge graph transformation"
 authors = [
