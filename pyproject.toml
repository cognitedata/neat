--- conflicted
+++ resolved
@@ -1,10 +1,6 @@
 [tool.poetry]
 name = "cognite-neat"
-<<<<<<< HEAD
-version = "0.26.2"
-=======
-version = "0.27.0"
->>>>>>> 95a9fe34
+version = "0.27.1"
 readme = "README.md"
 description = "Knowledge graph transformation"
 authors = ["Nikola Vasiljevic <nikola.vasiljevic@cognite.com>",
