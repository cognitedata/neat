<<<<<<< HEAD
__version__ = "0.77.1"
=======
__version__ = "0.77.0"
>>>>>>> 4f7adbe2
<|MERGE_RESOLUTION|>--- conflicted
+++ resolved
@@ -1,5 +1 @@
-<<<<<<< HEAD
-__version__ = "0.77.1"
-=======
-__version__ = "0.77.0"
->>>>>>> 4f7adbe2
+__version__ = "0.77.1"