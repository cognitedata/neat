--- conflicted
+++ resolved
@@ -27,18 +27,14 @@
     "AssetTimeSeriesConnector",
     "AttachPropertyFromTargetToSource",
     "ConvertLiteral",
+    "LiteralToEntity",
     "MakeConnectionOnExactMatch",
     "PruneDanglingNodes",
     "PruneDeadEndEdges",
     "PruneInstancesOfUnknownType",
-<<<<<<< HEAD
     "PruneTypes",
     "RelationshipAsEdgeTransformer",
     "SplitMultiValueProperty",
-=======
-    "ConvertLiteral",
-    "LiteralToEntity",
->>>>>>> db22c9fa
 ]
 
 Transformers = (
