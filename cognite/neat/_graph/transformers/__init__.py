--- conflicted
+++ resolved
@@ -30,13 +30,10 @@
     "MakeConnectionOnExactMatch",
     "AttachPropertyFromTargetToSource",
     "PruneDanglingNodes",
-<<<<<<< HEAD
-    "ConvertLiteral",
-=======
     "PruneTypes",
     "PruneDeadEndEdges",
     "PruneInstancesOfUnknownType",
->>>>>>> 86568be7
+    "ConvertLiteral",
 ]
 
 Transformers = (
@@ -52,11 +49,8 @@
     | MakeConnectionOnExactMatch
     | AttachPropertyFromTargetToSource
     | PruneDanglingNodes
-<<<<<<< HEAD
-    | ConvertLiteral
-=======
     | PruneTypes
     | PruneDeadEndEdges
     | PruneInstancesOfUnknownType
->>>>>>> 86568be7
+    | ConvertLiteral
 )