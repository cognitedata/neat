from ._classic_cdf import (
    AddAssetDepth,
    AssetEventConnector,
    AssetFileConnector,
    AssetRelationshipConnector,
    AssetSequenceConnector,
    AssetTimeSeriesConnector,
    RelationshipAsEdgeTransformer,
)
from ._prune_graph import (
    AttachPropertyFromTargetToSource,
    PruneDanglingNodes,
    PruneDeadEndEdges,
    PruneInstancesOfUnknownType,
    PruneTypes,
)
from ._rdfpath import AddSelfReferenceProperty, MakeConnectionOnExactMatch
from ._value_type import ConvertLiteral, LiteralToEntity, SplitMultiValueProperty

__all__ = [
    "AddAssetDepth",
    "AddSelfReferenceProperty",
    "AssetEventConnector",
    "AssetFileConnector",
    "AssetRelationshipConnector",
    "AssetSequenceConnector",
    "AssetTimeSeriesConnector",
    "AttachPropertyFromTargetToSource",
    "ConvertLiteral",
<<<<<<< HEAD
=======
    "LiteralToEntity",
>>>>>>> 56364987
    "MakeConnectionOnExactMatch",
    "PruneDanglingNodes",
    "PruneDeadEndEdges",
    "PruneInstancesOfUnknownType",
    "PruneTypes",
    "RelationshipAsEdgeTransformer",
    "SplitMultiValueProperty",
]

Transformers = (
    AddAssetDepth
    | AssetTimeSeriesConnector
    | AssetSequenceConnector
    | AssetFileConnector
    | AssetEventConnector
    | AssetRelationshipConnector
    | AddSelfReferenceProperty
    | SplitMultiValueProperty
    | RelationshipAsEdgeTransformer
    | MakeConnectionOnExactMatch
    | AttachPropertyFromTargetToSource
    | PruneDanglingNodes
    | PruneTypes
    | PruneDeadEndEdges
    | PruneInstancesOfUnknownType
    | ConvertLiteral
    | LiteralToEntity
)<|MERGE_RESOLUTION|>--- conflicted
+++ resolved
@@ -27,10 +27,9 @@
     "AssetTimeSeriesConnector",
     "AttachPropertyFromTargetToSource",
     "ConvertLiteral",
-<<<<<<< HEAD
-=======
     "LiteralToEntity",
->>>>>>> 56364987
+    "MakeConnectionOnExactMatch",
+    "ConvertLiteral",
     "MakeConnectionOnExactMatch",
     "PruneDanglingNodes",
     "PruneDeadEndEdges",
