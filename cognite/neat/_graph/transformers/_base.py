--- conflicted
+++ resolved
@@ -9,13 +9,7 @@
 
 from cognite.neat._issues.warnings import NeatValueWarning
 from cognite.neat._shared import Triple
-<<<<<<< HEAD
 from cognite.neat._utils.collection_ import iterate_progress_bar_if_above_config_threshold
-=======
-from cognite.neat._utils.collection_ import (
-    iterate_progress_bar_if_above_config_threshold,
-)
->>>>>>> 11b6965a
 from cognite.neat._utils.graph_transformations_report import GraphTransformationResult
 
 To_Add_Triples: TypeAlias = list[Triple]
@@ -111,11 +105,7 @@
         if iteration_count == 0:
             return outcome
 
-<<<<<<< HEAD
-        result_iterable = graph.query(self._iterate_query())
-=======
         result_iterable = self._iterator(graph)
->>>>>>> 11b6965a
         result_iterable = iterate_progress_bar_if_above_config_threshold(
             result_iterable, iteration_count, self.description
         )
