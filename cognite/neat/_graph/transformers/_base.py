import dataclasses
import warnings
from abc import ABC, abstractmethod
from collections.abc import Iterator
from typing import ClassVar, TypeAlias, cast

from rdflib import Graph
from rdflib.query import ResultRow

from cognite.neat._issues.warnings import NeatValueWarning
from cognite.neat._shared import Triple
from cognite.neat._utils.collection_ import iterate_progress_bar_if_above_config_threshold
from cognite.neat._utils.graph_transformations_report import GraphTransformationResult

To_Add_Triples: TypeAlias = list[Triple]
To_Remove_Triples: TypeAlias = list[Triple]


@dataclasses.dataclass
class RowTransformationOutput:
    remove_triples: To_Remove_Triples = dataclasses.field(default_factory=list)
    add_triples: To_Add_Triples = dataclasses.field(default_factory=list)
    instances_removed_count: int = 0
    instances_added_count: int = 0
    instances_modified_count: int = 0


class BaseTransformer(ABC):
    description: str
    _use_only_once: bool = False
    _need_changes: ClassVar[frozenset[str]] = frozenset()

    @abstractmethod
    def transform(self, graph: Graph) -> None:
        raise NotImplementedError()


class BaseTransformerStandardised(ABC):
    """Standardised base transformer to use in case a transformer is adding or removing triples from a graph. If you
    are doing more specialised operations, please overwrite the .transform() method.
    """

    description: str
    _use_only_once: bool = False
    _need_changes: ClassVar[frozenset[str]] = frozenset()

    @abstractmethod
    def operation(self, query_result_row: ResultRow) -> RowTransformationOutput:
        """The operations to perform on each row resulting from the ._iterator() method.
        The operation should return a list of triples to add and to remove.
        """
        raise NotImplementedError()

    @abstractmethod
    def _count_query(self) -> str:
        """
        Overwrite to fetch all affected properties in the graph as a result of the transformation.
        Returns:
            A query string.
        """
        raise NotImplementedError()

    @abstractmethod
    def _iterate_query(self) -> str:
        """
        The query to use for extracting target triples from the graph and performing the transformation.
        Returns:
            A query string.

        !!! note "Complex Queries"
            In majority of cases the query should be a simple SELECT query. However, in case of more complex queries
            especially where multiple consecutive queries are needed, one can overwrite the ._iterator() method
        """
        raise NotImplementedError()

    def _iterator(self, graph: Graph) -> Iterator:
        yield graph.query(self._iterate_query())

    def _skip_count_query(self) -> str:
        """
        The query to use for extracting target triples from the graph and performing the transformation.
        Returns:
            A query string.
        """
        return ""

    def transform(self, graph: Graph) -> GraphTransformationResult:
        outcome = GraphTransformationResult(self.__class__.__name__)
        outcome.added = outcome.modified = outcome.removed = 0

        iteration_count_res = list(graph.query(self._count_query()))
        iteration_count = int(iteration_count_res[0][0])  # type: ignore [index, arg-type]

        outcome.affected_nodes_count = iteration_count

        if self._skip_count_query():
            skipped_count_res = list(graph.query(self._skip_count_query()))
            skipped_count = int(skipped_count_res[0][0])  # type: ignore [index, arg-type]
            warnings.warn(
                NeatValueWarning(f"Skipping {skipped_count} properties in transformation {self.__class__.__name__}"),
                stacklevel=2,
            )
            outcome.skipped = skipped_count

        if iteration_count == 0:
            return outcome

<<<<<<< HEAD
        result_iterable = self._iterator(graph)

        if iteration_count > self._use_iterate_bar_threshold:
            result_iterable = iterate_progress_bar(  # type: ignore[misc, assignment]
                result_iterable,
                total=iteration_count,
                description=self.description,
            )
=======
        result_iterable = graph.query(self._iterate_query())
        result_iterable = iterate_progress_bar_if_above_config_threshold(
            result_iterable, iteration_count, self.description
        )
>>>>>>> d69dc895

        for row in result_iterable:
            row = cast(ResultRow, row)
            row_output = self.operation(row)

            outcome.added += row_output.instances_added_count
            outcome.removed += row_output.instances_removed_count
            outcome.modified += row_output.instances_modified_count

            for triple in row_output.add_triples:
                graph.add(triple)
            for triple in row_output.remove_triples:
                graph.remove(triple)

        return outcome<|MERGE_RESOLUTION|>--- conflicted
+++ resolved
@@ -105,7 +105,6 @@
         if iteration_count == 0:
             return outcome
 
-<<<<<<< HEAD
         result_iterable = self._iterator(graph)
 
         if iteration_count > self._use_iterate_bar_threshold:
@@ -114,12 +113,6 @@
                 total=iteration_count,
                 description=self.description,
             )
-=======
-        result_iterable = graph.query(self._iterate_query())
-        result_iterable = iterate_progress_bar_if_above_config_threshold(
-            result_iterable, iteration_count, self.description
-        )
->>>>>>> d69dc895
 
         for row in result_iterable:
             row = cast(ResultRow, row)
