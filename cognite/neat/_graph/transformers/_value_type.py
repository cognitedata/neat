--- conflicted
+++ resolved
@@ -234,20 +234,6 @@
 
     def _iterate_query(self) -> str:
         if self.subject_type is None:
-<<<<<<< HEAD
-            query = """SELECT ?instance ?property
-            WHERE {{
-              ?instance <{subject_predicate}> ?property
-              FILTER(isIRI(?property))
-            }}"""
-            return query.format(subject_predicate=self.subject_predicate)
-        else:
-            query = """SELECT ?instance ?property
-                WHERE {{
-                  ?instance a <{subject_type}> .
-                  ?instance <{subject_predicate}> ?property
-                  FILTER(isIRI(?property))
-=======
             query = """SELECT ?instance ?object
             WHERE {{
               ?instance <{subject_predicate}> ?object
@@ -260,26 +246,11 @@
                   ?instance a <{subject_type}> .
                   ?instance <{subject_predicate}> ?object
                   FILTER(isIRI(?object))
->>>>>>> 074e1ad7
                 }}"""
             return query.format(subject_type=self.subject_type, subject_predicate=self.subject_predicate)
 
     def _skip_count_query(self) -> str:
         if self.subject_type is None:
-<<<<<<< HEAD
-            query = """SELECT (COUNT(?property) AS ?propertyCount)
-                        WHERE {{
-                          ?instance <{subject_predicate}> ?property
-                          FILTER(isLiteral(?property))
-                        }}"""
-            return query.format(subject_predicate=self.subject_predicate)
-        else:
-            query = """SELECT (COUNT(?property) AS ?propertyCount)
-                        WHERE {{
-                          ?instance a <{subject_type}> .
-                          ?instance <{subject_predicate}> ?property
-                          FILTER(isLiteral(?property))
-=======
             query = """SELECT (COUNT(?object) AS ?objectCount)
                         WHERE {{
                           ?instance <{subject_predicate}> ?object
@@ -292,26 +263,11 @@
                           ?instance a <{subject_type}> .
                           ?instance <{subject_predicate}> ?object
                           FILTER(isLiteral(?object))
->>>>>>> 074e1ad7
                         }}"""
             return query.format(subject_type=self.subject_type, subject_predicate=self.subject_predicate)
 
     def _count_query(self) -> str:
         if self.subject_type is None:
-<<<<<<< HEAD
-            query = """SELECT (COUNT(?property) AS ?propertyCount)
-                WHERE {{
-                  ?instance <{subject_predicate}> ?property
-                  FILTER(isIRI(?property))
-                }}"""
-            return query.format(subject_predicate=self.subject_predicate)
-        else:
-            query = """SELECT (COUNT(?property) AS ?propertyCount)
-                        WHERE {{
-                          ?instance a <{subject_type}> .
-                          ?instance <{subject_predicate}> ?property
-                          FILTER(isIRI(?property))
-=======
             query = """SELECT (COUNT(?object) AS ?objectCount)
                 WHERE {{
                   ?instance <{subject_predicate}> ?object
@@ -324,7 +280,6 @@
                           ?instance a <{subject_type}> .
                           ?instance <{subject_predicate}> ?object
                           FILTER(isIRI(?object))
->>>>>>> 074e1ad7
                         }}"""
 
             return query.format(subject_type=self.subject_type, subject_predicate=self.subject_predicate)
