import warnings
from collections.abc import Callable
<<<<<<< HEAD
from typing import Any
=======
from typing import Any, cast
>>>>>>> 74325dd0

import rdflib
from rdflib import XSD, Graph, URIRef

from cognite.neat._constants import UNKNOWN_TYPE
from cognite.neat._graph.queries import Queries
<<<<<<< HEAD
from cognite.neat._issues.warnings import PropertyDataTypeConversionWarning
=======
from cognite.neat._issues.warnings import NeatValueWarning, PropertyDataTypeConversionWarning
from cognite.neat._utils.auxiliary import string_to_ideal_type
>>>>>>> 74325dd0
from cognite.neat._utils.collection_ import iterate_progress_bar
from cognite.neat._utils.rdf_ import remove_namespace_from_uri

from ._base import BaseTransformer


class SplitMultiValueProperty(BaseTransformer):
    description: str = (
        "SplitMultiValueProperty is a transformer that splits a "
        "multi-value property into multiple single-value properties."
    )
    _use_only_once: bool = True
    _need_changes = frozenset({})

    _object_property_template: str = """SELECT ?s ?o WHERE{{

                                ?s a <{subject_uri}> .
                                ?s <{property_uri}> ?o .
                                ?o a <{object_uri}> .

                            }}"""

    _datatype_property_template: str = """SELECT ?s ?o WHERE {{

                                ?s a <{subject_uri}> .
                                ?s <{property_uri}> ?o .
                                FILTER (datatype(?o) = <{object_uri}>)

                                }}"""

    _unknown_property_template: str = """SELECT ?s ?o WHERE {{

                                ?s a <{subject_uri}> .
                                ?s <{property_uri}> ?o .
                                FILTER NOT EXISTS {{ ?o a ?objectType }}
                                }}"""

    def transform(self, graph: Graph) -> None:
        # handle multi value type object properties
        for subject_uri, property_uri, value_types in Queries(graph).multi_value_type_property():
            for value_type_uri in value_types:
                _args = {
                    "subject_uri": subject_uri,
                    "property_uri": property_uri,
                    "object_uri": value_type_uri,
                }

                # Case 1: Unknown value type
                if value_type_uri == UNKNOWN_TYPE:
                    iterator = graph.query(self._unknown_property_template.format(**_args))

                # Case 2: Datatype value type
                elif value_type_uri.startswith(str(XSD)):
                    iterator = graph.query(self._datatype_property_template.format(**_args))

                # Case 3: Object value type
                else:
                    iterator = graph.query(self._object_property_template.format(**_args))

                for s, o in iterator:  # type: ignore [misc]
                    graph.remove((s, property_uri, o))
                    new_property = URIRef(f"{property_uri}_{remove_namespace_from_uri(value_type_uri)}")
                    graph.add((s, new_property, o))


class ConvertLiteral(BaseTransformer):
    description: str = "ConvertLiteral is a transformer that improve data typing of a literal value."
    _use_only_once: bool = False
    _need_changes = frozenset({})

    _count_by_properties = """SELECT (COUNT(?value) AS ?valueCount)
    WHERE {{
      ?instance a <{subject_type}> .
      ?instance <{subject_predicate}> ?value
<<<<<<< HEAD
       FILTER(isIRI(?value))
    }}"""

=======
       FILTER(isLiteral(?value))
    }}"""

    _count_by_properties_uri = """SELECT (COUNT(?value) AS ?valueCount)
        WHERE {{
          ?instance a <{subject_type}> .
          ?instance <{subject_predicate}> ?value
           FILTER(isIRI(?value))
        }}"""

>>>>>>> 74325dd0
    _properties = """SELECT ?instance ?value
    WHERE {{
      ?instance a <{subject_type}> .
      ?instance <{subject_predicate}> ?value

<<<<<<< HEAD
      FILTER(isIRI(?value))
=======
      FILTER(isLiteral(?value))
>>>>>>> 74325dd0

    }}"""

    def __init__(
        self,
        subject_type: URIRef,
        subject_predicate: URIRef,
<<<<<<< HEAD
        conversion: Callable[[Any], Any],
    ) -> None:
        self.subject_type = subject_type
        self.subject_predicate = subject_predicate
        self.conversion = conversion
=======
        conversion: Callable[[Any], Any] | None = None,
    ) -> None:
        self.subject_type = subject_type
        self.subject_predicate = subject_predicate
        self.conversion = conversion or string_to_ideal_type
>>>>>>> 74325dd0
        self._type_name = remove_namespace_from_uri(subject_type)
        self._property_name = remove_namespace_from_uri(subject_predicate)

    def transform(self, graph: Graph) -> None:
<<<<<<< HEAD
=======
        count_connection_query = self._count_by_properties_uri.format(
            subject_type=self.subject_type, subject_predicate=self.subject_predicate
        )
        connection_count_res = list(graph.query(count_connection_query))
        connection_count = int(connection_count_res[0][0])  # type: ignore [index, arg-type]

        if connection_count > 0:
            warnings.warn(
                NeatValueWarning(
                    f"Skipping {connection_count} of {self._type_name}.{self._property_name} "
                    f"as these are connections and not data values."
                ),
                stacklevel=2,
            )

>>>>>>> 74325dd0
        count_query = self._count_by_properties.format(
            subject_type=self.subject_type, subject_predicate=self.subject_predicate
        )

        property_count_res = list(graph.query(count_query))
        property_count = int(property_count_res[0][0])  # type: ignore [index, arg-type]
        iterate_query = self._properties.format(
            subject_type=self.subject_type, subject_predicate=self.subject_predicate
        )

        for instance, literal in iterate_progress_bar(  # type: ignore[misc]
            graph.query(iterate_query),
            total=property_count,
            description=f"Converting {self._type_name}.{self._property_name}.",
        ):
<<<<<<< HEAD
            if not isinstance(literal, rdflib.Literal):
                warnings.warn(
                    PropertyDataTypeConversionWarning(
                        str(instance),
                        self._type_name,
                        self._property_name,
                        "The value is a connection and not a data type.",
                    ),
                    stacklevel=2,
                )
                continue
            value = literal.toPython()
=======
            value = cast(rdflib.Literal, literal).toPython()
>>>>>>> 74325dd0
            try:
                converted_value = self.conversion(value)
            except Exception as e:
                warnings.warn(
                    PropertyDataTypeConversionWarning(str(instance), self._type_name, self._property_name, str(e)),
                    stacklevel=2,
                )
                continue

            graph.add((instance, self.subject_predicate, rdflib.Literal(converted_value)))
            graph.remove((instance, self.subject_predicate, literal))<|MERGE_RESOLUTION|>--- conflicted
+++ resolved
@@ -1,22 +1,14 @@
 import warnings
 from collections.abc import Callable
-<<<<<<< HEAD
-from typing import Any
-=======
 from typing import Any, cast
->>>>>>> 74325dd0
 
 import rdflib
 from rdflib import XSD, Graph, URIRef
 
 from cognite.neat._constants import UNKNOWN_TYPE
 from cognite.neat._graph.queries import Queries
-<<<<<<< HEAD
-from cognite.neat._issues.warnings import PropertyDataTypeConversionWarning
-=======
 from cognite.neat._issues.warnings import NeatValueWarning, PropertyDataTypeConversionWarning
 from cognite.neat._utils.auxiliary import string_to_ideal_type
->>>>>>> 74325dd0
 from cognite.neat._utils.collection_ import iterate_progress_bar
 from cognite.neat._utils.rdf_ import remove_namespace_from_uri
 
@@ -91,11 +83,6 @@
     WHERE {{
       ?instance a <{subject_type}> .
       ?instance <{subject_predicate}> ?value
-<<<<<<< HEAD
-       FILTER(isIRI(?value))
-    }}"""
-
-=======
        FILTER(isLiteral(?value))
     }}"""
 
@@ -106,17 +93,12 @@
            FILTER(isIRI(?value))
         }}"""
 
->>>>>>> 74325dd0
     _properties = """SELECT ?instance ?value
     WHERE {{
       ?instance a <{subject_type}> .
       ?instance <{subject_predicate}> ?value
 
-<<<<<<< HEAD
-      FILTER(isIRI(?value))
-=======
       FILTER(isLiteral(?value))
->>>>>>> 74325dd0
 
     }}"""
 
@@ -124,25 +106,15 @@
         self,
         subject_type: URIRef,
         subject_predicate: URIRef,
-<<<<<<< HEAD
-        conversion: Callable[[Any], Any],
-    ) -> None:
-        self.subject_type = subject_type
-        self.subject_predicate = subject_predicate
-        self.conversion = conversion
-=======
         conversion: Callable[[Any], Any] | None = None,
     ) -> None:
         self.subject_type = subject_type
         self.subject_predicate = subject_predicate
         self.conversion = conversion or string_to_ideal_type
->>>>>>> 74325dd0
         self._type_name = remove_namespace_from_uri(subject_type)
         self._property_name = remove_namespace_from_uri(subject_predicate)
 
     def transform(self, graph: Graph) -> None:
-<<<<<<< HEAD
-=======
         count_connection_query = self._count_by_properties_uri.format(
             subject_type=self.subject_type, subject_predicate=self.subject_predicate
         )
@@ -158,7 +130,6 @@
                 stacklevel=2,
             )
 
->>>>>>> 74325dd0
         count_query = self._count_by_properties.format(
             subject_type=self.subject_type, subject_predicate=self.subject_predicate
         )
@@ -174,22 +145,7 @@
             total=property_count,
             description=f"Converting {self._type_name}.{self._property_name}.",
         ):
-<<<<<<< HEAD
-            if not isinstance(literal, rdflib.Literal):
-                warnings.warn(
-                    PropertyDataTypeConversionWarning(
-                        str(instance),
-                        self._type_name,
-                        self._property_name,
-                        "The value is a connection and not a data type.",
-                    ),
-                    stacklevel=2,
-                )
-                continue
-            value = literal.toPython()
-=======
             value = cast(rdflib.Literal, literal).toPython()
->>>>>>> 74325dd0
             try:
                 converted_value = self.conversion(value)
             except Exception as e:
