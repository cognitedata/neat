--- conflicted
+++ resolved
@@ -1,11 +1,7 @@
 import warnings
 from collections.abc import Callable
-<<<<<<< HEAD
-from typing import Any
+from typing import Any, cast
 from urllib.parse import quote
-=======
-from typing import Any, cast
->>>>>>> 3c261238
 
 import rdflib
 from rdflib import RDF, XSD, Graph, Namespace, URIRef
