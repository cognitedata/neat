from typing import cast

from rdflib import Graph, Namespace, URIRef

from cognite.neat._constants import DEFAULT_NAMESPACE
from cognite.neat._shared import Triple
from cognite.neat._utils.rdf_ import as_neat_compliant_uri
from cognite.neat._utils.text import sentence_or_string_to_camel

from ._base import BaseTransformer


class AttachPropertyFromTargetToSource(BaseTransformer):
    """
    Transformer that considers a TargetNode and SourceNode relationship, to extract a property that is attached to
    the TargetNode, and attaches it to the SourceNode instead, while also deleting the edge between
    the SourceNode and TargetNode.
    This means that you no longer have to go via the SourceNode to TargetNode to extract
    the desired property from TargetNode, you can get it directly from the SourceNode instead.
    Further, there are two ways of defining the predicate for the new property to attach to
    the SourceNode. The predicate that is used will either be the old predicate between the SourceNode and TargetNode,
    or, the TargetNode may hold a property with a value for the new predicate to use.
    In this case, the user must specify the name of this predicate property connected to the TargetNode.
    Consider the following example for illustration:

        Ex. AttachPropertyFromTargetToSource
        Graph before transformation:

            :SourceNode a :SourceType .
            :SourceNode :sourceProperty :TargetNode .

            :TargetNode a :TargetType .
            :TargetNode :propertyWhichValueWeWant 'Target Value' .
            :TargetNode :propertyWhichValueWeMightWantAsNameForNewProperty 'PropertyName'

        Use case A after transformation - attach new property to SourceNode using old predicate:

            :SourceNode a :SourceType .
            :SourceNode :sourceProperty 'Target Value' .

        Use case B after transformation - extract new predicate from one of the properties of the TargetNode:

            :SourceNode a :SourceType .
            :SourceNode :PropertyName 'Target Value' .


    The user can provide a flag to decide if the intermediate target node should be removed from the graph or not
    after connecting the target property to the source node. The example illustrates this.
    The default however is False.

    If delete_target_node is not set, the expected number of triples after this transformation should be the same as
    before the transformation.

    If delete_target_node is set, the expected number of triples should be:
        #triples_before - #target_nodes * #target_nodes_properties

        Number of triples after operation from above example: 5 - 1*3 = 2

    Args:
        target_node_type: RDF.type of edge Node
        target_property: URIRef of the property that holds the value attached to the intermediate node
<<<<<<< HEAD
        target_property_holding_new_property_name: URIRef of the property which value will be new
=======
        target_property_holding_new_property: URIRef of the property which value will be new
>>>>>>> b587d14b
        property that will be added to the source node
        delete_target_node: bool if the intermediate Node and Edge between source Node
                                and target property should be deleted. Defaults to False.
        convert_literal_to_uri: bool if the value of the new property should be converted to URIRef. Defaults to False.
        namespace: Namespace to use when converting value to URIRef. Defaults to DEFAULT_NAMESPACE.
    """

    description: str = "Attaches a target property from a target node that is connected to a source node."

    _query_template_use_case_a: str = """
    SELECT ?sourceNode ?sourceProperty ?targetNode ?newSourceProperty ?newSourcePropertyValue WHERE {{
        ?sourceNode ?sourceProperty ?targetNode .
        BIND( <{target_property}> as ?newSourceProperty ) .
        ?targetNode a <{target_node_type}> .
        ?targetNode <{target_property}> ?newSourcePropertyValue . }}"""

    _query_template_use_case_b: str = """
    SELECT ?sourceNode ?sourceProperty ?targetNode ?newSourceProperty ?newSourcePropertyValue WHERE {{
        ?sourceNode ?sourceProperty ?targetNode .
        ?targetNode a <{target_node_type}> .
        ?targetNode <{target_property_holding_new_property_name}> ?newSourceProperty .
        ?targetNode <{target_property}> ?newSourcePropertyValue . }}"""

    def __init__(
        self,
        target_node_type: URIRef,
        target_property: URIRef,
        target_property_holding_new_property: URIRef | None = None,
        delete_target_node: bool = False,
        convert_literal_to_uri: bool = False,
        namespace: Namespace | None = None,
    ):
        self.target_node_type = target_node_type
        self.target_property = target_property
        self.delete_target_node = delete_target_node
        self.target_property_holding_new_property = target_property_holding_new_property
        self.convert_literal_to_uri = convert_literal_to_uri
        self.namespace = namespace or DEFAULT_NAMESPACE

    def transform(self, graph) -> None:
        nodes_to_delete: list[tuple] = []

        if self.target_property_holding_new_property is not None:
            query = self._query_template_use_case_b.format(
                target_node_type=self.target_node_type,
                target_property_holding_new_property_name=self.target_property_holding_new_property,
                target_property=self.target_property,
            )
        else:
            query = self._query_template_use_case_a.format(
                target_node_type=self.target_node_type,
                target_property=self.target_property,
            )

        for (
            source_node,
            old_predicate,
            target_node,
            new_predicate_value,
            new_property_value,
        ) in graph.query(query):
            if self.target_property_holding_new_property is not None:
                # Ensure new predicate is URI compliant as we are creating a new predicate
                new_predicate_value_string = sentence_or_string_to_camel(str(new_predicate_value))
                predicate = as_neat_compliant_uri(self.namespace[new_predicate_value_string])
            else:
                predicate = old_predicate
            # Create new connection from source node to value
            graph.add(
                (
                    source_node,
                    predicate,
                    (self.namespace[new_property_value] if self.convert_literal_to_uri else new_property_value),
                )
            )
            # Remove old relationship between source node and destination node
            graph.remove((source_node, old_predicate, target_node))

            nodes_to_delete.append(target_node)

        if self.delete_target_node:
            for target_node in nodes_to_delete:
                # Remove triples with edges to target_node
                graph.remove((None, None, target_node))
                # Remove target node triple and its properties
                graph.remove((target_node, None, None))


class PruneDanglingNodes(BaseTransformer):
    """
    Knowledge graph pruner and resolver. Will remove rdf triples from graph that does not have connections
    to other nodes, and traverse graph for specified types to resolve the value in the final node and link it to
    the source node.

        Ex. PruneDanglingNodes

        Graph before pruning:
        node(A, rdf:type(Pump)) -> node(B, rdf:type(Disc)),
        node(C, rdf:type(Disc))

        Graph after pruning of nodes rdf:type(Disc):

        node(A, rd:type(Pump)) -> node(B, rdf:type(Disc))

    Args:
        node_prune_types: list of RDF types to prune from the Graph if they are stand-alone Nodes
    """

    description: str = "Prunes nodes of specific rdf types that do not have any connection to them."
    _query_template = """
                    SELECT ?subject
                    WHERE {{
                        ?subject a <{rdf_type}> .
                        FILTER NOT EXISTS {{ ?s ?p ?subject }}
                    }}
            """

    def __init__(
        self,
        node_prune_types: list[URIRef],
    ):
        self.node_prune_types = node_prune_types

    def transform(self, graph: Graph) -> None:
        for type_ in self.node_prune_types:
            for (subject,) in list(graph.query(self._query_template.format(rdf_type=type_))):  # type: ignore
                graph.remove((subject, None, None))


class PruneTypes(BaseTransformer):
    """
    Removes all the instances of specific type
    """

    description: str = "Prunes nodes of specific rdf types"
    _query_template = """
                        SELECT ?subject
                        WHERE {{
                            ?subject a <{rdf_type}> .
                            }}
                      """

    def __init__(
        self,
        node_prune_types: list[URIRef],
    ):
        self.node_prune_types = node_prune_types

    def transform(self, graph: Graph) -> None:
        for type_ in self.node_prune_types:
            for (subject,) in list(graph.query(self._query_template.format(rdf_type=type_))):  # type: ignore
                graph.remove((subject, None, None))


class PruneDeadEndEdges(BaseTransformer):
    """
    Removes all the triples where object is a node that is not found in graph
    """

    description: str = "Prunes the graph of specified rdf types that do not have connections to other nodes."
    _query_template = """
                        SELECT ?subject ?predicate ?object
                        WHERE {
                            ?subject ?predicate ?object .
                            FILTER (isIRI(?object) && ?predicate != rdf:type)
                            FILTER NOT EXISTS {?object ?p ?o .}

                            }

                      """

    def transform(self, graph: Graph) -> None:
        for triple in graph.query(self._query_template):
            graph.remove(cast(Triple, triple))


class PruneInstancesOfUnknownType(BaseTransformer):
    """
    Removes all the triples where object is a node that is not found in graph
    """

    description: str = "Prunes the graph of specified rdf types that do not have connections to other nodes."
    _query_template = """
                    SELECT DISTINCT ?subject
                    WHERE {
                        ?subject ?p ?o .
                        FILTER NOT EXISTS {?subject a ?object .}

                        }

                    """

    def transform(self, graph: Graph) -> None:
        for (subject,) in graph.query(self._query_template):  # type: ignore
            graph.remove((subject, None, None))<|MERGE_RESOLUTION|>--- conflicted
+++ resolved
@@ -59,11 +59,7 @@
     Args:
         target_node_type: RDF.type of edge Node
         target_property: URIRef of the property that holds the value attached to the intermediate node
-<<<<<<< HEAD
-        target_property_holding_new_property_name: URIRef of the property which value will be new
-=======
         target_property_holding_new_property: URIRef of the property which value will be new
->>>>>>> b587d14b
         property that will be added to the source node
         delete_target_node: bool if the intermediate Node and Edge between source Node
                                 and target property should be deleted. Defaults to False.
