import json
import re
import sys
import typing
import urllib.parse
import warnings
from abc import ABC, abstractmethod
from collections.abc import Callable, Iterable, Sequence, Set
from datetime import datetime, timezone
from pathlib import Path
from typing import Any, Generic, TypeVar

from cognite.client import CogniteClient
from cognite.client.data_classes._base import WriteableCogniteResource
from cognite.client.exceptions import CogniteAPIError
from pydantic import AnyHttpUrl, ValidationError
from rdflib import RDF, XSD, Literal, Namespace, URIRef

from cognite.neat._constants import DEFAULT_NAMESPACE
from cognite.neat._graph.extractors._base import BaseExtractor
from cognite.neat._issues.errors import NeatValueError
<<<<<<< HEAD
from cognite.neat._issues.warnings import CDFAuthWarning
=======
from cognite.neat._issues.warnings import CDFAuthWarning, NeatValueWarning
>>>>>>> 2dd4a891
from cognite.neat._shared import Triple
from cognite.neat._utils.auxiliary import string_to_ideal_type
from cognite.neat._utils.collection_ import iterate_progress_bar_if_above_config_threshold

T_CogniteResource = TypeVar("T_CogniteResource", bound=WriteableCogniteResource)

DEFAULT_SKIP_METADATA_VALUES = frozenset({"nan", "null", "none", ""})

if sys.version_info >= (3, 11):
    from enum import StrEnum
else:
    from backports.strenum import StrEnum


class InstanceIdPrefix(StrEnum):
    asset = "Asset_"
    label = "Label_"
    relationship = "Relationship_"
    sequence = "Sequence_"
    file = "File_"
    time_series = "TimeSeries_"
    event = "Event_"
    data_set = "DataSet_"

    @classmethod
    def from_str(cls, raw: str) -> "InstanceIdPrefix":
        raw = raw.title() + "_"
        if raw == "Timeseries_":
            return cls.time_series
        else:
            return cls(raw)


class ClassicCDFBaseExtractor(BaseExtractor, ABC, Generic[T_CogniteResource]):
    """This is the Base Extractor for all classic CDF resources.

    A classic resource is recognized in that it has a metadata attribute of type dict[str, str].

    Args:
        items (Iterable[T_CogniteResource]): An iterable of classic resource.
        namespace (Namespace, optional): The namespace to use. Defaults to DEFAULT_NAMESPACE.
        to_type (Callable[[T_CogniteResource], str | None], optional): A function to convert an item to a type.
            Defaults to None. If None or if the function returns None, the asset will be set to the default type.
        total (int, optional): The total number of items to load. If passed, you will get a progress bar if rich
            is installed. Defaults to None.
        limit (int, optional): The maximal number of items to load. Defaults to None. This is typically used for
            testing setup of the extractor. For example, if you are extracting 100 000 assets, you might want to
            limit the extraction to 1000 assets to test the setup.
        unpack_metadata (bool, optional): Whether to unpack metadata. Defaults to False, which yields the metadata as
            a JSON string.
        skip_metadata_values (set[str] | frozenset[str] | None, optional): If you are unpacking metadata, then
           values in this set will be skipped.
        camel_case (bool, optional): Whether to use camelCase instead of snake_case for property names.
            Defaults to True.
        as_write (bool, optional): Whether to use the write/request format of the items. Defaults to False.
        prefix (str, optional): A prefix to add to the rdf type. Defaults to None.
        identifier (Literal["id", "externalId"], optional): The identifier to use. Defaults to "id".
    """

    _default_rdf_type: str
    _instance_id_prefix: str
    _SPACE_PATTERN = re.compile(r"\s+")

    def __init__(
        self,
        items: Iterable[T_CogniteResource],
        namespace: Namespace | None = None,
        to_type: Callable[[T_CogniteResource], str | None] | None = None,
        total: int | None = None,
        limit: int | None = None,
        unpack_metadata: bool = True,
        skip_metadata_values: Set[str] | None = DEFAULT_SKIP_METADATA_VALUES,
        camel_case: bool = True,
        as_write: bool = False,
        prefix: str | None = None,
        identifier: typing.Literal["id", "externalId"] = "id",
    ):
        self.namespace = namespace or DEFAULT_NAMESPACE
        self.items = items
        self.to_type = to_type
        self.total = total
        self.limit = min(limit, total) if limit and total else limit
        self.unpack_metadata = unpack_metadata
        self.skip_metadata_values = skip_metadata_values
        self.camel_case = camel_case
        self.as_write = as_write
        self.prefix = prefix
        self.identifier = identifier
        # If identifier=externalId, we need to keep track of the external ids
        # and use them in linking of Files, Sequences, TimeSeries, and Events.
        self.asset_external_ids_by_id: dict[int, str] = {}
        self.lookup_dataset_external_id: Callable[[int], str] | None = None

    def extract(self) -> Iterable[Triple]:
        """Extracts an asset with the given asset_id."""
        from ._assets import AssetsExtractor

        if self.total is not None and self.total > 0:
            to_iterate = iterate_progress_bar_if_above_config_threshold(
                self.items, self.total, f"Extracting {type(self).__name__.removesuffix('Extractor')}"
            )
        else:
            to_iterate = self.items
        if self.identifier == "externalId" and isinstance(self, AssetsExtractor):
            to_iterate = self._store_asset_external_ids(to_iterate)  # type: ignore[attr-defined]

        for no, asset in enumerate(to_iterate):
            yield from self._item2triples(asset)
            if self.limit and no >= self.limit:
                break

    def _store_asset_external_ids(self, items: Iterable[T_CogniteResource]) -> Iterable[T_CogniteResource]:
        for item in items:
            if hasattr(item, "id") and hasattr(item, "external_id"):
                self.asset_external_ids_by_id[item.id] = item.external_id
            yield item

    def _item2triples(self, item: T_CogniteResource) -> list[Triple]:
        if self.identifier == "id":
            id_value: str | None
            if hasattr(item, "id"):
                id_value = str(item.id)
            else:
                id_value = self._fallback_id(item)
            if id_value is None:
                return []
            id_suffix = id_value
        elif self.identifier == "externalId":
            if not hasattr(item, "external_id"):
                return []
            id_suffix = self._external_id_as_uri_suffix(item.external_id)
        else:
            raise NeatValueError(f"Unknown identifier {self.identifier}")

        id_ = self.namespace[f"{self._instance_id_prefix}{id_suffix}"]

        type_ = self._get_rdf_type(item)

        # Set rdf type
        triples: list[Triple] = [(id_, RDF.type, self.namespace[type_])]
        if self.as_write:
            item = item.as_write()
        dumped = item.dump(self.camel_case)
        dumped.pop("id", None)
        # We have parentId so we don't need parentExternalId
        dumped.pop("parentExternalId", None)
        if "metadata" in dumped:
            triples.extend(self._metadata_to_triples(id_, dumped.pop("metadata")))

        triples.extend(self._item2triples_special_cases(id_, dumped))

        for key, value in dumped.items():
            if value is None or value == []:
                continue
            values = value if isinstance(value, Sequence) and not isinstance(value, str) else [value]
            for raw in values:
                triples.append((id_, self.namespace[key], self._as_object(raw, key)))
        return triples

    def _item2triples_special_cases(self, id_: URIRef, dumped: dict[str, Any]) -> list[Triple]:
        """This can be overridden to handle special cases for the item."""
        return []

<<<<<<< HEAD
    @staticmethod
    def _external_id_as_uri_suffix(external_id: str | None) -> str:
        if external_id == "":
            return "empty"
        elif external_id == "\x00":
            return "null"
        elif external_id is None:
=======
    @classmethod
    def _external_id_as_uri_suffix(cls, external_id: str | None) -> str:
        if external_id == "":
            warnings.warn(NeatValueWarning(f"Empty external id in {cls._default_rdf_type}"), stacklevel=2)
            return "empty"
        elif external_id == "\x00":
            warnings.warn(NeatValueWarning(f"Null external id in {cls._default_rdf_type}"), stacklevel=2)
            return "null"
        elif external_id is None:
            warnings.warn(NeatValueWarning(f"None external id in {cls._default_rdf_type}"), stacklevel=2)
>>>>>>> 2dd4a891
            return "None"
        # The external ID needs to pass the ^[^\\x00]{1,256}$ regex for the DMS API.
        # In addition, neat internals requires the external ID to be a valid URI.
        return urllib.parse.quote(external_id)

    def _fallback_id(self, item: T_CogniteResource) -> str | None:
        raise AttributeError(
            f"Item of type {type(item)} does not have an id attribute. "
            "Please implement the _fallback_id method in the extractor."
        )

    def _metadata_to_triples(self, id_: URIRef, metadata: dict[str, str]) -> Iterable[Triple]:
        if self.unpack_metadata:
            for key, value in metadata.items():
                if value and (self.skip_metadata_values is None or value.casefold() not in self.skip_metadata_values):
                    yield (
                        id_,
                        self.namespace[key],
                        Literal(string_to_ideal_type(value)),
                    )
        else:
            yield id_, self.namespace.metadata, Literal(json.dumps(metadata), datatype=XSD._NS["json"])

    def _get_rdf_type(self, item: T_CogniteResource) -> str:
        type_ = self._default_rdf_type
        if self.to_type:
            type_ = self.to_type(item) or type_
        if self.prefix:
            type_ = f"{self.prefix}{type_}"
        return self._SPACE_PATTERN.sub("_", type_)

    def _as_object(self, raw: Any, key: str) -> Literal | URIRef:
        """Return properly formatted object part of s-p-o triple"""
        if key in {"data_set_id", "dataSetId"}:
            if self.identifier == "externalId" and self.lookup_dataset_external_id:
                try:
                    data_set_external_id = self.lookup_dataset_external_id(raw)
                except KeyError:
<<<<<<< HEAD
                    return Literal("Unknown data set", datatype=XSD.string)
=======
                    return Literal("Unknown data set")
>>>>>>> 2dd4a891
                else:
                    return self.namespace[
                        f"{InstanceIdPrefix.data_set}{self._external_id_as_uri_suffix(data_set_external_id)}"
                    ]
            else:
                return self.namespace[f"{InstanceIdPrefix.data_set}{raw}"]
        elif key in {"assetId", "asset_id", "assetIds", "asset_ids", "parentId", "rootId", "parent_id", "root_id"}:
            if self.identifier == "id":
                return self.namespace[f"{InstanceIdPrefix.asset}{raw}"]
            else:
                try:
                    asset_external_id = self._external_id_as_uri_suffix(self.asset_external_ids_by_id[raw])
                except KeyError:
                    return Literal("Unknown asset", datatype=XSD.string)
                else:
                    return self.namespace[f"{InstanceIdPrefix.asset}{asset_external_id}"]
        elif key in {
            "startTime",
            "endTime",
            "createdTime",
            "lastUpdatedTime",
            "start_time",
            "end_time",
            "created_time",
            "last_updated_time",
        } and isinstance(raw, int):
            return Literal(datetime.fromtimestamp(raw / 1000, timezone.utc), datatype=XSD.dateTime)
        elif key == "labels":
            from ._labels import LabelsExtractor

            return self.namespace[f"{InstanceIdPrefix.label}{LabelsExtractor._label_id(raw)}"]
        elif key in {"sourceType", "targetType", "source_type", "target_type"} and isinstance(raw, str):
            # Relationship types. Titled so they can be looked up.
            return self.namespace[raw.title()]
        elif key in {"unit_external_id", "unitExternalId"}:
            try:
                return URIRef(str(AnyHttpUrl(raw)))
            except ValidationError:
                ...
        return Literal(raw)

    @classmethod
    def from_dataset(
        cls,
        client: CogniteClient,
        data_set_external_id: str,
        namespace: Namespace | None = None,
        to_type: Callable[[T_CogniteResource], str | None] | None = None,
        limit: int | None = None,
        unpack_metadata: bool = True,
        skip_metadata_values: Set[str] | None = DEFAULT_SKIP_METADATA_VALUES,
        camel_case: bool = True,
        as_write: bool = False,
        prefix: str | None = None,
        identifier: typing.Literal["id", "externalId"] = "id",
    ):
        total, items = cls._handle_no_access(lambda: cls._from_dataset(client, data_set_external_id))
        return cls(
            items,
            namespace,
            to_type,
            total,
            limit,
            unpack_metadata,
            skip_metadata_values,
            camel_case,
            as_write,
            prefix,
            identifier,
        )

    @classmethod
    @abstractmethod
    def _from_dataset(
        cls, client: CogniteClient, data_set_external_id: str
    ) -> tuple[int | None, Iterable[T_CogniteResource]]:
        raise NotImplementedError

    @classmethod
    def from_hierarchy(
        cls,
        client: CogniteClient,
        root_asset_external_id: str,
        namespace: Namespace | None = None,
        to_type: Callable[[T_CogniteResource], str | None] | None = None,
        limit: int | None = None,
        unpack_metadata: bool = True,
        skip_metadata_values: Set[str] | None = DEFAULT_SKIP_METADATA_VALUES,
        camel_case: bool = True,
        as_write: bool = False,
        prefix: str | None = None,
        identifier: typing.Literal["id", "externalId"] = "id",
    ):
        total, items = cls._handle_no_access(lambda: cls._from_hierarchy(client, root_asset_external_id))
        return cls(
            items,
            namespace,
            to_type,
            total,
            limit,
            unpack_metadata,
            skip_metadata_values,
            camel_case,
            as_write,
            prefix,
            identifier,
        )

    @classmethod
    @abstractmethod
    def _from_hierarchy(
        cls, client: CogniteClient, root_asset_external_id: str
    ) -> tuple[int | None, Iterable[T_CogniteResource]]:
        raise NotImplementedError

    @classmethod
    def from_file(
        cls,
        file_path: str | Path,
        namespace: Namespace | None = None,
        to_type: Callable[[T_CogniteResource], str | None] | None = None,
        limit: int | None = None,
        unpack_metadata: bool = True,
        skip_metadata_values: Set[str] | None = DEFAULT_SKIP_METADATA_VALUES,
        camel_case: bool = True,
        as_write: bool = False,
        prefix: str | None = None,
        identifier: typing.Literal["id", "externalId"] = "id",
    ):
        total, items = cls._from_file(file_path)
        return cls(
            items,
            namespace,
            to_type,
            total,
            limit,
            unpack_metadata,
            skip_metadata_values,
            camel_case,
            as_write,
            prefix,
            identifier,
        )

    @classmethod
    @abstractmethod
    def _from_file(cls, file_path: str | Path) -> tuple[int | None, Iterable[T_CogniteResource]]:
        raise NotImplementedError

    @classmethod
    def _handle_no_access(
        cls, action: Callable[[], tuple[int | None, Iterable[T_CogniteResource]]]
    ) -> tuple[int | None, Iterable[T_CogniteResource]]:
        try:
            return action()
        except CogniteAPIError as e:
            if e.code == 403:
                warnings.warn(
                    CDFAuthWarning(f"extract {cls.__name__.removesuffix('Extractor').casefold()}", str(e)), stacklevel=2
                )
                return 0, []
            else:
                raise e<|MERGE_RESOLUTION|>--- conflicted
+++ resolved
@@ -19,11 +19,7 @@
 from cognite.neat._constants import DEFAULT_NAMESPACE
 from cognite.neat._graph.extractors._base import BaseExtractor
 from cognite.neat._issues.errors import NeatValueError
-<<<<<<< HEAD
-from cognite.neat._issues.warnings import CDFAuthWarning
-=======
 from cognite.neat._issues.warnings import CDFAuthWarning, NeatValueWarning
->>>>>>> 2dd4a891
 from cognite.neat._shared import Triple
 from cognite.neat._utils.auxiliary import string_to_ideal_type
 from cognite.neat._utils.collection_ import iterate_progress_bar_if_above_config_threshold
@@ -187,15 +183,6 @@
         """This can be overridden to handle special cases for the item."""
         return []
 
-<<<<<<< HEAD
-    @staticmethod
-    def _external_id_as_uri_suffix(external_id: str | None) -> str:
-        if external_id == "":
-            return "empty"
-        elif external_id == "\x00":
-            return "null"
-        elif external_id is None:
-=======
     @classmethod
     def _external_id_as_uri_suffix(cls, external_id: str | None) -> str:
         if external_id == "":
@@ -206,7 +193,6 @@
             return "null"
         elif external_id is None:
             warnings.warn(NeatValueWarning(f"None external id in {cls._default_rdf_type}"), stacklevel=2)
->>>>>>> 2dd4a891
             return "None"
         # The external ID needs to pass the ^[^\\x00]{1,256}$ regex for the DMS API.
         # In addition, neat internals requires the external ID to be a valid URI.
@@ -245,11 +231,7 @@
                 try:
                     data_set_external_id = self.lookup_dataset_external_id(raw)
                 except KeyError:
-<<<<<<< HEAD
-                    return Literal("Unknown data set", datatype=XSD.string)
-=======
                     return Literal("Unknown data set")
->>>>>>> 2dd4a891
                 else:
                     return self.namespace[
                         f"{InstanceIdPrefix.data_set}{self._external_id_as_uri_suffix(data_set_external_id)}"
