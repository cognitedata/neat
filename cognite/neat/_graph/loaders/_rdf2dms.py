--- conflicted
+++ resolved
@@ -22,26 +22,16 @@
 
 from cognite.neat._client import NeatClient
 from cognite.neat._constants import DMS_DIRECT_RELATION_LIST_LIMIT, is_readonly_property
-<<<<<<< HEAD
 from cognite.neat._graph._tracking import Tracker
-from cognite.neat._issues import IssueList, NeatIssue, NeatIssueList
-=======
-from cognite.neat._graph._tracking import LogTracker, Tracker
 from cognite.neat._issues import IssueList, NeatIssue
->>>>>>> 48de8a42
 from cognite.neat._issues.errors import (
     ResourceConversionError,
     ResourceDuplicatedError,
 )
 from cognite.neat._issues.warnings import PropertyDirectRelationLimitWarning, PropertyTypeNotSupportedWarning
-from cognite.neat._rules.analysis import RulesAnalysis
-from cognite.neat._rules.analysis._base import ViewQuery, ViewQueryConfigs
 from cognite.neat._rules.models import DMSRules
 from cognite.neat._rules.models.data_types import _DATA_TYPE_BY_DMS_TYPE, Json, String
-<<<<<<< HEAD
-=======
 from cognite.neat._rules.models.information._rules import InformationRules
->>>>>>> 48de8a42
 from cognite.neat._shared import InstanceType
 from cognite.neat._store import NeatGraphStore
 from cognite.neat._utils.auxiliary import create_sha256_hash
@@ -97,11 +87,6 @@
         graph_store: NeatGraphStore,
         instance_space: str,
         create_issues: Sequence[NeatIssue] | None = None,
-<<<<<<< HEAD
-        rules: DMSRules | None = None,
-=======
-        tracker: type[Tracker] | None = None,
->>>>>>> 48de8a42
         client: NeatClient | None = None,
         unquote_external_ids: bool = False,
     ):
@@ -109,9 +94,24 @@
         self.dms_rules = dms_rules
         self.info_rules = info_rules
         self._issues = IssueList(create_issues or [])
-<<<<<<< HEAD
-        self.rules = rules
+        self.data_model = None
+        try:
+            self.data_model = dms_rules.as_schema().as_read_model()
+        except Exception as e:
+            self._issues.append(
+                ResourceConversionError(
+                    identifier=dms_rules.metadata.as_identifier(),
+                    resource_type="DMS Rules",
+                    target_format="read DMS model",
+                    reason=str(e),
+                )
+            )
+
+        self.views_by_view_id = {view.as_id(): view for view in self.data_model.views} if self.data_model else {}
+        self.instance_space = instance_space
         self._client = client
+        self._unquote_external_ids = unquote_external_ids
+
         self._unquote_external_ids = unquote_external_ids
 
     @classmethod
@@ -128,27 +128,44 @@
             data_model = client.data_modeling.data_models.retrieve(data_model_id, inline_views=True).latest_version()
         except Exception as e:
             issues.append(ResourceRetrievalError(data_model_id, "data model", str(e)))
-=======
-        self.data_model = None
->>>>>>> 48de8a42
-
+
+        return cls(graph_store, data_model, instance_space, {}, issues, client=client)
+
+    @classmethod
+    def from_rules(
+        cls,
+        rules: DMSRules,
+        graph_store: NeatGraphStore,
+        instance_space: str,
+        client: NeatClient | None = None,
+        unquote_external_ids: bool = False,
+    ) -> "DMSLoader":
+        issues: list[NeatIssue] = []
+        data_model: dm.DataModel[dm.View] | None = None
         try:
-            self.data_model = dms_rules.as_schema().as_read_model()
+            data_model = rules.as_schema().as_read_model()
         except Exception as e:
-            self._issues.append(
+            issues.append(
                 ResourceConversionError(
-                    identifier=dms_rules.metadata.as_identifier(),
+                    identifier=rules.metadata.as_identifier(),
                     resource_type="DMS Rules",
                     target_format="read DMS model",
                     reason=str(e),
                 )
             )
 
-        self.views_by_view_id = {view.as_id(): view for view in self.data_model.views} if self.data_model else {}
-        self.instance_space = instance_space
-        self._tracker: type[Tracker] = tracker or LogTracker
-        self._client = client
-        self._unquote_external_ids = unquote_external_ids
+        class_neat_id_by_view_id = {view.view.as_id(): view.logical for view in rules.views if view.logical}
+
+        return cls(
+            graph_store,
+            data_model,
+            instance_space,
+            class_neat_id_by_view_id,
+            issues,
+            rules=rules,
+            client=client,
+            unquote_external_ids=unquote_external_ids,
+        )
 
     def _load(self, stop_on_exception: bool = False) -> Iterable[dm.InstanceApply | NeatIssue | type[_END_OF_CLASS]]:
         if self._issues.has_errors and stop_on_exception:
@@ -160,7 +177,6 @@
             # There should already be an error in this case.
             return
 
-<<<<<<< HEAD
         view_iterations = self._create_view_iterations()
 
         for view_iteration in view_iterations:
@@ -271,106 +287,6 @@
 
         view_iterations = self._sort_by_direct_relation_dependencies(view_iterations)
         return view_iterations
-=======
-        view_query_configs = RulesAnalysis(self.info_rules, self.dms_rules).view_query_configs
-
-        view_and_count_by_id = self._select_views_with_instances(view_query_configs)
-
-        # TODO: here we need to do check if the views have all the properties
-
-        if self._client:
-            view_and_count_by_id, properties_point_to_self = self._sort_by_direct_relation_dependencies(
-                view_and_count_by_id
-            )
-        else:
-            properties_point_to_self = {}
-
-        view_ids: list[str] = []
-        for view_id in view_and_count_by_id.keys():
-            view_ids.append(repr(view_id))
-            if view_id in properties_point_to_self:
-                # If the views have a dependency on themselves, we need to run it twice.
-                view_ids.append(f"{view_id!r} (self)")
-
-        tracker = self._tracker(type(self).__name__, view_ids, "views")
-        for view_id, (view, instance_count) in view_and_count_by_id.items():
-            pydantic_cls, edge_by_type, edge_by_prop_id, issues = self._create_validation_classes(view)  # type: ignore[var-annotated]
-            yield from issues
-            tracker.issue(issues)
-
-            if view_id in properties_point_to_self:
-                # If the view has a dependency on itself, we need to run it twice.
-                # First, to ensure that all nodes are created, and then to add the direct relations.
-                # This only applies if there is a require constraint on the container, if not
-                # we can create an empty node on the fly.
-                iterations = [properties_point_to_self[view_id], set()]
-            else:
-                iterations = [set()]
-
-            for skip_properties in iterations:
-                if skip_properties:
-                    track_id = f"{view_id} (self)"
-                else:
-                    track_id = repr(view_id)
-                tracker.start(track_id)
-
-                view_query_config = cast(ViewQuery, view_query_configs.get_view_query_config(view_id))
-
-                reader = self.graph_store.read(
-                    class_uri=view_query_config.rdf_type,
-                    property_renaming_config=view_query_config.property_renaming_config,
-                )
-
-                instance_iterable = iterate_progress_bar_if_above_config_threshold(
-                    reader, instance_count, f"Loading {track_id}"
-                )
-
-                for identifier, properties in instance_iterable:
-                    start_node, end_node = self._pop_start_end_node(properties)
-                    is_edge = start_node and end_node
-                    if (is_edge and view.used_for == "node") or (not is_edge and view.used_for == "edge"):
-                        instance_type = "edge" if is_edge else "node"
-                        creation_error = ResourceCreationError(
-                            identifier,
-                            instance_type,
-                            error=f"{instance_type.capitalize()} found in {view.used_for} view",
-                        )
-                        tracker.issue(creation_error)
-                        if stop_on_exception:
-                            raise creation_error
-                        yield creation_error
-                        continue
-
-                    if skip_properties:
-                        properties = {k: v for k, v in properties.items() if k not in skip_properties}
-
-                    if start_node and end_node:
-                        # Is an edge
-                        try:
-                            yield self._create_edge_with_properties(
-                                identifier, properties, start_node, end_node, pydantic_cls, view_id
-                            )
-                        except ValueError as e:
-                            error_edge = ResourceCreationError(identifier, "edge", error=str(e))
-                            tracker.issue(error_edge)
-                            if stop_on_exception:
-                                raise error_edge from e
-                            yield error_edge
-                    else:
-                        try:
-                            yield self._create_node(identifier, properties, pydantic_cls, view_id)
-                        except ValueError as e:
-                            error_node = ResourceCreationError(identifier, "node", error=str(e))
-                            tracker.issue(error_node)
-                            if stop_on_exception:
-                                raise error_node from e
-                            yield error_node
-                        yield from self._create_edges_without_properties(
-                            identifier, properties, edge_by_type, edge_by_prop_id, tracker
-                        )
-                tracker.finish(track_id)
-                yield _END_OF_CLASS
->>>>>>> 48de8a42
 
     @staticmethod
     def _pop_start_end_node(properties: dict[str | InstanceType, list[str]]) -> tuple[str | None, str | None]:
@@ -402,7 +318,6 @@
             else:
                 yaml.safe_dump(dumped, f, sort_keys=False)
 
-<<<<<<< HEAD
     def _select_views_with_instances(self, views: list[dm.View]) -> list[_ViewIterator]:
         """Selects the views with data."""
         view_and_count_by_id: list[_ViewIterator] = []
@@ -420,17 +335,6 @@
             else:
                 continue
 
-=======
-    def _select_views_with_instances(
-        self,
-        view_query_configs: ViewQueryConfigs,
-    ) -> dict[dm.ViewId, tuple[dm.View, int]]:
-        """Selects the views with data."""
-        view_and_count_by_id: dict[dm.ViewId, tuple[dm.View, int]] = {}
-
-        for view_query_config in view_query_configs:
-            count = self.graph_store.queries.count_of_type(view_query_config.rdf_type)
->>>>>>> 48de8a42
             if count > 0:
                 view_and_count_by_id[view_query_config.view_id] = (
                     self.views_by_view_id[view_query_config.view_id],
