import hashlib
import logging
import re
import sys
import time
from collections import Counter, OrderedDict
from collections.abc import Iterable
from datetime import datetime
from functools import wraps
from typing import Literal, TypeAlias, cast, overload

import pandas as pd
from cognite.client import ClientConfig, CogniteClient
from cognite.client.credentials import (
    CredentialProvider,
    OAuthClientCredentials,
    OAuthInteractive,
    Token,
)
from cognite.client.exceptions import CogniteDuplicatedError, CogniteReadTimeout
from pydantic import HttpUrl, TypeAdapter, ValidationError
from pydantic_core import ErrorDetails
from pyparsing import Any
from rdflib import Literal as RdfLiteral
from rdflib import Namespace
from rdflib.term import URIRef

from cognite.neat import _version
from cognite.neat.utils.cdf import (
    CogniteClientConfig,
    InteractiveCogniteClient,
    ServiceCogniteClient,
)

if sys.version_info >= (3, 11):
    from datetime import UTC
else:
    from datetime import timezone

    UTC = timezone.utc


Triple: TypeAlias = tuple[URIRef, URIRef, RdfLiteral | URIRef]


def get_cognite_client_from_config(config: ServiceCogniteClient) -> CogniteClient:
    credentials = OAuthClientCredentials(
        token_url=config.token_url,
        client_id=config.client_id,
        client_secret=config.client_secret,
        scopes=config.scopes,
    )

    return _get_cognite_client(config, credentials)


def get_cognite_client_from_token(config: ServiceCogniteClient) -> CogniteClient:
    credentials = Token(config.client_secret)
    return _get_cognite_client(config, credentials)


def get_cognite_client_interactive(config: InteractiveCogniteClient) -> CogniteClient:
    credentials = OAuthInteractive(
        authority_url=config.authority_url,
        client_id=config.client_id,
        scopes=config.scopes,
        redirect_port=config.redirect_port,
    )
    return _get_cognite_client(config, credentials)


def _get_cognite_client(config: CogniteClientConfig, credentials: CredentialProvider) -> CogniteClient:
    logging.info(f"Creating CogniteClient with parameters : {config}")

    # The client name is used for aggregated logging of Neat Usage
    client_name = f"CogniteNeat:{_version.__version__}"
    return CogniteClient(
        ClientConfig(
            client_name=client_name,
            base_url=config.base_url,
            project=config.project,
            credentials=credentials,
            timeout=config.timeout,
            max_workers=config.max_workers,
            debug=False,
        )
    )


@overload
def remove_namespace_from_uri(
    *URI: URIRef | str,
    special_separator: str = "#_",
<<<<<<< HEAD
    deep_validation: bool = False,
=======
    validation: Literal["full", "prefix"] = "prefix",
>>>>>>> 6ecfc46f
) -> str: ...


@overload
def remove_namespace_from_uri(
    *URI: tuple[URIRef | str, ...],
    special_separator: str = "#_",
<<<<<<< HEAD
    deep_validation: bool = False,
=======
    validation: Literal["full", "prefix"] = "prefix",
>>>>>>> 6ecfc46f
) -> tuple[str, ...]: ...


def remove_namespace_from_uri(
    *URI: URIRef | str | tuple[URIRef | str, ...],
    special_separator: str = "#_",
<<<<<<< HEAD
    deep_validation: bool = False,
=======
    validation: Literal["full", "prefix"] = "prefix",
>>>>>>> 6ecfc46f
) -> tuple[str, ...] | str:
    """Removes namespace from URI

    Args
        URI: URIRef | str
            URI of an entity
        special_separator : str
            Special separator to use instead of # or / if present in URI
            Set by default to "#_" which covers special client use case
        validation: str
            Validation type to use for URI. If set to "full", URI will be validated using pydantic
            If set to "prefix", only check if URI starts with http or https will be made

    Returns
        Entities id without namespace

    Examples:

        >>> remove_namespace_from_uri("http://www.example.org/index.html#section2")
        'section2'
        >>> remove_namespace_from_uri("http://www.example.org/index.html#section2", "http://www.example.org/index.html#section3")
        ('section2', 'section3')
    """
    if isinstance(URI, str | URIRef):
        uris = (URI,)
    elif isinstance(URI, tuple):
        # Assume that all elements in the tuple are of the same type following type hint
        uris = cast(tuple[URIRef | str, ...], URI)
    else:
        raise TypeError(f"URI must be of type URIRef or str, got {type(URI)}")

    output = []
    for u in uris:
<<<<<<< HEAD
        if deep_validation:
=======
        if validation == "full":
>>>>>>> 6ecfc46f
            try:
                _ = TypeAdapter(HttpUrl).validate_python(u)
                output.append(u.split(special_separator if special_separator in u else "#" if "#" in u else "/")[-1])
            except ValidationError:
                output.append(str(u))
        else:
            if u.lower().startswith("http"):
                output.append(u.split(special_separator if special_separator in u else "#" if "#" in u else "/")[-1])
            else:
                output.append(str(u))

    return tuple(output) if len(output) > 1 else output[0]


def get_namespace(URI: URIRef, special_separator: str = "#_") -> str:
    """Removes namespace from URI

    Parameters
    ----------
    URI : URIRef
        URI of an entity
    special_separator : str
        Special separator to use instead of # or / if present in URI
        Set by default to "#_" which covers special client use case

    Returns
    -------
    str
        Entity id without namespace
    """
    if special_separator in URI:
        return URI.split(special_separator)[0] + special_separator
    elif "#" in URI:
        return URI.split("#")[0] + "#"
    else:
        return "/".join(URI.split("/")[:-1]) + "/"


def as_neat_compliant_uri(uri: URIRef) -> URIRef:
    namespace = get_namespace(uri)
    id_ = remove_namespace_from_uri(uri)
    compliant_uri = re.sub(r"[^a-zA-Z0-9-_.]", "", id_)
    return URIRef(f"{namespace}{compliant_uri}")


def convert_rdflib_content(content: RdfLiteral | URIRef | dict | list) -> Any:
    if isinstance(content, RdfLiteral) or isinstance(content, URIRef):
        return content.toPython()
    elif isinstance(content, dict):
        return {key: convert_rdflib_content(value) for key, value in content.items()}
    elif isinstance(content, list):
        return [convert_rdflib_content(item) for item in content]
    else:
        return content


def uri_to_short_form(URI: URIRef, prefixes: dict[str, Namespace]) -> str | URIRef:
    """Returns the short form of a URI if its namespace is present in the prefixes dict,
    otherwise returns the URI itself

    Args:
        URI: URI to be converted to form prefix:entityName
        prefixes: dict of prefixes

    Returns:
        shortest form of the URI if its namespace is present in the prefixes dict,
        otherwise returns the URI itself
    """
    uris: set[str | URIRef] = {URI}
    for prefix, namespace in prefixes.items():
        if URI.startswith(namespace):
            uris.add(f"{prefix}:{URI.replace(namespace, '')}")
    return min(uris, key=len)


def _traverse(hierarchy: dict, graph: dict, names: list[str]) -> dict:
    """traverse the graph and return the hierarchy"""
    for name in names:
        hierarchy[name] = _traverse({}, graph, graph[name])
    return hierarchy


def get_generation_order(
    class_linkage: pd.DataFrame,
    parent_col: str = "source_class",
    child_col: str = "target_class",
) -> dict:
    parent_child_list = class_linkage[[parent_col, child_col]].values.tolist()
    # Build a directed graph and a list of all names that have no parent
    graph: dict[str, set[str]] = {name: set() for tup in parent_child_list for name in tup}
    has_parent = {name: False for tup in parent_child_list for name in tup}
    for parent, child in parent_child_list:
        graph[parent].add(child)
        has_parent[child] = True

    # All names that have absolutely no parent:
    roots = [name for name, parents in has_parent.items() if not parents]

    return _traverse({}, graph, roots)


def prettify_generation_order(generation_order: dict, depth: dict | None = None, start=-1) -> dict:
    """Prettifies generation order dictionary for easier consumption."""
    depth = depth or {}
    for key, value in generation_order.items():
        depth[key] = start + 1
        if isinstance(value, dict):
            prettify_generation_order(value, depth, start=start + 1)
    return OrderedDict(sorted(depth.items(), key=lambda item: item[1]))


def epoch_now_ms() -> int:
    return int((datetime.now(UTC) - datetime(1970, 1, 1, tzinfo=UTC)).total_seconds() * 1000)


def chunker(sequence, chunk_size):
    return [sequence[i : i + chunk_size] for i in range(0, len(sequence), chunk_size)]


def datetime_utc_now():
    return datetime.now(UTC)


def retry_decorator(max_retries=2, retry_delay=3, component_name=""):
    def decorator(func):
        @wraps(func)
        def wrapper(*args, **kwargs):
            previous_exception = None
            for attempt in range(max_retries + 1):
                try:
                    logging.debug(f"Attempt {attempt + 1} of {max_retries + 1} for {component_name}")
                    return func(*args, **kwargs)
                except CogniteReadTimeout as e:
                    previous_exception = e
                    if attempt < max_retries:
                        logging.error(
                            f"""CogniteReadTimeout retry attempt {attempt + 1} failed for {component_name} .
                            Retrying in {retry_delay} second(s). Error:"""
                        )
                        logging.error(e)
                        time.sleep(retry_delay)
                    else:
                        raise e
                except CogniteDuplicatedError as e:
                    if isinstance(previous_exception, CogniteReadTimeout):
                        # if previous exception was CogniteReadTimeout,
                        # we can't be sure if the items were created or not
                        if len(e.successful) == 0 and len(e.failed) == 0 and len(e.duplicated) >= 0:
                            logging.warning(
                                f"Duplicate error for {component_name} . All items already exist in CDF. "
                                "Suppressing error."
                            )
                            return
                        else:
                            # can happend because of eventual consistency. Retry with delay to allow for CDF to catch up
                            if attempt < max_retries:
                                logging.error(
                                    f"""CogniteDuplicatedError retry attempt {attempt + 1} failed for {component_name} .
                                      Retrying in {retry_delay} second(s). Error:"""
                                )
                                logging.error(e)
                                # incerasing delay to allow for CDF to catch up
                                time.sleep(retry_delay)
                            else:
                                raise e
                    else:
                        # no point in retrying duplicate error if previous exception was not a timeout
                        raise e

                except Exception as e:
                    previous_exception = e
                    if attempt < max_retries:
                        logging.error(
                            f"Retry attempt {attempt + 1} failed for {component_name}. "
                            f"Retrying in {retry_delay} second(s)."
                        )
                        logging.error(e)
                        time.sleep(retry_delay)
                    else:
                        raise e

        return wrapper

    return decorator


def create_sha256_hash(string: str) -> str:
    # Create a SHA-256 hash object
    sha256_hash = hashlib.sha256()

    # Convert the string to bytes and update the hash object
    sha256_hash.update(string.encode("utf-8"))

    # Get the hexadecimal representation of the hash
    hash_value = sha256_hash.hexdigest()

    return hash_value


def generate_exception_report(exceptions: list[dict] | list[ErrorDetails] | None, category: str = "") -> str:
    exceptions_as_dict = _order_expectations_by_type(exceptions) if exceptions else {}
    report = ""

    for exception_type in exceptions_as_dict.keys():
        title = f"# {category}: {exception_type}" if category else ""
        warnings = "\n- " + "\n- ".join(exceptions_as_dict[exception_type])
        report += title + warnings + "\n\n"

    return report


def _order_expectations_by_type(
    exceptions: list[dict] | list[ErrorDetails],
) -> dict[str, list[str]]:
    exception_dict: dict[str, list[str]] = {}
    for exception in exceptions:
        if not isinstance(exception["loc"], str) and isinstance(exception["loc"], Iterable):
            location = f"[{'/'.join(str(e) for e in exception['loc'])}]"
        else:
            location = ""

        issue = f"{exception['msg']} {location}"

        if exception_dict.get(exception["type"]) is None:
            exception_dict[exception["type"]] = [issue]
        else:
            exception_dict[exception["type"]].append(issue)
    return exception_dict


def remove_none_elements_from_set(s):
    return {x for x in s if x is not None}


def get_inheritance_path(child: Any, child_parent: dict[Any, list[Any]]) -> list:
    """Returns the inheritance path for a given child

    Args:
        child: Child class
        child_parent: Dictionary of child to parent relationship

    Returns:
        Inheritance path for a given child

    !!! note "No Circular Inheritance"
        This method assumes that the child_parent dictionary is a tree and does not contain any cycles.
    """
    path = []
    if child in child_parent:
        path.extend(child_parent[child])
        for parent in child_parent[child]:
            path.extend(get_inheritance_path(parent, child_parent))
    return path


def replace_non_alphanumeric_with_underscore(text):
    return re.sub(r"\W+", "_", text)


def string_to_ideal_type(input_string: str) -> int | bool | float | datetime | str:
    try:
        # Try converting to int
        return int(input_string)
    except ValueError:
        try:
            # Try converting to float
            return float(input_string)  # type: ignore
        except ValueError:
            if input_string.lower() == "true":
                # Return True if input is 'true'
                return True
            elif input_string.lower() == "false":
                # Return False if input is 'false'
                return False
            else:
                try:
                    # Try converting to datetime
                    return datetime.fromisoformat(input_string)  # type: ignore
                except ValueError:
                    # Return the input string if no conversion is possible
                    return input_string


def most_occurring_element(list_of_elements: list):
    counts = Counter(list_of_elements)
    return counts.most_common(1)[0][0]<|MERGE_RESOLUTION|>--- conflicted
+++ resolved
@@ -69,7 +69,9 @@
     return _get_cognite_client(config, credentials)
 
 
-def _get_cognite_client(config: CogniteClientConfig, credentials: CredentialProvider) -> CogniteClient:
+def _get_cognite_client(
+    config: CogniteClientConfig, credentials: CredentialProvider
+) -> CogniteClient:
     logging.info(f"Creating CogniteClient with parameters : {config}")
 
     # The client name is used for aggregated logging of Neat Usage
@@ -91,11 +93,7 @@
 def remove_namespace_from_uri(
     *URI: URIRef | str,
     special_separator: str = "#_",
-<<<<<<< HEAD
-    deep_validation: bool = False,
-=======
     validation: Literal["full", "prefix"] = "prefix",
->>>>>>> 6ecfc46f
 ) -> str: ...
 
 
@@ -103,22 +101,14 @@
 def remove_namespace_from_uri(
     *URI: tuple[URIRef | str, ...],
     special_separator: str = "#_",
-<<<<<<< HEAD
-    deep_validation: bool = False,
-=======
     validation: Literal["full", "prefix"] = "prefix",
->>>>>>> 6ecfc46f
 ) -> tuple[str, ...]: ...
 
 
 def remove_namespace_from_uri(
     *URI: URIRef | str | tuple[URIRef | str, ...],
     special_separator: str = "#_",
-<<<<<<< HEAD
-    deep_validation: bool = False,
-=======
     validation: Literal["full", "prefix"] = "prefix",
->>>>>>> 6ecfc46f
 ) -> tuple[str, ...] | str:
     """Removes namespace from URI
 
@@ -152,19 +142,27 @@
 
     output = []
     for u in uris:
-<<<<<<< HEAD
-        if deep_validation:
-=======
         if validation == "full":
->>>>>>> 6ecfc46f
             try:
                 _ = TypeAdapter(HttpUrl).validate_python(u)
-                output.append(u.split(special_separator if special_separator in u else "#" if "#" in u else "/")[-1])
+                output.append(
+                    u.split(
+                        special_separator
+                        if special_separator in u
+                        else "#" if "#" in u else "/"
+                    )[-1]
+                )
             except ValidationError:
                 output.append(str(u))
         else:
             if u.lower().startswith("http"):
-                output.append(u.split(special_separator if special_separator in u else "#" if "#" in u else "/")[-1])
+                output.append(
+                    u.split(
+                        special_separator
+                        if special_separator in u
+                        else "#" if "#" in u else "/"
+                    )[-1]
+                )
             else:
                 output.append(str(u))
 
@@ -246,7 +244,9 @@
 ) -> dict:
     parent_child_list = class_linkage[[parent_col, child_col]].values.tolist()
     # Build a directed graph and a list of all names that have no parent
-    graph: dict[str, set[str]] = {name: set() for tup in parent_child_list for name in tup}
+    graph: dict[str, set[str]] = {
+        name: set() for tup in parent_child_list for name in tup
+    }
     has_parent = {name: False for tup in parent_child_list for name in tup}
     for parent, child in parent_child_list:
         graph[parent].add(child)
@@ -258,7 +258,9 @@
     return _traverse({}, graph, roots)
 
 
-def prettify_generation_order(generation_order: dict, depth: dict | None = None, start=-1) -> dict:
+def prettify_generation_order(
+    generation_order: dict, depth: dict | None = None, start=-1
+) -> dict:
     """Prettifies generation order dictionary for easier consumption."""
     depth = depth or {}
     for key, value in generation_order.items():
@@ -269,7 +271,9 @@
 
 
 def epoch_now_ms() -> int:
-    return int((datetime.now(UTC) - datetime(1970, 1, 1, tzinfo=UTC)).total_seconds() * 1000)
+    return int(
+        (datetime.now(UTC) - datetime(1970, 1, 1, tzinfo=UTC)).total_seconds() * 1000
+    )
 
 
 def chunker(sequence, chunk_size):
@@ -287,7 +291,9 @@
             previous_exception = None
             for attempt in range(max_retries + 1):
                 try:
-                    logging.debug(f"Attempt {attempt + 1} of {max_retries + 1} for {component_name}")
+                    logging.debug(
+                        f"Attempt {attempt + 1} of {max_retries + 1} for {component_name}"
+                    )
                     return func(*args, **kwargs)
                 except CogniteReadTimeout as e:
                     previous_exception = e
@@ -304,7 +310,11 @@
                     if isinstance(previous_exception, CogniteReadTimeout):
                         # if previous exception was CogniteReadTimeout,
                         # we can't be sure if the items were created or not
-                        if len(e.successful) == 0 and len(e.failed) == 0 and len(e.duplicated) >= 0:
+                        if (
+                            len(e.successful) == 0
+                            and len(e.failed) == 0
+                            and len(e.duplicated) >= 0
+                        ):
                             logging.warning(
                                 f"Duplicate error for {component_name} . All items already exist in CDF. "
                                 "Suppressing error."
@@ -356,7 +366,9 @@
     return hash_value
 
 
-def generate_exception_report(exceptions: list[dict] | list[ErrorDetails] | None, category: str = "") -> str:
+def generate_exception_report(
+    exceptions: list[dict] | list[ErrorDetails] | None, category: str = ""
+) -> str:
     exceptions_as_dict = _order_expectations_by_type(exceptions) if exceptions else {}
     report = ""
 
@@ -373,7 +385,9 @@
 ) -> dict[str, list[str]]:
     exception_dict: dict[str, list[str]] = {}
     for exception in exceptions:
-        if not isinstance(exception["loc"], str) and isinstance(exception["loc"], Iterable):
+        if not isinstance(exception["loc"], str) and isinstance(
+            exception["loc"], Iterable
+        ):
             location = f"[{'/'.join(str(e) for e in exception['loc'])}]"
         else:
             location = ""
