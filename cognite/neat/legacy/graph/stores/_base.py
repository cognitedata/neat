--- conflicted
+++ resolved
@@ -57,11 +57,7 @@
         self.graph = graph or Graph()
         self.base_prefix: str = base_prefix
         self.namespace: Namespace = namespace
-<<<<<<< HEAD
-        self.prefixes: dict[str, Namespace] = prefixes if prefixes else get_default_prefixes()
-=======
         self.prefixes: dict[str, Namespace] = prefixes or get_default_prefixes()
->>>>>>> bb783662
 
         self.rdf_store_query_url: str | None = None
         self.rdf_store_update_url: str | None = None
