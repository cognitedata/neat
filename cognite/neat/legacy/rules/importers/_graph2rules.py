"""This module performs importing of graph to TransformationRules pydantic class.
In more details, it traverses the graph and abstracts class and properties, basically
generating a list of rules based on which nodes that form the graph are made.
"""

import warnings
from datetime import datetime
from typing import cast

import pandas as pd
from rdflib import Graph, Literal, Namespace, URIRef

from cognite.neat.constants import get_default_prefixes
from cognite.neat.legacy.rules import exceptions
from cognite.neat.legacy.rules.exporters._rules2rules import to_dms_name
from cognite.neat.legacy.rules.models.tables import Tables
<<<<<<< HEAD
from cognite.neat.utils.rdf_ import get_namespace, remove_namespace_from_uri, uri_to_short_form
=======
from cognite.neat.utils.utils import (
    get_namespace,
    remove_namespace_from_uri,
    uri_to_short_form,
)
>>>>>>> 05acbe35

from ._base import BaseImporter


class GraphImporter(BaseImporter):
    """
    Convert RDF graph, containing nodes and edges, to tables/ transformation rules / Excel file.

    Args:
        graph: RDF graph to be imported
        max_number_of_instance: Max number of instances to be analyzed for each class in RDF graph


    !!! Note
        Due to high degree of flexibility of RDF graphs, the RDF graph is not guaranteed to be
        converted to a complete and/or valid `Rules` object. Therefore, it is recommended to
        call method `to_raw_rules` to get the raw rules which one should export to Excel file
        using `exporter.ExcelExporter` and then manually edit the Excel file by checking
        validation report file produced by the exporter.

    """

    def __init__(self, graph: Graph, max_number_of_instance: int = -1):
        self.graph = graph
        self.max_number_of_instance = max_number_of_instance

    def to_tables(self) -> dict[str, pd.DataFrame]:
        data_model, prefixes = _graph_to_data_model_dict(self.graph, self.max_number_of_instance)

        return {
            Tables.metadata: _parse_metadata_df(),
            Tables.classes: _parse_classes_df(data_model, prefixes),
            Tables.properties: _parse_properties_df(data_model, prefixes),
            Tables.prefixes: _parse_prefixes_df(prefixes),
        }


def _create_default_properties_parsing_config() -> dict[str, tuple[str, ...]]:
    # TODO: these are to be read from Property pydantic model
    return {
        "header": (
            "Class",
            "Property",
            "Description",
            "Type",
            "Min Count",
            "Max Count",
            "Rule Type",
            "Rule",
            "Source",
            "Source Entity Name",
            "Match Type",
            "Comment",
        )
    }


def _create_default_classes_parsing_config() -> dict[str, tuple[str, ...]]:
    # TODO: these are to be read from Class pydantic model
    return {
        "header": (
            "Class",
            "Description",
            "Parent Class",
            "Source",
            "Source Entity Name",
            "Match Type",
            "Comment",
        )
    }


def _parse_prefixes_df(prefixes: dict[str, Namespace]) -> pd.DataFrame:
    return pd.DataFrame.from_dict(
        {
            "Prefix": list(prefixes.keys()),
            "URI": [str(uri) for uri in prefixes.values()],
        }
    )


def _parse_metadata_df() -> pd.DataFrame:
    clean_list = {
        "namespace": "http://purl.org/cognite/neat/",
        "prefix": "playground",
        "external_id": "neat",
        "version": "1.0.0",
        "isCurrentVersion": True,
        "created": datetime.utcnow(),
        "updated": datetime.utcnow(),
        "title": "RDF Graph Inferred Data Model",
        "description": "This data model has been inferred with NEAT",
        "creator": "NEAT",
        "contributor": "NEAT",
        "rights": "Unknown rights of usage",
        "license": "Unknown license",
    }
    return pd.DataFrame(list(clean_list.items()), columns=["Key", "Value"])


def _parse_classes_df(data_model: dict, prefixes: dict, parsing_config: dict | None = None) -> pd.DataFrame:
    if parsing_config is None:
        parsing_config = _create_default_classes_parsing_config()

    class_rows = []

    for class_ in data_model:
        sanitized_class = to_dms_name(class_, "class")
        class_rows.append(
            [
                sanitized_class,
                None,
                None,
                str(prefixes[data_model[class_]["uri"].split(":")[0]]) + class_,
                class_,
                "exact",
                "Parsed from RDF graph",
            ]
        )

    return pd.DataFrame(class_rows, columns=parsing_config["header"])


def _parse_properties_df(data_model: dict, prefixes: dict, parsing_config: dict | None = None) -> pd.DataFrame:
    if parsing_config is None:
        parsing_config = _create_default_properties_parsing_config()

    property_rows = []

    for class_ in data_model:
        sanitized_class = to_dms_name(class_, "class")
        for property_ in data_model[class_]["properties"]:
            for type_ in data_model[class_]["properties"][property_]["value_type"]:
                sanitized_property = to_dms_name(property_, "property")

                max_count = max(data_model[class_]["properties"][property_]["occurrence"])

                property_rows.append(
                    [
                        sanitized_class,
                        sanitized_property,
                        None,
                        to_dms_name(type_, "value-type"),
                        0,  # setting min count to 0 to be more flexible (all properties are optional)
                        None if max_count > 1 else 1,
                        "rdfpath",
                        f'{data_model[class_]["uri"]}({data_model[class_]["properties"][property_]["uri"]})',
                        str(prefixes[data_model[class_]["properties"][property_]["uri"].split(":")[0]]) + property_,
                        property_,
                        "exact",
                        "Parsed from RDF graph",
                    ]
                )

    return pd.DataFrame(property_rows, columns=parsing_config["header"])


def _graph_to_data_model_dict(graph: Graph, max_number_of_instance: int = -1) -> tuple[dict, dict]:
    """Convert RDF graph to dictionary defining data model and prefixes of the graph

    Args:
        graph: RDF graph to be converted to TransformationRules object
        max_number_of_instance: Max number of instances to be considered for each class

    Returns:
        Tuple of data model and prefixes of the graph
    """
    data_model: dict[str, dict] = {}

    prefixes: dict[str, Namespace] = get_default_prefixes()

    for class_ in _get_class_ids(graph):
        _add_uri_namespace_to_prefixes(class_, prefixes)
        class_name = remove_namespace_from_uri(class_)

        if class_name in data_model:
            warnings.warn(
                exceptions.GraphClassNameCollision(class_name=class_name).message,
                category=exceptions.GraphClassNameCollision,
                stacklevel=2,
            )
            class_name = f"{class_name}_{len(data_model)+1}"

        data_model[class_name] = {
            "properties": {},
            "uri": uri_to_short_form(class_, prefixes),
        }

        for instance in _get_class_instance_ids(graph, class_, max_number_of_instance):
            for (
                property_,
                occurrence,
                data_type,
                object_type,
            ) in _define_instance_properties(graph, instance):
                property_name = remove_namespace_from_uri(property_)
                _add_uri_namespace_to_prefixes(property_, prefixes)

                type_ = data_type if data_type else object_type

                # this is to skip rdf:type property
                if not type_:
                    continue

                type_name = remove_namespace_from_uri(type_)
                _add_uri_namespace_to_prefixes(type_, prefixes)

                if property_name not in data_model[class_name]["properties"]:
                    data_model[class_name]["properties"][property_name] = {
                        "occurrence": {occurrence.value},
                        "value_type": {type_name: {"uri": uri_to_short_form(type_, prefixes)}},
                        "uri": uri_to_short_form(property_, prefixes),
                    }

                elif type_name not in data_model[class_name]["properties"][property_name]["value_type"]:
                    data_model[class_name]["properties"][property_name]["value_type"][type_name] = {
                        "uri": uri_to_short_form(type_, prefixes)
                    }
                    warnings.warn(
                        exceptions.GraphClassPropertyMultiValueTypes(
                            class_name=class_name,
                            property_name=property_name,
                            types=list(data_model[class_name]["properties"][property_name]["value_type"].keys()),
                        ).message,
                        category=exceptions.GraphClassPropertyMultiValueTypes,
                        stacklevel=3,
                    )

                elif occurrence.value not in data_model[class_name]["properties"][property_name]["occurrence"]:
                    data_model[class_name]["properties"][property_name]["occurrence"].add(occurrence.value)

                    warnings.warn(
                        exceptions.GraphClassPropertyMultiOccurrence(
                            class_name=class_name, property_name=property_name
                        ).message,
                        category=exceptions.GraphClassPropertyMultiOccurrence,
                        stacklevel=3,
                    )
                else:
                    continue

    return data_model, prefixes


def _add_uri_namespace_to_prefixes(URI: URIRef, prefixes: dict[str, Namespace]):
    """Add URI to prefixes dict if not already present

    Args:
        URI: URI from which namespace is being extracted
        prefixes: Dict of prefixes and namespaces
    """
    if Namespace(get_namespace(URI)) not in prefixes.values():
        prefixes[f"prefix-{len(prefixes)+1}"] = Namespace(get_namespace(URI))


def _get_class_ids(graph: Graph) -> list[URIRef]:
    """Get instances ids for a given class

    Args:
        graph: Graph containing class instances
        class_: Class for which instances are to be found
        namespace: Namespace of given class (to avoid writing long URIs)
        limit: Max number of instances to return, by default -1 meaning all instances

    Returns:
        List of class instance URIs
    """

    query_statement = """SELECT ?class (count(?s) as ?instances )
                                WHERE { ?s a ?class . }
                                group by ?class order by DESC(?instances)"""

    return [cast(tuple[URIRef, int], res)[0] for res in list(graph.query(query_statement))]


def _get_class_instance_ids(graph: Graph, class_id: URIRef, max_number_of_instance: int = -1) -> list[URIRef]:
    """Get instances ids for a given class

    Args:
        graph: Graph containing class instances
        class_id: Class id for which instances are to be found

    Returns:
        List of class instance URIs
    """

    query_statement = "SELECT DISTINCT ?subject WHERE { ?subject a <class> .}".replace("class", class_id)
    if max_number_of_instance > 0:
        query_statement += f" LIMIT {max_number_of_instance}"
    return [cast(tuple[URIRef], res)[0] for res in list(graph.query(query_statement))]


def _define_instance_properties(
    graph: Graph, instance_id: URIRef
) -> list[tuple[URIRef, Literal, URIRef | None, None | URIRef]]:
    """Get properties of a given instance

    Args:
        graph: Graph containing class instances
        instance_id: Instance id for which properties are to be found and defined

    Returns:
        List of properties of a given instance
    """
    query_statement = """SELECT ?property (count(?property) as ?occurrence) ?dataType ?objectType
                         WHERE {<instance_id> ?property ?value .
                                BIND(datatype(?value) AS ?dataType)
                                OPTIONAL {?value rdf:type ?objectType .}
                                }
                         GROUP BY ?property ?dataType ?objectType"""

    results = graph.query(query_statement.replace("instance_id", instance_id))

    return [cast(tuple[URIRef, Literal, URIRef | None, None | URIRef], res) for res in list(results)]<|MERGE_RESOLUTION|>--- conflicted
+++ resolved
@@ -14,15 +14,7 @@
 from cognite.neat.legacy.rules import exceptions
 from cognite.neat.legacy.rules.exporters._rules2rules import to_dms_name
 from cognite.neat.legacy.rules.models.tables import Tables
-<<<<<<< HEAD
 from cognite.neat.utils.rdf_ import get_namespace, remove_namespace_from_uri, uri_to_short_form
-=======
-from cognite.neat.utils.utils import (
-    get_namespace,
-    remove_namespace_from_uri,
-    uri_to_short_form,
-)
->>>>>>> 05acbe35
 
 from ._base import BaseImporter
 
@@ -82,26 +74,11 @@
 
 def _create_default_classes_parsing_config() -> dict[str, tuple[str, ...]]:
     # TODO: these are to be read from Class pydantic model
-    return {
-        "header": (
-            "Class",
-            "Description",
-            "Parent Class",
-            "Source",
-            "Source Entity Name",
-            "Match Type",
-            "Comment",
-        )
-    }
+    return {"header": ("Class", "Description", "Parent Class", "Source", "Source Entity Name", "Match Type", "Comment")}
 
 
 def _parse_prefixes_df(prefixes: dict[str, Namespace]) -> pd.DataFrame:
-    return pd.DataFrame.from_dict(
-        {
-            "Prefix": list(prefixes.keys()),
-            "URI": [str(uri) for uri in prefixes.values()],
-        }
-    )
+    return pd.DataFrame.from_dict({"Prefix": list(prefixes.keys()), "URI": [str(uri) for uri in prefixes.values()]})
 
 
 def _parse_metadata_df() -> pd.DataFrame:
@@ -206,18 +183,10 @@
             )
             class_name = f"{class_name}_{len(data_model)+1}"
 
-        data_model[class_name] = {
-            "properties": {},
-            "uri": uri_to_short_form(class_, prefixes),
-        }
+        data_model[class_name] = {"properties": {}, "uri": uri_to_short_form(class_, prefixes)}
 
         for instance in _get_class_instance_ids(graph, class_, max_number_of_instance):
-            for (
-                property_,
-                occurrence,
-                data_type,
-                object_type,
-            ) in _define_instance_properties(graph, instance):
+            for property_, occurrence, data_type, object_type in _define_instance_properties(graph, instance):
                 property_name = remove_namespace_from_uri(property_)
                 _add_uri_namespace_to_prefixes(property_, prefixes)
 
