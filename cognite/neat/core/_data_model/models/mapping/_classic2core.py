--- conflicted
+++ resolved
@@ -3,11 +3,7 @@
 
 import yaml
 
-<<<<<<< HEAD
 from cognite.neat.core._data_model._shared import ImportedDataModel
-=======
-from cognite.neat.core._data_model._shared import ReadRules
->>>>>>> e4d35613
 from cognite.neat.core._data_model.models.physical import (
     PhysicalDataModel,
     UnverifiedPhysicalDataModel,
@@ -23,13 +19,8 @@
 
 
 def load_classic_to_core_mapping(org_name: str | None, source_space: str, source_version: str) -> PhysicalDataModel:
-<<<<<<< HEAD
-    from cognite.neat.core._data_model.importers import YAMLImporter
+    from cognite.neat.core._data_model.importers import DictImporter
     from cognite.neat.core._data_model.transformers import VerifyPhysicalDataModel
-=======
-    from cognite.neat.core._data_model.importers import DictImporter
-    from cognite.neat.core._data_model.transformers import VerifyDMSRules
->>>>>>> e4d35613
 
     raw_str = _read_source_file()
     if org_name is not None:
@@ -39,15 +30,9 @@
     loaded["metadata"]["space"] = source_space
     loaded["metadata"]["version"] = source_version
 
-<<<<<<< HEAD
-    read: ImportedDataModel[UnverifiedPhysicalDataModel] = YAMLImporter(loaded).to_data_model()
+    read: ImportedDataModel[UnverifiedPhysicalDataModel] = DictImporter(loaded).to_data_model()
     if not isinstance(read.unverified_data_model, UnverifiedPhysicalDataModel):
         raise NeatValueError(f"Expected DMS rules, but got {type(read.unverified_data_model).__name__}")
-=======
-    read: ReadRules[UnverifiedPhysicalDataModel] = DictImporter(loaded).to_rules()
-    if not isinstance(read.rules, UnverifiedPhysicalDataModel):
-        raise NeatValueError(f"Expected DMS rules, but got {type(read.rules).__name__}")
->>>>>>> e4d35613
 
     verified = VerifyPhysicalDataModel(validate=False).transform(read)
 
