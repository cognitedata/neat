import itertools
from collections import Counter, defaultdict

from cognite.neat.core._constants import get_base_concepts
from cognite.neat.core._data_model._constants import PATTERNS, EntityTypes
from cognite.neat.core._data_model.models.entities import ConceptEntity, UnknownEntity
from cognite.neat.core._data_model.models.entities._multi_value import MultiValueTypeInfo
from cognite.neat.core._issues import IssueList
from cognite.neat.core._issues.errors import NeatValueError
from cognite.neat.core._issues.errors._resources import (
    ResourceDuplicatedError,
    ResourceNotDefinedError,
)
from cognite.neat.core._issues.warnings._models import (
    ConceptOnlyDataModelWarning,
    DanglingPropertyWarning,
    UndefinedConceptWarning,
)
from cognite.neat.core._issues.warnings._resources import (
    ResourceNotDefinedWarning,
    ResourceRegexViolationWarning,
)
from cognite.neat.core._utils.spreadsheet import SpreadsheetRead
from cognite.neat.core._utils.text import humanize_collection

from ._verified import ConceptualDataModel


class ConceptualValidation:
    """This class does all the validation of the conceptual data model that have dependencies
    between components."""

    def __init__(
        self,
        data_model: ConceptualDataModel,
        read_info_by_spreadsheet: dict[str, SpreadsheetRead] | None = None,
    ):
<<<<<<< HEAD
=======
        # import here to avoid circular import issues
>>>>>>> 327f7c20
        from cognite.neat.core._data_model.analysis._base import DataModelAnalysis

        self.data_model = data_model
        self.analysis = DataModelAnalysis(self.data_model)
        self._read_info_by_spreadsheet = read_info_by_spreadsheet or {}
        self._metadata = data_model.metadata
        self._properties = data_model.properties
        self._concepts = data_model.concepts
        self._cdf_concepts = {
            ConceptEntity.load(concept_as_string) for concept_as_string in get_base_concepts(base_model="CogniteCore")
        }
        self.issue_list = IssueList()

    def validate(self) -> IssueList:
        self._duplicated_resources()
        self._namespaces_reassigned()
        self._concepts_without_properties_exist()
        self._concepts_with_properties_defined()
        self._ancestors_defined()

        self._object_properties_use_defined_concepts()
        self._dangling_properties()

        self._concept_only_data_model()
        self._regex_compliance_with_physical_data_model()

        return self.issue_list

    def _concept_only_data_model(self) -> None:
        """Check if the data model only consists of concepts without any properties."""
        if not self._properties:
            self.issue_list.append_if_not_exist(ConceptOnlyDataModelWarning())

    def _dangling_properties(self) -> None:
        """Check if there are properties that do not reference any concept."""
        dangling_properties = [prop for prop in self._properties if prop.concept == UnknownEntity()]
        if dangling_properties:
            for prop in dangling_properties:
                self.issue_list.append_if_not_exist(DanglingPropertyWarning(property_id=prop.property_))

    def _duplicated_resources(self) -> None:
        properties_sheet_info = self._read_info_by_spreadsheet.get("Properties")
        concepts_sheet_info = self._read_info_by_spreadsheet.get("Concepts")

        visited = defaultdict(list)
        for row_no, property_ in enumerate(self._properties):
            visited[property_._identifier()].append(
                properties_sheet_info.adjusted_row_number(row_no) if properties_sheet_info else row_no + 1
            )

        for identifier, rows in visited.items():
            if len(rows) == 1:
                continue
            self.issue_list.append(
                ResourceDuplicatedError(
                    identifier[1],
                    "property",
                    (
                        "the Properties sheet at row "
                        f"{humanize_collection(rows)}"
                        " if data model is read from a spreadsheet."
                    ),
                )
            )

        visited = defaultdict(list)
        for row_no, concept in enumerate(self._concepts):
            visited[concept._identifier()].append(
                concepts_sheet_info.adjusted_row_number(row_no) if concepts_sheet_info else row_no + 1
            )

        for identifier, rows in visited.items():
            if len(rows) == 1:
                continue
            self.issue_list.append_if_not_exist(
                ResourceDuplicatedError(
                    identifier[0],
                    "concept",
                    (
                        f"the Concepts sheet at row {humanize_collection(rows)}"
                        " if data model is read from a spreadsheet."
                    ),
                )
            )

    def _concepts_without_properties_exist(self) -> None:
        """This validation checks if concepts have properties defined or inherit properties from other concepts."""
        concepts = {concept.concept for concept in self._concepts}
        ancestors_by_concept = self.analysis.parents_by_concept(include_ancestors=True, include_different_space=True)
        concepts_with_properties = self.analysis.defined_concepts().union(self._cdf_concepts)

        if candidate_concepts := concepts.difference(concepts_with_properties):
            for concept in candidate_concepts:
<<<<<<< HEAD
                # Here we chack if at least one of the ancestors of the concept has properties
                if (ancestors := ancestors_by_concept.get(concept)) and (
                    len(ancestors.difference(concepts_with_properties)) != len(ancestors)
=======
                # Here we check if at least one of the ancestors of the concept has properties
                if (ancestors := ancestors_by_concept.get(concept)) and ancestors.intersection(
                    concepts_with_properties
>>>>>>> 327f7c20
                ):
                    continue

                self.issue_list.append_if_not_exist(UndefinedConceptWarning(concept_id=str(concept)))

    def _concepts_with_properties_defined(self) -> None:
        """This validation checks if concepts to which properties are attached are defined."""
        concepts = {concept.concept for concept in self._concepts}
        concepts_with_properties = {property_.concept for property_ in self._properties} - {UnknownEntity()}

        if undefined_concepts_with_properties := concepts_with_properties.difference(concepts):
            for concept in undefined_concepts_with_properties:
                self.issue_list.append_if_not_exist(
                    ResourceNotDefinedError(
                        identifier=concept,
                        resource_type="concept",
                        location="Concepts sheet",
                    )
                )

    def _ancestors_defined(self) -> None:
        """This is a validation to check if the ancestor concepts (e.g. parents) are defined."""
        concepts = {concept.concept for concept in self._concepts}.union(self._cdf_concepts)
        ancestors = set(
            itertools.chain.from_iterable(
                self.analysis.parents_by_concept(include_ancestors=True, include_different_space=True).values()
            )
        ).difference(self._cdf_concepts)

        if undefined_ancestor := ancestors.difference(concepts):
            for ancestor in undefined_ancestor:
                self.issue_list.append_if_not_exist(
                    ResourceNotDefinedWarning(
                        resource_type="concept",
                        identifier=ancestor,
                        location="Concepts sheet",
                    )
                )

    def _object_properties_use_defined_concepts(self) -> None:
        """Check if the value types of object properties are defined as concepts."""

        concepts = {concept.concept for concept in self._concepts}
<<<<<<< HEAD
=======

        # We remove UnknownEntity from the concepts to avoid false positives
        # as `UnknownEntity` is used as a placeholder when the value type is not defined.
>>>>>>> 327f7c20
        value_types = {
            property_.value_type
            for property_ in self.data_model.properties
            if property_.type_ == EntityTypes.object_property
        }.difference({UnknownEntity()})

        if undefined_value_types := value_types.difference(concepts):
            for value_type in undefined_value_types:
                self.issue_list.append_if_not_exist(
                    ResourceNotDefinedWarning(
                        resource_type="concept",
                        identifier=value_type,
                        location="Concepts sheet",
                    )
                )

    def _regex_compliance_with_physical_data_model(self) -> None:
        """Check regex compliance with DMS of properties, classes and value types."""

        for prop_ in self._properties:
            if not PATTERNS.physical_property_id_compliance.match(prop_.property_):
                self.issue_list.append_if_not_exist(
                    ResourceRegexViolationWarning(
                        prop_.property_,
                        "Property",
                        "Properties sheet, Property column",
                        PATTERNS.physical_property_id_compliance.pattern,
                    )
                )
            if prop_.concept != UnknownEntity() and not PATTERNS.view_id_compliance.match(prop_.concept.suffix):
                self.issue_list.append_if_not_exist(
                    ResourceRegexViolationWarning(
                        prop_.concept,
                        "Concept",
                        "Properties sheet, Concept column",
                        PATTERNS.view_id_compliance.pattern,
                    )
                )

            # Handling Value Type
            if (
                isinstance(prop_.value_type, ConceptEntity)
                and prop_.value_type != UnknownEntity()
                and not PATTERNS.view_id_compliance.match(prop_.value_type.suffix)
            ):
                self.issue_list.append_if_not_exist(
                    ResourceRegexViolationWarning(
                        prop_.value_type,
                        "Value Type",
                        "Properties sheet, Value Type column",
                        PATTERNS.view_id_compliance.pattern,
                    )
                )
            if isinstance(prop_.value_type, MultiValueTypeInfo):
                for value_type in prop_.value_type.types:
                    if (
                        isinstance(prop_.value_type, ConceptEntity)
                        and prop_.value_type != UnknownEntity()
                        and not PATTERNS.view_id_compliance.match(value_type.suffix)
                    ):
                        self.issue_list.append_if_not_exist(
                            ResourceRegexViolationWarning(
                                value_type,
                                "Value Type",
                                "Properties sheet, Value Type column",
                                PATTERNS.view_id_compliance.pattern,
                            )
                        )

        for concepts in self._concepts:
            if not PATTERNS.view_id_compliance.match(concepts.concept.suffix):
                self.issue_list.append_if_not_exist(
                    ResourceRegexViolationWarning(
                        concepts.concept,
                        "Concept",
                        "Concepts sheet, Concept column",
                        PATTERNS.view_id_compliance.pattern,
                    )
                )

            if concepts.implements:
                for parent in concepts.implements:
                    if not PATTERNS.view_id_compliance.match(parent.suffix):
                        self.issue_list.append_if_not_exist(
                            ResourceRegexViolationWarning(
                                parent,
                                "Concept",
                                "Concepts sheet, Implements column",
                                PATTERNS.view_id_compliance.pattern,
                            )
                        )

    def _namespaces_reassigned(self) -> None:
        prefixes = self.data_model.prefixes.copy()
        prefixes[self.data_model.metadata.namespace.prefix] = self.data_model.metadata.namespace

        if len(set(prefixes.values())) != len(prefixes):
            reused_namespaces = [value for value, count in Counter(prefixes.values()).items() if count > 1]
            impacted_prefixes = [key for key, value in prefixes.items() if value in reused_namespaces]
            self.issue_list.append_if_not_exist(
                NeatValueError(
                    "Namespace collision detected. The following prefixes "
                    f"are assigned to the same namespace: {impacted_prefixes}"
                    f"\nImpacted namespaces: {reused_namespaces}"
                    "\nMake sure that each unique namespace is assigned to a unique prefix"
                )
            )<|MERGE_RESOLUTION|>--- conflicted
+++ resolved
@@ -35,10 +35,7 @@
         data_model: ConceptualDataModel,
         read_info_by_spreadsheet: dict[str, SpreadsheetRead] | None = None,
     ):
-<<<<<<< HEAD
-=======
         # import here to avoid circular import issues
->>>>>>> 327f7c20
         from cognite.neat.core._data_model.analysis._base import DataModelAnalysis
 
         self.data_model = data_model
@@ -132,15 +129,9 @@
 
         if candidate_concepts := concepts.difference(concepts_with_properties):
             for concept in candidate_concepts:
-<<<<<<< HEAD
-                # Here we chack if at least one of the ancestors of the concept has properties
-                if (ancestors := ancestors_by_concept.get(concept)) and (
-                    len(ancestors.difference(concepts_with_properties)) != len(ancestors)
-=======
                 # Here we check if at least one of the ancestors of the concept has properties
                 if (ancestors := ancestors_by_concept.get(concept)) and ancestors.intersection(
                     concepts_with_properties
->>>>>>> 327f7c20
                 ):
                     continue
 
@@ -184,12 +175,8 @@
         """Check if the value types of object properties are defined as concepts."""
 
         concepts = {concept.concept for concept in self._concepts}
-<<<<<<< HEAD
-=======
-
         # We remove UnknownEntity from the concepts to avoid false positives
         # as `UnknownEntity` is used as a placeholder when the value type is not defined.
->>>>>>> 327f7c20
         value_types = {
             property_.value_type
             for property_ in self.data_model.properties
