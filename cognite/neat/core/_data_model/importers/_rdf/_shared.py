from typing import Any, Literal, cast
from urllib.parse import quote

from rdflib import BNode, Graph, Namespace, URIRef
from rdflib import Literal as RdfLiteral
from rdflib.plugins.sparql import prepareQuery
from rdflib.query import ResultRow

from cognite.neat.core._constants import cognite_prefixes
<<<<<<< HEAD
=======
from cognite.neat.core._data_model.models.entities._constants import Unknown
>>>>>>> 4bee628f
from cognite.neat.core._data_model.models.entities._single_value import ConceptEntity
from cognite.neat.core._issues._base import IssueList
from cognite.neat.core._issues.errors._general import NeatValueError
from cognite.neat.core._issues.warnings._resources import (
    ResourceRedefinedWarning,
    ResourceRetrievalWarning,
)
from cognite.neat.core._utils.rdf_ import remove_namespace_from_uri, uri_to_entity_components


def parse_concepts(
    graph: Graph, query: str, parameters: set, language: str, issue_list: IssueList
) -> tuple[dict, IssueList]:
    """Parse concepts from graph

    Args:
        graph: Graph containing concept definitions
        query: SPARQL query to use for parsing concepts
        parameters: Set of parameters to extract from the query results
        language: Language to use for parsing, by default "en"
        issue_list: List to collect issues during parsing

    Returns:
        Dataframe containing owl classes
    """

    concepts: dict[str, dict] = {}

    query = prepareQuery(query.format(language=language), initNs={k: v for k, v in graph.namespaces()})
    prefixes = cognite_prefixes()

    for raw in graph.query(query):
        res: dict = convert_rdflib_content(
            cast(ResultRow, raw).asdict(), uri_handling="as-concept-entity", prefixes=prefixes
        )
        res = {key: res.get(key, None) for key in parameters}

        # Safeguarding against incomplete semantic definitions
        if res["implements"] and isinstance(res["implements"], BNode):
            issue_list.append(
                ResourceRetrievalWarning(
                    res["concept"],
                    "implements",
                    error=("Unable to determine concept that is being implemented"),
                )
            )
            continue

        # sanitize the concept and implements
        res["concept"] = sanitize_entity(res["concept"])
        res["implements"] = sanitize_entity(res["implements"]) if res["implements"] else None

        concept_id = res["concept"]

        if concept_id not in concepts:
            concepts[concept_id] = res
        else:
            # Handling implements
            if concepts[concept_id]["implements"] and isinstance(concepts[concept_id]["implements"], list):
                if res["implements"] not in concepts[concept_id]["implements"]:
                    concepts[concept_id]["implements"].append(res["implements"])

            elif concepts[concept_id]["implements"] and isinstance(concepts[concept_id]["implements"], str):
                concepts[concept_id]["implements"] = [concepts[concept_id]["implements"]]

                if res["implements"] not in concepts[concept_id]["implements"]:
                    concepts[concept_id]["implements"].append(res["implements"])
            elif res["implements"]:
                concepts[concept_id]["implements"] = [res["implements"]]

            handle_meta("concept", concepts, concept_id, res, "name", issue_list)
            handle_meta("concept", concepts, concept_id, res, "description", issue_list)
    if not concepts:
        issue_list.append(NeatValueError("Unable to parse concepts"))

    return concepts, issue_list


def parse_properties(
    graph: Graph, query: str, parameters: set, language: str, issue_list: IssueList
) -> tuple[dict, IssueList]:
    """Parse properties from graph

    Args:
        graph: Graph containing property definitions
        query: SPARQL query to use for parsing properties
        parameters: Set of parameters to extract from the query results
        language: Language to use for parsing, by default "en"
        issue_list: List to collect issues during parsing

    Returns:
        Dataframe containing owl classes
    """

    properties: dict[str, dict] = {}

    query = prepareQuery(query.format(language=language), initNs={k: v for k, v in graph.namespaces()})
    prefixes = cognite_prefixes()

    for raw in graph.query(query):
        res: dict = convert_rdflib_content(
            cast(ResultRow, raw).asdict(), uri_handling="as-concept-entity", prefixes=prefixes
        )
        res = {key: res.get(key, None) for key in parameters}

        # Quote the concept id to ensure it is web-safe
        res["property_"] = quote(res["property_"], safe="")
        property_id = res["property_"]

        # Skip Bnode
        if isinstance(res["concept"], BNode):
            issue_list.append(
                ResourceRetrievalWarning(
                    property_id,
                    "property",
                    error="Cannot determine concept of property as it is a blank node",
                )
            )
            continue

        # Skip Bnode
        if isinstance(res["value_type"], BNode):
            issue_list.append(
                ResourceRetrievalWarning(
                    property_id,
                    "property",
                    error="Unable to determine value type of property as it is a blank node",
                )
            )
            continue

        # Quote the concept and value_type if they exist if not signal neat that they are not available
<<<<<<< HEAD
        res["concept"] = sanitize_entity(res["concept"]) if res["concept"] else "#N/A"
        res["value_type"] = sanitize_entity(res["value_type"]) if res["value_type"] else "#N/A"
=======
        res["concept"] = sanitize_entity(res["concept"]) if res["concept"] else str(Unknown)
        res["value_type"] = sanitize_entity(res["value_type"]) if res["value_type"] else str(Unknown)
>>>>>>> 4bee628f

        id_ = f"{res['concept']}.{res['property_']}"

        if id_ not in properties:
            properties[id_] = res
            properties[id_]["value_type"] = [properties[id_]["value_type"]]
        else:
            handle_meta("property", properties, id_, res, "name", issue_list)
            handle_meta(
                "property",
                properties,
                id_,
                res,
                "description",
                issue_list,
            )

            # Handling multi-value types
            if res["value_type"] not in properties[id_]["value_type"]:
                properties[id_]["value_type"].append(res["value_type"])

    for prop in properties.values():
        prop["value_type"] = ", ".join(prop["value_type"])

    if not properties:
        issue_list.append(NeatValueError("Unable to parse properties"))

    return properties, issue_list


def handle_meta(
    resource_type: str,
    resources: dict[str, dict],
    resource_id: str,
    res: dict,
    feature: str,
    issue_list: IssueList,
) -> None:
    if not resources[resource_id][feature] and res[feature]:
        resources[resource_id][feature] = res[feature]

<<<<<<< HEAD
    # RAISE warning only if the feature is being redefined
    elif resources[resource_id][feature] and res[feature] and resources[resource_id][feature] != res[feature]:
=======
    current_value = resources[resource_id][feature]
    new_value = res[feature]

    if not current_value and new_value:
        resources[resource_id][feature] = new_value
    elif current_value and new_value and current_value != new_value:
>>>>>>> 4bee628f
        issue_list.append(
            ResourceRedefinedWarning(
                identifier=resource_id,
                resource_type=resource_type,
                feature=feature,
                current_value=current_value,
                new_value=new_value,
            )
        )


def convert_rdflib_content(
    content: RdfLiteral | URIRef | dict | list,
    uri_handling: Literal["skip", "remove-namespace", "as-concept-entity"] = "skip",
    prefixes: dict[str, Namespace] | None = None,
) -> Any:
    """Converts rdflib content to a more Python-friendly format.

    Args:
        content: The content to convert, can be a RdfLiteral, URIRef, dict, or list.
        uri_handling: How to handle URIs. Options are:
            - "skip": Leave URIs as is.
            - "remove-namespace": Remove the namespace from URIs.
            - "short-form": Convert URIs to a short form using prefixes.

    """
    if isinstance(content, RdfLiteral):
        return content.toPython()
    elif isinstance(content, URIRef):
        if uri_handling == "remove-namespace":
            return remove_namespace_from_uri(content)
        elif uri_handling == "as-concept-entity":
            if components := uri_to_entity_components(content, prefixes or {}):
                return ConceptEntity(prefix=components[0], suffix=components[3], version=components[2])
            # fallback to "remove-namespace"
            else:
                return convert_rdflib_content(content, uri_handling="remove-namespace", prefixes=prefixes)
        else:
            return content.toPython()
    elif isinstance(content, dict):
        return {key: convert_rdflib_content(value, uri_handling, prefixes) for key, value in content.items()}
    elif isinstance(content, list):
        return [convert_rdflib_content(item, uri_handling, prefixes) for item in content]
    else:
        return content


def sanitize_entity(entity: str | ConceptEntity, safe: str = "") -> str:
    """Sanitize an entity to ensure it yields entity form that will pass downstream validation.

    Args:
        entity: The entity to sanitize. Can be a string or a ConceptEntity.
        safe: Characters that should not be quoted during sanitization.

    Returns:
        A web-safe string representation of the entity
    """
    if isinstance(entity, str):
        return quote(entity, safe=safe)
    # if it already we dont need to quote it so we return its string representation
    elif isinstance(entity, ConceptEntity):
        return str(entity)
    else:
        raise ValueError(f"Invalid entity type: {type(entity)}. Expected str, ConceptEntity.")<|MERGE_RESOLUTION|>--- conflicted
+++ resolved
@@ -7,10 +7,7 @@
 from rdflib.query import ResultRow
 
 from cognite.neat.core._constants import cognite_prefixes
-<<<<<<< HEAD
-=======
 from cognite.neat.core._data_model.models.entities._constants import Unknown
->>>>>>> 4bee628f
 from cognite.neat.core._data_model.models.entities._single_value import ConceptEntity
 from cognite.neat.core._issues._base import IssueList
 from cognite.neat.core._issues.errors._general import NeatValueError
@@ -143,13 +140,8 @@
             continue
 
         # Quote the concept and value_type if they exist if not signal neat that they are not available
-<<<<<<< HEAD
-        res["concept"] = sanitize_entity(res["concept"]) if res["concept"] else "#N/A"
-        res["value_type"] = sanitize_entity(res["value_type"]) if res["value_type"] else "#N/A"
-=======
         res["concept"] = sanitize_entity(res["concept"]) if res["concept"] else str(Unknown)
         res["value_type"] = sanitize_entity(res["value_type"]) if res["value_type"] else str(Unknown)
->>>>>>> 4bee628f
 
         id_ = f"{res['concept']}.{res['property_']}"
 
@@ -191,17 +183,12 @@
     if not resources[resource_id][feature] and res[feature]:
         resources[resource_id][feature] = res[feature]
 
-<<<<<<< HEAD
-    # RAISE warning only if the feature is being redefined
-    elif resources[resource_id][feature] and res[feature] and resources[resource_id][feature] != res[feature]:
-=======
     current_value = resources[resource_id][feature]
     new_value = res[feature]
 
     if not current_value and new_value:
         resources[resource_id][feature] = new_value
     elif current_value and new_value and current_value != new_value:
->>>>>>> 4bee628f
         issue_list.append(
             ResourceRedefinedWarning(
                 identifier=resource_id,
