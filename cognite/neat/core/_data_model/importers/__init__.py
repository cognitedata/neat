--- conflicted
+++ resolved
@@ -1,17 +1,9 @@
 from ._base import BaseImporter
-<<<<<<< HEAD
+from ._dict2data_model import DictImporter
 from ._dms2data_model import DMSImporter
 from ._dtdl2data_model import DTDLImporter
 from ._rdf import IMFImporter, InferenceImporter, OWLImporter, SubclassInferenceImporter
 from ._spreadsheet2data_model import ExcelImporter
-from ._yaml2data_model import YAMLImporter
-=======
-from ._dict2rules import DictImporter
-from ._dms2rules import DMSImporter
-from ._dtdl2rules import DTDLImporter
-from ._rdf import IMFImporter, InferenceImporter, OWLImporter, SubclassInferenceImporter
-from ._spreadsheet2rules import ExcelImporter
->>>>>>> e4d35613
 
 __all__ = [
     "BaseImporter",
