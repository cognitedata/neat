--- conflicted
+++ resolved
@@ -586,11 +586,7 @@
             yield dm.NodeApply(
                 space=space,
                 external_id=external_id,
-<<<<<<< HEAD
-                # Currently there are no node types in Cognite Spaces
-=======
                 # Currently there are no node types for schemas in cognite schema spaces
->>>>>>> 5843cb9c
                 type=(
                     (projection.view_id.space, projection.view_id.external_id)
                     if projection.view_id.space not in COGNITE_SPACES
