--- conflicted
+++ resolved
@@ -3,12 +3,7 @@
 from ._dms2rules import DMSImporter
 from ._dtdl2rules import DTDLImporter
 from ._rdf import IMFImporter, InferenceImporter, OWLImporter, SubclassInferenceImporter
-<<<<<<< HEAD
-from ._spreadsheet2rules import ExcelImporter, GoogleSheetImporter
-=======
 from ._spreadsheet2rules import ExcelImporter
-from ._yaml2rules import YAMLImporter
->>>>>>> c6bfb422
 
 __all__ = [
     "BaseImporter",
