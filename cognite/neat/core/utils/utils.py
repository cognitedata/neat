from collections import OrderedDict
import hashlib
import logging
import time
<<<<<<< HEAD
=======
from typing_extensions import TypeAlias
from collections import OrderedDict
>>>>>>> 3783db09
from datetime import datetime, timezone
from functools import wraps
from typing_extensions import TypeAlias
import pandas as pd
from cognite.client import ClientConfig, CogniteClient
from cognite.client.credentials import CredentialProvider, OAuthClientCredentials, OAuthInteractive
from cognite.client.exceptions import CogniteDuplicatedError, CogniteReadTimeout
from rdflib.term import URIRef, Node

from cognite.neat.core.loader.graph_store import NeatGraphStore
from cognite.neat.core.utils.cdf import InteractiveCogniteClient, ServiceCogniteClient, CogniteClientConfig
<<<<<<< HEAD

Triple: TypeAlias = tuple[Node, Node, Node]
=======
>>>>>>> 3783db09

Triple: TypeAlias = tuple[Node, Node, Node]

<<<<<<< HEAD
=======

>>>>>>> 3783db09
def get_cognite_client_from_config(config: ServiceCogniteClient) -> CogniteClient:
    credentials = OAuthClientCredentials(
        token_url=config.token_url, client_id=config.client_id, client_secret=config.client_secret, scopes=config.scopes
    )

    return _get_cognite_client(config, credentials)


def get_cognite_client_interactive(config: InteractiveCogniteClient) -> CogniteClient:
    credentials = OAuthInteractive(
        authority_url=config.authority_url,
        client_id=config.client_id,
        scopes=config.scopes,
        redirect_port=config.redirect_port,
    )
    return _get_cognite_client(config, credentials)


def _get_cognite_client(config: CogniteClientConfig, credentials: CredentialProvider) -> CogniteClient:
    logging.info(f"Creating CogniteClient with parameters : {config}")
    return CogniteClient(
        ClientConfig(
            client_name=config.client_name,
            base_url=config.base_url,
            project=config.project,
            credentials=credentials,
            timeout=config.timeout,
            max_workers=config.max_workers,
            debug=False,
        )
    )


def add_triples(graph_store: NeatGraphStore, triples: list[Triple], batch_size: int = 10000):
    """Adds triples to the graph store in batches.

    Parameters
    ----------
    graph_store : NeatGraphStore
        Instance of NeatGraphStore
    triples : list[tuple]
        list of triples to be added to the graph store
    batch_size : int, optional
        Batch size of triples per commit, by default 10000
    """

    commit_counter = 0
    logging.info(f"Committing total of {len(triples)} triples to knowledge graph!")
    total_number_of_triples = len(triples)
    number_of_uploaded_triples = 0

    def check_commit(force_commit: bool = False):
        """Commit nodes to the graph if batch counter is reached or if force_commit is True"""
        nonlocal commit_counter
        nonlocal number_of_uploaded_triples
        if force_commit:
            number_of_uploaded_triples += commit_counter
            graph_store.graph.commit()
            logging.info(f"Committed {number_of_uploaded_triples} of {total_number_of_triples} triples")
            return
        commit_counter += 1
        if commit_counter >= batch_size:
            number_of_uploaded_triples += commit_counter
            graph_store.graph.commit()
            logging.info(f"Committed {number_of_uploaded_triples} of {total_number_of_triples} triples")
            commit_counter = 0

    for triple in triples:
        graph_store.graph.add(triple)
        check_commit()

    check_commit(force_commit=True)


def remove_namespace(URI: URIRef, special_separator: str = "#_") -> str:
    """Removes namespace from URI

    Parameters
    ----------
    URI : URIRef
        URI of an entity
    special_separator : str
        Special separator to use instead of # or / if present in URI
        Set by default to "#_" which covers special client use case

    Returns
    -------
    str
        Entity id without namespace
    """

    return URI.split(special_separator if special_separator in URI else ("#" if "#" in URI else "/"))[-1]


def get_namespace(URI: URIRef, special_separator: str = "#_") -> str:
    """Removes namespace from URI

    Parameters
    ----------
    URI : URIRef
        URI of an entity
    special_separator : str
        Special separator to use instead of # or / if present in URI
        Set by default to "#_" which covers special client use case

    Returns
    -------
    str
        Entity id without namespace
    """
    if special_separator in URI:
        return URI.split(special_separator)[0] + special_separator
    elif "#" in URI:
        return URI.split("#")[0] + "#"
    else:
        return "/".join(URI.split("/")[:-1]) + "/"


def _traverse(hierarchy: dict, graph: dict, names: list[str]) -> dict:
    """traverse the graph and return the hierarchy"""
    for name in names:
        hierarchy[name] = _traverse({}, graph, graph[name])
    return hierarchy


def get_generation_order(
    class_linkage: pd.DataFrame, parent_col: str = "source_class", child_col: str = "target_class"
) -> dict:
    parent_child_list = class_linkage[[parent_col, child_col]].values.tolist()
    # Build a directed graph and a list of all names that have no parent
    graph: dict[str, set[str]] = {name: set() for tup in parent_child_list for name in tup}
    has_parent = {name: False for tup in parent_child_list for name in tup}
    for parent, child in parent_child_list:
        graph[parent].add(child)
        has_parent[child] = True

    # All names that have absolutely no parent:
    roots = [name for name, parents in has_parent.items() if not parents]

    return _traverse({}, graph, roots)


def prettify_generation_order(generation_order: dict, depth: dict | None = None, start=-1) -> dict:
    """Prettifies generation order dictionary for easier consumption."""
    depth = depth or {}
    for key, value in generation_order.items():
        depth[key] = start + 1
        if isinstance(value, dict):
            prettify_generation_order(value, depth, start=start + 1)
    return OrderedDict(sorted(depth.items(), key=lambda item: item[1]))


def epoch_now_ms():
    return int((datetime.now(timezone.utc) - datetime(1970, 1, 1, tzinfo=timezone.utc)).total_seconds() * 1000)


def chunker(sequence, chunk_size):
    return [sequence[i : i + chunk_size] for i in range(0, len(sequence), chunk_size)]


def datetime_utc_now():
    return datetime.now(timezone.utc)


def retry_decorator(max_retries=2, retry_delay=3, component_name=""):
    def decorator(func):
        @wraps(func)
        def wrapper(*args, **kwargs):
            previous_exception = None
            for attempt in range(max_retries + 1):
                try:
                    logging.debug(f"Attempt {attempt + 1} of {max_retries + 1} for {component_name}")
                    return func(*args, **kwargs)
                except CogniteReadTimeout as e:
                    previous_exception = e
                    if attempt < max_retries:
                        logging.error(
                            f"""CogniteReadTimeout retry attempt {attempt + 1} failed for {component_name} .
                            Retrying in {retry_delay} second(s). Error:"""
                        )
                        logging.error(e)
                        time.sleep(retry_delay)
                    else:
                        raise e
                except CogniteDuplicatedError as e:
                    if isinstance(previous_exception, CogniteReadTimeout):
                        # if previous exception was CogniteReadTimeout,
                        # we can't be sure if the items were created or not
                        if len(e.successful) == 0 and len(e.failed) == 0 and len(e.duplicated) >= 0:
                            logging.warning(
                                f"Duplicate error for {component_name} . All items already exist in CDF. "
                                "Suppressing error."
                            )
                            return
                        else:
                            # can happend because of eventual consistency. Retry with delay to allow for CDF to catch up
                            if attempt < max_retries:
                                logging.error(
                                    f"""CogniteDuplicatedError retry attempt {attempt + 1} failed for {component_name} .
                                      Retrying in {retry_delay} second(s). Error:"""
                                )
                                logging.error(e)
                                # incerasing delay to allow for CDF to catch up
                                time.sleep(retry_delay)
                            else:
                                raise e
                    else:
                        # no point in retrying duplicate error if previous exception was not a timeout
                        raise e

                except Exception as e:
                    previous_exception = e
                    if attempt < max_retries:
                        logging.error(
                            f"Retry attempt {attempt + 1} failed for {component_name}. "
                            f"Retrying in {retry_delay} second(s)."
                        )
                        logging.error(e)
                        time.sleep(retry_delay)
                    else:
                        raise e

        return wrapper

    return decorator


def create_sha256_hash(string: str) -> str:
    # Create a SHA-256 hash object
    sha256_hash = hashlib.sha256()

    # Convert the string to bytes and update the hash object
    sha256_hash.update(string.encode("utf-8"))

    # Get the hexadecimal representation of the hash
    hash_value = sha256_hash.hexdigest()

    return hash_value


def generate_exception_report(exceptions: list[dict], category: str = "") -> str:
    exceptions_as_dict = _order_expectations_by_type(exceptions) if exceptions else {}
    report = ""

    for exception_type in exceptions_as_dict.keys():
        title = f"# {category}: {exception_type}" if category else ""
        warnings = "\n- " + "\n- ".join(exceptions_as_dict[exception_type])
        report += title + warnings + "\n\n"

    return report


def _order_expectations_by_type(exceptions: list[dict]) -> dict[str, list[str]]:
    exception_dict: dict[str, list[str]] = {}
    for exception in exceptions:
        if exception["loc"]:
            location = f"[{'/'.join(exception['loc'])}]"
        else:
            location = ""

        issue = f"{exception['msg']} {location}"

        if exception_dict.get(exception["type"]) is None:
            exception_dict[exception["type"]] = [issue]
        else:
            exception_dict[exception["type"]].append(issue)
    return exception_dict<|MERGE_RESOLUTION|>--- conflicted
+++ resolved
@@ -1,12 +1,7 @@
-from collections import OrderedDict
 import hashlib
 import logging
 import time
-<<<<<<< HEAD
-=======
-from typing_extensions import TypeAlias
 from collections import OrderedDict
->>>>>>> 3783db09
 from datetime import datetime, timezone
 from functools import wraps
 from typing_extensions import TypeAlias
@@ -18,18 +13,10 @@
 
 from cognite.neat.core.loader.graph_store import NeatGraphStore
 from cognite.neat.core.utils.cdf import InteractiveCogniteClient, ServiceCogniteClient, CogniteClientConfig
-<<<<<<< HEAD
 
 Triple: TypeAlias = tuple[Node, Node, Node]
-=======
->>>>>>> 3783db09
-
-Triple: TypeAlias = tuple[Node, Node, Node]
-
-<<<<<<< HEAD
-=======
-
->>>>>>> 3783db09
+
+
 def get_cognite_client_from_config(config: ServiceCogniteClient) -> CogniteClient:
     credentials = OAuthClientCredentials(
         token_url=config.token_url, client_id=config.client_id, client_secret=config.client_secret, scopes=config.scopes
