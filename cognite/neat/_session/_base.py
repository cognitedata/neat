--- conflicted
+++ resolved
@@ -148,19 +148,11 @@
         print("This action has no effect. Neat no longer supports unverified data models.")
         return IssueList()
 
-<<<<<<< HEAD
-    def convert(self, reserved_properties: Literal["error", "skip"] = "skip") -> IssueList:
-        """Converts the last verified data model to the target type.
-
-        Args:
-            reserved_properties: The reserved properties to use when converting to DMS. Can be "error" or "skip".
-=======
     def convert(self, reserved_properties: Literal["error", "warning"] = "warning") -> IssueList:
         """Converts the last verified data model to the target type.
 
         Args:
             reserved_properties: What to do with reserved properties. Can be "error" or "warning".
->>>>>>> e7d02eb0
 
         Example:
             Convert to DMS rules
