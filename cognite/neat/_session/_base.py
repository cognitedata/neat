from datetime import datetime, timezone
from typing import Literal, cast

from cognite.client import CogniteClient
from cognite.client import data_modeling as dm

from cognite.neat import _version
from cognite.neat._issues import IssueList
from cognite.neat._rules import importers
from cognite.neat._rules._shared import ReadRules
from cognite.neat._rules.importers._rdf._base import DEFAULT_NON_EXISTING_NODE_TYPE
from cognite.neat._rules.models import DMSRules
from cognite.neat._rules.models.data_types import AnyURI
from cognite.neat._rules.models.entities._single_value import UnknownEntity
from cognite.neat._rules.models.information._rules import InformationRules
from cognite.neat._rules.models.information._rules_input import InformationInputRules
from cognite.neat._rules.transformers import ConvertToRules, VerifyAnyRules
from cognite.neat._store._provenance import (
    INSTANCES_ENTITY,
    Change,
)

from ._inspect import InspectAPI
from ._prepare import PrepareAPI
from ._read import ReadAPI
from ._set import SetAPI
from ._show import ShowAPI
from ._state import SessionState
from ._to import ToAPI
from .exceptions import NeatSessionError, intercept_session_exceptions


@intercept_session_exceptions
class NeatSession:
    def __init__(
        self,
        client: CogniteClient | None = None,
        storage: Literal["memory", "oxigraph"] = "memory",
        verbose: bool = True,
    ) -> None:
        self._client = client
        self._verbose = verbose
        self._state = SessionState(store_type=storage)
        self.read = ReadAPI(self._state, client, verbose)
        self.to = ToAPI(self._state, client, verbose)
        self.prepare = PrepareAPI(self._state, verbose)
        self.show = ShowAPI(self._state)
        self.set = SetAPI(self._state, verbose)
        self.inspect = InspectAPI(self._state)

    @property
    def version(self) -> str:
        return _version.__version__

    def verify(self) -> IssueList:
        source_id, last_unverified_rule = self._state.data_model.last_unverified_rule

        transformer = VerifyAnyRules("continue")

        start = datetime.now(timezone.utc)
        output = transformer.try_transform(last_unverified_rule)
        end = datetime.now(timezone.utc)

        if output.rules:
            change = Change.from_rules_activity(
                output.rules,
                transformer.agent,
                start,
                end,
                f"Verified data model {source_id} as {output.rules.id_}",
                self._state.data_model.provenance.entity(source_id),
            )

            self._state.data_model.write(output.rules, change)

            if isinstance(output.rules, InformationRules):
<<<<<<< HEAD
                self._state.instances.store.add_rules(output.rules)

        self._state.data_model.issue_lists.append(output.issues)
=======
                self._state.store.add_rules(output.rules)
        output.issues.action = "verify"
        self._state.issue_lists.append(output.issues)
>>>>>>> ea5f6298
        if output.issues:
            print("You can inspect the issues with the .inspect.issues(...) method.")
        return output.issues

    def convert(self, target: Literal["dms", "information"]) -> None:
        start = datetime.now(timezone.utc)
        if target == "dms":
            source_id, info_rules = self._state.data_model.last_verified_information_rules
            converter = ConvertToRules(DMSRules)
            converted_rules = converter.transform(info_rules).rules
        elif target == "information":
            source_id, dms_rules = self._state.data_model.last_verified_dms_rules
            converter = ConvertToRules(InformationRules)
            converted_rules = converter.transform(dms_rules).rules
        else:
            raise NeatSessionError(f"Target {target} not supported.")
        end = datetime.now(timezone.utc)

        # Provenance
        change = Change.from_rules_activity(
            converted_rules,
            converter.agent,
            start,
            end,
            f"Converted data model {source_id} to {converted_rules.id_}",
            self._state.data_model.provenance.entity(source_id),
        )

        self._state.data_model.write(converted_rules, change)

        if self._verbose:
            print(f"Rules converted to {target}")

    def infer(
        self,
        model_id: dm.DataModelId | tuple[str, str, str] = (
            "neat_space",
            "NeatInferredDataModel",
            "v1",
        ),
        non_existing_node_type: UnknownEntity | AnyURI = DEFAULT_NON_EXISTING_NODE_TYPE,
    ) -> IssueList:
        """Data model inference from instances.

        Args:
            model_id: The ID of the inferred data model.
            non_existing_node_type: The type of node to use when type of node is not possible to determine.
        """

        model_id = dm.DataModelId.load(model_id)

        start = datetime.now(timezone.utc)
        importer = importers.InferenceImporter.from_graph_store(
            store=self._state.instances.store,
            non_existing_node_type=non_existing_node_type,
        )
        inferred_rules: ReadRules = importer.to_rules()
        end = datetime.now(timezone.utc)

        if model_id.space:
            cast(InformationInputRules, inferred_rules.rules).metadata.prefix = model_id.space
        if model_id.external_id:
            cast(InformationInputRules, inferred_rules.rules).metadata.name = model_id.external_id

        if model_id.version:
            cast(InformationInputRules, inferred_rules.rules).metadata.version = model_id.version

        # Provenance
        change = Change.from_rules_activity(
            inferred_rules,
            importer.agent,
            start,
            end,
            "Inferred data model",
            INSTANCES_ENTITY,
        )

        self._state.data_model.write(inferred_rules, change)
        return inferred_rules.issues

    def _repr_html_(self) -> str:
        state = self._state
        if (
            not state.instances.has_store
            and not state.data_model.has_unverified_rules
            and not state.data_model.has_verified_rules
        ):
            return "<strong>Empty session</strong>. Get started by reading something with the <em>.read</em> attribute."

        output = []

        if state.data_model.has_unverified_rules and not state.data_model.has_verified_rules:
            rules: ReadRules = state.data_model.last_unverified_rule[1]
            output.append(f"<H2>Unverified Data Model</H2><br />{rules.rules._repr_html_()}")  # type: ignore

        if state.data_model.has_verified_rules:
            output.append(f"<H2>Verified Data Model</H2><br />{state.data_model.last_verified_rule[1]._repr_html_()}")  # type: ignore

        if state.instances.has_store:
            output.append(f"<H2>Instances</H2> {state.instances.store._repr_html_()}")

        return "<br />".join(output)<|MERGE_RESOLUTION|>--- conflicted
+++ resolved
@@ -74,15 +74,10 @@
             self._state.data_model.write(output.rules, change)
 
             if isinstance(output.rules, InformationRules):
-<<<<<<< HEAD
                 self._state.instances.store.add_rules(output.rules)
 
+        output.issues.action = "verify"
         self._state.data_model.issue_lists.append(output.issues)
-=======
-                self._state.store.add_rules(output.rules)
-        output.issues.action = "verify"
-        self._state.issue_lists.append(output.issues)
->>>>>>> ea5f6298
         if output.issues:
             print("You can inspect the issues with the .inspect.issues(...) method.")
         return output.issues
