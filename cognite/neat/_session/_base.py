from typing import Literal, cast

from cognite.client import CogniteClient
from cognite.client import data_modeling as dm

from cognite.neat import _version
from cognite.neat._issues import IssueList
from cognite.neat._rules import importers
from cognite.neat._rules._shared import ReadRules
from cognite.neat._rules.importers._rdf._base import DEFAULT_NON_EXISTING_NODE_TYPE
from cognite.neat._rules.models import DMSRules
from cognite.neat._rules.models.data_types import AnyURI
from cognite.neat._rules.models.entities._single_value import UnknownEntity
from cognite.neat._rules.models.information._rules import InformationRules
from cognite.neat._rules.models.information._rules_input import InformationInputRules
from cognite.neat._rules.transformers import ConvertToRules, VerifyAnyRules

from ._inspect import InspectAPI
from ._prepare import PrepareAPI
from ._read import ReadAPI
from ._set import SetAPI
from ._show import ShowAPI
from ._state import SessionState
from ._to import ToAPI
from .exceptions import intercept_session_exceptions


@intercept_session_exceptions
class NeatSession:
    def __init__(
        self,
        client: CogniteClient | None = None,
        storage: Literal["memory", "oxigraph"] = "memory",
        verbose: bool = True,
    ) -> None:
        self._client = client
        self._verbose = verbose
        self._state = SessionState(store_type=storage)
        self.read = ReadAPI(self._state, client, verbose)
        self.to = ToAPI(self._state, client, verbose)
        self.prepare = PrepareAPI(self._state, verbose)
        self.show = ShowAPI(self._state)
        self.set = SetAPI(self._state, verbose)
        self.inspect = InspectAPI(self._state)

    @property
    def version(self) -> str:
        return _version.__version__

    def verify(self) -> IssueList:
        output = VerifyAnyRules("continue").try_transform(self._state.input_rule)
        if output.rules:
            self._state.verified_rules.append(output.rules)
            if isinstance(output.rules, InformationRules):
                self._state.store.add_rules(output.rules)
        self._state.issue_lists.append(output.issues)
        if output.issues:
            print("You can inspect the issues with the .inspect attribute.")
        return output.issues

    def convert(self, target: Literal["dms"]) -> None:
        converted = ConvertToRules(DMSRules).transform(self._state.last_verified_rule)
        self._state.verified_rules.append(converted.rules)
        if self._verbose:
            print(f"Rules converted to {target}")

    def infer(
        self,
        model_id: dm.DataModelId | tuple[str, str, str] = (
            "neat_space",
            "NeatInferredDataModel",
            "v1",
        ),
<<<<<<< HEAD
        max_number_of_instance: int = 1,
        non_existing_node_type: UnknownEntity | AnyURI = DEFAULT_NON_EXISTING_NODE_TYPE,
    ) -> IssueList:
        model_id = dm.DataModelId.load(model_id)

        input_rules: ReadRules = importers.InferenceImporter.from_graph_store(
            self._state.store,
            max_number_of_instance=max_number_of_instance,
=======
        non_existing_node_type: UnknownEntity | AnyURI = DEFAULT_NON_EXISTING_NODE_TYPE,
    ) -> IssueList:
        """Data model inference from instances.

        Args:
            model_id: The ID of the inferred data model.
            non_existing_node_type: The type of node to use when type of node is not possible to determine.
        """

        model_id = dm.DataModelId.load(model_id)

        input_rules: ReadRules = importers.InferenceImporter.from_graph_store(
            store=self._state.store,
>>>>>>> c57b78d6
            non_existing_node_type=non_existing_node_type,
        ).to_rules()

        if model_id.space:
            cast(InformationInputRules, input_rules.rules).metadata.prefix = model_id.space
        if model_id.external_id:
            cast(InformationInputRules, input_rules.rules).metadata.name = model_id.external_id

        if model_id.version:
            cast(InformationInputRules, input_rules.rules).metadata.version = model_id.version

        self.read.rdf._store_rules(self._state.store, input_rules, "Data Model Inference")
        return input_rules.issues

    def _repr_html_(self) -> str:
        state = self._state
        if not state.has_store and not state.input_rules:
            return "<strong>Empty session</strong>. Get started by reading something with the <em>.read</em> attribute."

        output = []
        if state.input_rules and not state.verified_rules:
            output.append(f"<H2>Unverified Data Model</H2><br />{state.input_rule.rules._repr_html_()}")  # type: ignore

        if state.verified_rules:
            output.append(f"<H2>Verified Data Model</H2><br />{state.last_verified_rule._repr_html_()}")  # type: ignore

        if state.has_store:
            output.append(f"<H2>Instances</H2> {state.store._repr_html_()}")

        return "<br />".join(output)<|MERGE_RESOLUTION|>--- conflicted
+++ resolved
@@ -71,16 +71,6 @@
             "NeatInferredDataModel",
             "v1",
         ),
-<<<<<<< HEAD
-        max_number_of_instance: int = 1,
-        non_existing_node_type: UnknownEntity | AnyURI = DEFAULT_NON_EXISTING_NODE_TYPE,
-    ) -> IssueList:
-        model_id = dm.DataModelId.load(model_id)
-
-        input_rules: ReadRules = importers.InferenceImporter.from_graph_store(
-            self._state.store,
-            max_number_of_instance=max_number_of_instance,
-=======
         non_existing_node_type: UnknownEntity | AnyURI = DEFAULT_NON_EXISTING_NODE_TYPE,
     ) -> IssueList:
         """Data model inference from instances.
@@ -94,7 +84,6 @@
 
         input_rules: ReadRules = importers.InferenceImporter.from_graph_store(
             store=self._state.store,
->>>>>>> c57b78d6
             non_existing_node_type=non_existing_node_type,
         ).to_rules()
 
