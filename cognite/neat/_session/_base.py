from typing import Literal, cast

from cognite.client import CogniteClient

from cognite.neat import _version
from cognite.neat._issues import IssueList
from cognite.neat._rules import importers
from cognite.neat._rules._shared import ReadRules
from cognite.neat._rules.models import DMSRules
from cognite.neat._rules.models.information._rules import InformationRules
from cognite.neat._rules.models.information._rules_input import InformationInputRules
from cognite.neat._rules.transformers import ConvertToRules, VerifyAnyRules

from ._inspect import InspectAPI
from ._prepare import PrepareAPI
from ._read import ReadAPI
from ._set import SetAPI
from ._show import ShowAPI
from ._state import SessionState
from ._to import ToAPI
from .exceptions import intercept_session_exceptions


@intercept_session_exceptions
class NeatSession:
    def __init__(
        self,
        client: CogniteClient | None = None,
        storage: Literal["memory", "oxigraph"] = "memory",
        verbose: bool = True,
    ) -> None:
        self._client = client
        self._verbose = verbose
        self._state = SessionState(store_type=storage)
        self.read = ReadAPI(self._state, client, verbose)
        self.to = ToAPI(self._state, client, verbose)
        self.prepare = PrepareAPI(self._state, verbose)
        self.show = ShowAPI(self._state)
<<<<<<< HEAD
        self.inspect = InspectAPI(self._state)
=======
        self.set = SetAPI(self._state, verbose)

    @property
    def version(self) -> str:
        return _version.__version__
>>>>>>> c3e3db3b

    def verify(self) -> IssueList:
        output = VerifyAnyRules("continue").try_transform(self._state.input_rule)
        if output.rules:
            self._state.verified_rules.append(output.rules)
            if isinstance(output.rules, InformationRules):
                self._state.store.add_rules(output.rules)
        return output.issues

    def convert(self, target: Literal["dms"]) -> None:
        converted = ConvertToRules(DMSRules).transform(self._state.last_verified_rule)
        self._state.verified_rules.append(converted.rules)
        if self._verbose:
            print(f"Rules converted to {target}")

    def infer(
        self,
        space: str = "inference_space",
        external_id: str = "InferredDataModel",
        version: str = "v1",
    ) -> IssueList:
        input_rules: ReadRules = importers.InferenceImporter.from_graph_store(self._state.store).to_rules()

        cast(InformationInputRules, input_rules.rules).metadata.prefix = space
        cast(InformationInputRules, input_rules.rules).metadata.name = external_id
        cast(InformationInputRules, input_rules.rules).metadata.version = version

        self.read.rdf._store_rules(self._state.store, input_rules, "Data Model Inference")
        return input_rules.issues

    def _repr_html_(self) -> str:
        state = self._state
        if not state.has_store and not state.input_rules:
            return "<strong>Empty session</strong>. Get started by reading something with the <em>.read</em> attribute."

        output = []
        if state.input_rules and not state.verified_rules:
            output.append(f"<H2>Unverified Data Model</H2><br />{state.input_rule.rules._repr_html_()}")  # type: ignore

        if state.verified_rules:
            output.append(f"<H2>Verified Data Model</H2><br />{state.last_verified_rule._repr_html_()}")  # type: ignore

        if state.has_store:
            output.append(f"<H2>Instances</H2> {state.store._repr_html_()}")

        return "<br />".join(output)<|MERGE_RESOLUTION|>--- conflicted
+++ resolved
@@ -36,15 +36,12 @@
         self.to = ToAPI(self._state, client, verbose)
         self.prepare = PrepareAPI(self._state, verbose)
         self.show = ShowAPI(self._state)
-<<<<<<< HEAD
+        self.set = SetAPI(self._state, verbose)
         self.inspect = InspectAPI(self._state)
-=======
-        self.set = SetAPI(self._state, verbose)
 
     @property
     def version(self) -> str:
         return _version.__version__
->>>>>>> c3e3db3b
 
     def verify(self) -> IssueList:
         output = VerifyAnyRules("continue").try_transform(self._state.input_rule)
