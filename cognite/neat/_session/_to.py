from pathlib import Path
from typing import Any, Literal, overload

from cognite.client import CogniteClient

from cognite.neat._graph import loaders
from cognite.neat._issues import IssueList, catch_warnings
from cognite.neat._rules import exporters
from cognite.neat._session._wizard import space_wizard
from cognite.neat._utils.upload import UploadResultCore

from ._state import SessionState
from .exceptions import NeatSessionError, intercept_session_exceptions


@intercept_session_exceptions
class ToAPI:
    def __init__(self, state: SessionState, client: CogniteClient | None, verbose: bool) -> None:
        self._state = state
        self._verbose = verbose
        self.cdf = CDFToAPI(state, client, verbose)

    def excel(
        self,
        io: Any,
    ) -> None:
        exporter = exporters.ExcelExporter()
        exporter.export_to_file(self._state.data_model.last_verified_rule[1], Path(io))
        return None

    @overload
    def yaml(self, io: None) -> str: ...

    @overload
    def yaml(self, io: Any) -> None: ...

    def yaml(self, io: Any | None = None) -> str | None:
        exporter = exporters.YAMLExporter()
        if io is None:
            return exporter.export(self._state.data_model.last_verified_rule[1])

        exporter.export_to_file(self._state.data_model.last_verified_rule[1], Path(io))
        return None


@intercept_session_exceptions
class CDFToAPI:
    def __init__(self, state: SessionState, client: CogniteClient | None, verbose: bool) -> None:
        self._client = client
        self._state = state
        self._verbose = verbose

    def instances(self, space: str | None = None):
        loader = loaders.DMSLoader.from_rules(
            self._state.data_model.last_verified_dms_rules[1],
            self._state.instances.store,
            space_wizard(space=space),
        )

        if not self._client:
            raise NeatSessionError("No CDF client provided!")

        return loader.load_into_cdf(self._client)

    def data_model(
        self,
        existing_handling: Literal["fail", "skip", "update", "force"] = "skip",
        dry_run: bool = False,
        fallback_one_by_one: bool = False,
    ):
        """Export the verified DMS data model to CDF.

        Args:
            existing_handling: How to handle if component of data model exists. Defaults to "skip".
            dry_run: If True, no changes will be made to CDF. Defaults to False.
            fallback_one_by_one: If True, will fall back to one-by-one upload if batch upload fails. Defaults to False.

        ... note::

        - "fail": If any component already exists, the export will fail.
        - "skip": If any component already exists, it will be skipped.
        - "update": If any component already exists, it will be updated.
        - "force": If any component already exists, it will be deleted and recreated.

        """

        exporter = exporters.DMSExporter(existing_handling=existing_handling)

        if not self._client:
            raise NeatSessionError("No client provided!")

        conversion_issues = IssueList(action="to.cdf.data_model")
        with catch_warnings(conversion_issues):
<<<<<<< HEAD
            result = exporter.export_to_cdf(self._state.data_model.last_verified_dms_rules[1], self._client, dry_run)
=======
            result = exporter.export_to_cdf(
                self._state.last_verified_dms_rules, self._client, dry_run, fallback_one_by_one
            )
>>>>>>> a0f1f419
        result.insert(0, UploadResultCore(name="schema", issues=conversion_issues))
        self._state.data_model.outcome.append(result)
        print("You can inspect the details with the .inspect.outcome(...) method.")
        return result<|MERGE_RESOLUTION|>--- conflicted
+++ resolved
@@ -91,13 +91,9 @@
 
         conversion_issues = IssueList(action="to.cdf.data_model")
         with catch_warnings(conversion_issues):
-<<<<<<< HEAD
-            result = exporter.export_to_cdf(self._state.data_model.last_verified_dms_rules[1], self._client, dry_run)
-=======
             result = exporter.export_to_cdf(
-                self._state.last_verified_dms_rules, self._client, dry_run, fallback_one_by_one
+                self._state.data_model.last_verified_dms_rules[1], self._client, dry_run, fallback_one_by_one
             )
->>>>>>> a0f1f419
         result.insert(0, UploadResultCore(name="schema", issues=conversion_issues))
         self._state.data_model.outcome.append(result)
         print("You can inspect the details with the .inspect.outcome(...) method.")
