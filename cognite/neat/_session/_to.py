from pathlib import Path
from typing import Any, Literal, overload

from cognite.client import CogniteClient

from cognite.neat._graph import loaders
from cognite.neat._issues import IssueList, catch_warnings
from cognite.neat._rules import exporters
from cognite.neat._session._wizard import space_wizard
from cognite.neat._utils.upload import UploadResultCore

from ._state import SessionState
from .exceptions import NeatSessionError, intercept_session_exceptions


@intercept_session_exceptions
class ToAPI:
    def __init__(self, state: SessionState, client: CogniteClient | None, verbose: bool) -> None:
        self._state = state
        self._verbose = verbose
        self.cdf = CDFToAPI(state, client, verbose)

    def excel(
        self,
        io: Any,
    ) -> None:
        exporter = exporters.ExcelExporter()
        exporter.export_to_file(self._state.data_model.last_verified_rule[1], Path(io))
        return None

    @overload
    def yaml(self, io: None) -> str: ...

    @overload
    def yaml(self, io: Any) -> None: ...

    def yaml(self, io: Any | None = None) -> str | None:
        exporter = exporters.YAMLExporter()
        if io is None:
            return exporter.export(self._state.data_model.last_verified_rule[1])

        exporter.export_to_file(self._state.data_model.last_verified_rule[1], Path(io))
        return None


@intercept_session_exceptions
class CDFToAPI:
    def __init__(self, state: SessionState, client: CogniteClient | None, verbose: bool) -> None:
        self._client = client
        self._state = state
        self._verbose = verbose

    def instances(self, space: str | None = None):
        loader = loaders.DMSLoader.from_rules(
            self._state.data_model.last_verified_dms_rules[1],
            self._state.instances.store,
            space_wizard(space=space),
        )

        if not self._client:
            raise NeatSessionError("No CDF client provided!")

        return loader.load_into_cdf(self._client)

    def data_model(self, existing_handling: Literal["fail", "skip", "update", "force"] = "skip", dry_run: bool = False):
        """Export the verified DMS data model to CDF.

        Args:
            existing_handling: How to handle if component of data model exists. Defaults to "skip".
            dry_run: If True, no changes will be made to CDF. Defaults to False.

        ... note::

        - "fail": If any component already exists, the export will fail.
        - "skip": If any component already exists, it will be skipped.
        - "update": If any component already exists, it will be updated.
        - "force": If any component already exists, it will be deleted and recreated.

        """

        exporter = exporters.DMSExporter(existing_handling=existing_handling)

        if not self._client:
            raise NeatSessionError("No client provided!")

<<<<<<< HEAD
        return exporter.export_to_cdf(self._state.data_model.last_verified_dms_rules[1], self._client)
=======
        conversion_issues = IssueList(action="to.cdf.data_model")
        with catch_warnings(conversion_issues):
            result = exporter.export_to_cdf(self._state.last_verified_dms_rules, self._client, dry_run)
        result.insert(0, UploadResultCore(name="schema", issues=conversion_issues))
        self._state.outcome.append(result)
        print("You can inspect the details with the .inspect.outcome(...) method.")
        return result
>>>>>>> ea5f6298
<|MERGE_RESOLUTION|>--- conflicted
+++ resolved
@@ -83,14 +83,10 @@
         if not self._client:
             raise NeatSessionError("No client provided!")
 
-<<<<<<< HEAD
-        return exporter.export_to_cdf(self._state.data_model.last_verified_dms_rules[1], self._client)
-=======
         conversion_issues = IssueList(action="to.cdf.data_model")
         with catch_warnings(conversion_issues):
-            result = exporter.export_to_cdf(self._state.last_verified_dms_rules, self._client, dry_run)
+            result = exporter.export_to_cdf(self._state.data_model.last_verified_dms_rules[1], self._client, dry_run)
         result.insert(0, UploadResultCore(name="schema", issues=conversion_issues))
-        self._state.outcome.append(result)
+        self._state.data_model.outcome.append(result)
         print("You can inspect the details with the .inspect.outcome(...) method.")
-        return result
->>>>>>> ea5f6298
+        return result