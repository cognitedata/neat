from typing import Any

from cognite.neat._data_model.exporters import DMSExcelExporter, DMSYamlExporter
from cognite.neat._data_model.importers import DMSTableImporter
from cognite.neat._store._store import NeatStore
from cognite.neat._utils._reader import NeatReader


class PhysicalDataModel:
    """Read from a data source into NeatSession graph store."""

    def __init__(self, store: NeatStore) -> None:
        self._store = store
        self.read = ReadPhysicalDataModel(self._store)
        self.write = WritePhysicalDataModel(self._store)


class ReadPhysicalDataModel:
    """Read physical data model from various sources into NeatSession graph store."""

    def __init__(self, store: NeatStore) -> None:
        self._store = store

    def yaml(self, io: Any) -> None:
        """Read physical data model from YAML file"""

        path = NeatReader.create(io).materialize_path()
        reader = DMSTableImporter.from_yaml(path)

        return self._store.read_physical(reader)

    def excel(self, io: Any) -> None:
        """Read physical data model from Excel file"""

        path = NeatReader.create(io).materialize_path()
        reader = DMSTableImporter.from_excel(path)

        return self._store.read_physical(reader)


class WritePhysicalDataModel:
    """Write physical data model to various sources from NeatSession graph store."""

    def __init__(self, store: NeatStore) -> None:
        self._store = store

    def yaml(self, io: Any) -> None:
        """Write physical data model to YAML file"""

        file_path = NeatReader.create(io).materialize_path()
<<<<<<< HEAD
        writer = DMSYamlExporter(exclude_none=exclude_none)

        return self._store.write_physical(writer, file_path=file_path)

    def excel(self, io: Any, exclude_none: bool = False) -> None:
        """Write physical data model to Excel file"""

        file_path = NeatReader.create(io).materialize_path()
        writer = DMSExcelExporter(exclude_none=exclude_none)
=======
        writer = DMSYamlExporter()

        return self._store.write_physical(writer, file_path=file_path)

    def excel(self, io: Any) -> None:
        """Write physical data model to Excel file"""

        file_path = NeatReader.create(io).materialize_path()
        writer = DMSExcelExporter()
>>>>>>> 81a30131

        return self._store.write_physical(writer, file_path=file_path)<|MERGE_RESOLUTION|>--- conflicted
+++ resolved
@@ -48,17 +48,6 @@
         """Write physical data model to YAML file"""
 
         file_path = NeatReader.create(io).materialize_path()
-<<<<<<< HEAD
-        writer = DMSYamlExporter(exclude_none=exclude_none)
-
-        return self._store.write_physical(writer, file_path=file_path)
-
-    def excel(self, io: Any, exclude_none: bool = False) -> None:
-        """Write physical data model to Excel file"""
-
-        file_path = NeatReader.create(io).materialize_path()
-        writer = DMSExcelExporter(exclude_none=exclude_none)
-=======
         writer = DMSYamlExporter()
 
         return self._store.write_physical(writer, file_path=file_path)
@@ -68,6 +57,5 @@
 
         file_path = NeatReader.create(io).materialize_path()
         writer = DMSExcelExporter()
->>>>>>> 81a30131
 
         return self._store.write_physical(writer, file_path=file_path)