--- conflicted
+++ resolved
@@ -185,22 +185,9 @@
         reader = NeatReader.create(io)
         path = reader.materialize_path()
 
-<<<<<<< HEAD
-        return ExcelExporter().template(RoleTypes.information, path)
-
-    def extension(
-        self,
-        io: Any,
-        output: str | Path | None = None,
-        dummy_property: str = "GUID",
-    ) -> IssueList:
-=======
-        ExcelExporter().template(RoleTypes.information, path)
-
         return None
 
     def extension(self, io: Any, output: str | Path | None = None) -> IssueList:
->>>>>>> c5f8a3d7
         """Creates a template for an extension of a Cognite model.
 
         The input is a spreadsheet of a conceptual model in which the concepts are defined
