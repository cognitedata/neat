--- conflicted
+++ resolved
@@ -446,16 +446,12 @@
 
         if enable_manual_edit:
             warnings.filterwarnings("default")
-<<<<<<< HEAD
             ExperimentalFlags.manual_rules_edit.warn()
-=======
-            AlphaFlags.manual_rules_edit.warn()
         else:
             self._state._raise_exception_if_condition_not_met(
                 "Read Excel Rules",
                 empty_rules_store_required=True,
             )
->>>>>>> 42d0f177
 
         return self._state.rule_import(importers.ExcelImporter(path), enable_manual_edit)
 
