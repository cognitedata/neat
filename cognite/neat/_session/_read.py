import warnings
from typing import Any, Literal, cast

from cognite.client.data_classes.data_modeling import DataModelId, DataModelIdentifier
from cognite.client.utils.useful_types import SequenceNotStr

from cognite.neat._alpha import AlphaFlags
from cognite.neat._client import NeatClient
from cognite.neat._constants import (
    CLASSIC_CDF_NAMESPACE,
    get_default_prefixes_and_namespaces,
)
from cognite.neat._graph import examples as instances_examples
from cognite.neat._graph import extractors
from cognite.neat._graph.transformers import (
    ConvertLiteral,
    LiteralToEntity,
    Transformers,
)
from cognite.neat._graph.transformers._prune_graph import (
    AttachPropertyFromTargetToSource,
    PruneDeadEndEdges,
    PruneInstancesOfUnknownType,
    PruneTypes,
)
from cognite.neat._issues import IssueList
from cognite.neat._issues.errors import NeatValueError
from cognite.neat._issues.warnings import MissingCogniteClientWarning
from cognite.neat._rules import catalog, importers
from cognite.neat._rules.importers import BaseImporter
from cognite.neat._rules.transformers import ClassicPrepareCore
from cognite.neat._utils.reader import NeatReader
from cognite.neat._cfihos.processing.base_starter import base_starter_class

from ._state import SessionState
from ._wizard import NeatObjectType, RDFFileType, XMLFileType, object_wizard, rdf_dm_wizard, xml_format_wizard
from .engine import import_engine
from .exceptions import NeatSessionError, session_class_wrapper


@session_class_wrapper
class ReadAPI:
    """Read from a data source into NeatSession graph store."""

    def __init__(self, state: SessionState, verbose: bool) -> None:
        self._state = state
        self._verbose = verbose
        self.cdf = CDFReadAPI(state, verbose)
        self.rdf = RDFReadAPI(state, verbose)
        self.excel = ExcelReadAPI(state, verbose)
        self.csv = CSVReadAPI(state, verbose)
        self.yaml = YamlReadAPI(state, verbose)
        self.xml = XMLReadAPI(state, verbose)
<<<<<<< HEAD
        self.cfihos = CFIHOSReadAPI(state, verbose)
=======
        self.examples = Examples(state)
>>>>>>> 593feeb5

    def session(self, io: Any) -> None:
        """Reads a Neat Session from a zip file.

        Args:
            io: file path to the Neat Session

        Example:
            ```python
            neat.read.session("path_to_neat_session")
            ```
        """
        reader = NeatReader.create(io)
        path = reader.materialize_path()

        self._state.instances.store.write(extractors.RdfFileExtractor.from_zip(path))


@session_class_wrapper
class BaseReadAPI:
    def __init__(self, state: SessionState, verbose: bool) -> None:
        self._state = state
        self._verbose = verbose

@session_class_wrapper
class CFIHOSReadAPI(BaseReadAPI):
    """Reads a csv that contains a column to use as primary key which will be the unique identifier for the type of
    data you want to read in. Ex. a csv can hold information about assets, and their identifiers are specified in
    a "ASSET_TAG" column.

    Args:
        io: file path or url to the csv
        type: string that specifies what type of data the csv contains. For instance "Asset" or "Equipment"
        primary_key: string name of the column that should be used as the unique identifier for each row of data

    Example:
        ```python
        type_described_in_table = "Turbine"
        column_with_identifier = "UNIQUE_TAG_NAME"
        neat.read.csv("url_or_path_to_csv_file", type=type_described_in_table, primary_key=column_with_identifier)
        ```
    """


    def from_config_definitions(self, io: Any)  :
        print("from_config_definitions")
        filePath = NeatReader.create(io).materialize_path()
        print("filePath",filePath)
        CFIHOS_Handler =  base_starter_class(filePath)
        CFIHOS_Handler.process_model()



@session_class_wrapper
class CDFReadAPI(BaseReadAPI):
    """Reads from CDF Data Models.
    Use the `.data_model()` method to load a CDF Data Model to the knowledge graph.

    """

    def __init__(self, state: SessionState, verbose: bool) -> None:
        super().__init__(state, verbose)
        self.classic = CDFClassicAPI(state, verbose)

    @property
    def _get_client(self) -> NeatClient:
        if self._state.client is None:
            raise NeatValueError("No client provided. Please provide a client to read a data model.")
        return self._state.client

    def data_model(self, data_model_id: DataModelIdentifier) -> IssueList:
        """Reads a Data Model from CDF to the knowledge graph.

        Args:
            data_model_id: Tuple of strings with the id of a CDF Data Model.
            Notation as follows (<name_of_space>, <name_of_data_model>, <data_model_version>)

        Example:
            ```python
            neat.read.cdf.data_model(("example_data_model_space", "EXAMPLE_DATA_MODEL", "v1"))
            ```
        """

        data_model_id = DataModelId.load(data_model_id)

        if not data_model_id.version:
            raise NeatSessionError("Data model version is required to read a data model.")

        importer = importers.DMSImporter.from_data_model_id(self._get_client, data_model_id)
        return self._state.rule_import(importer)

    def graph(
        self,
        data_model_id: DataModelIdentifier,
        instance_space: str | SequenceNotStr[str] | None = None,
        skip_cognite_views: bool = True,
    ) -> IssueList:
        """Reads a knowledge graph from Cognite Data Fusion (CDF).

        Args:
            data_model_id: Tuple of strings with the id of a CDF Data Model.
            instance_space: The instance spaces to extract. If None, all instance spaces are extracted.
            skip_cognite_views: If True, all Cognite Views are skipped. For example, if you have the CogniteAsset
                view in you data model, it will ont be used to extract instances.

        Returns:
            IssueList: A list of issues that occurred during the extraction.

        """
        return self._graph(data_model_id, instance_space, skip_cognite_views, unpack_json=False)

    def _graph(
        self,
        data_model_id: DataModelIdentifier,
        instance_space: str | SequenceNotStr[str] | None = None,
        skip_cognite_views: bool = True,
        unpack_json: bool = False,
        str_to_ideal_type: bool = False,
    ) -> IssueList:
        extractor = extractors.DMSGraphExtractor.from_data_model_id(
            # We are skipping the Cognite Views
            data_model_id,
            self._get_client,
            instance_space=instance_space,
            skip_cognite_views=skip_cognite_views,
            unpack_json=unpack_json,
            str_to_ideal_type=str_to_ideal_type,
        )
        return self._state.write_graph(extractor)


@session_class_wrapper
class CDFClassicAPI(BaseReadAPI):
    """Reads from the Classic Data Model from CDF.
    Use the `.graph()` method to load CDF core resources to the knowledge graph.

    """

    @property
    def _get_client(self) -> NeatClient:
        if self._state.client is None:
            raise ValueError("No client provided. Please provide a client to read a data model.")
        return self._state.client

    def graph(
        self,
        root_asset_external_id: str,
        limit_per_type: int | None = None,
        identifier: Literal["id", "externalId"] = "id",
    ) -> IssueList:
        """Reads the classic knowledge graph from CDF.

        The Classic Graph consists of the following core resource type.

        !!! note "Classic Node CDF Resources"
             - Assets
             - TimeSeries
             - Sequences
             - Events
             - Files

        All the classic node CDF resources can have one or more connections to one or more assets. This
        will match a direct relationship in the data modeling of CDF.

        In addition, you have relationships between the classic node CDF resources. This matches an edge
        in the data modeling of CDF.

        Finally, you have labels and data sets that to organize the graph. In which data sets have a similar,
        but different, role as a space in data modeling. While labels can be compared to node types in data modeling,
        used to quickly filter and find nodes/edges.

        This extractor will extract the classic CDF graph into Neat starting from either a data set or a root asset.

        It works as follows:
            1. Extract all core nodes (assets, time series, sequences, events, files) filtered by the given data set or
               root asset.
            2. Extract all relationships starting from any of the extracted core nodes.
            3. Extract all core nodes that are targets of the relationships that are not already extracted.
            4. Extract all labels that are connected to the extracted core nodes/relationships.
            5. Extract all data sets that are connected to the extracted core nodes/relationships.

        Args:
            root_asset_external_id: The external id of the root asset
            limit_per_type: The maximum number of nodes to extract per core node type. If None, all nodes are extracted.
            identifier: The identifier to use for the core nodes. Note selecting "id" can cause issues if the external
                ID of the core nodes is missing. Default is "id".

        Returns:
            IssueList: A list of issues that occurred during the extraction.

        Example:
            ```python
            neat.read.cdf.graph("root_asset_external_id")
            ```
        """
        return self._graph(
            root_asset_external_id, limit_per_type, identifier, reference_timeseries=False, reference_files=False
        )

    def _graph(
        self,
        root_asset_external_id: str,
        limit_per_type: int | None = None,
        identifier: Literal["id", "externalId"] = "id",
        reference_timeseries: bool = False,
        reference_files: bool = False,
    ) -> IssueList:
        namespace = CLASSIC_CDF_NAMESPACE
        extractor = extractors.ClassicGraphExtractor(
            self._get_client,
            root_asset_external_id=root_asset_external_id,
            limit_per_type=limit_per_type,
            namespace=namespace,
            prefix="Classic",
            identifier=identifier,
        )
        extract_issues = self._state.write_graph(extractor)
        if identifier == "externalId":
            self._state.quoted_source_identifiers = True

        self._state.instances.store.transform(
            ConvertLiteral(
                namespace["ClassicTimeSeries"],
                namespace["isString"],
                lambda is_string: "string" if is_string else "numeric",
            )
        )
        self._state.instances.store.transform(
            LiteralToEntity(None, namespace["source"], "ClassicSourceSystem", "name"),
        )
        # Updating the information model.
        prepare_issues = self._state.rule_store.transform(
            ClassicPrepareCore(namespace, reference_timeseries, reference_files)
        )

        all_issues = IssueList(extract_issues + prepare_issues)
        # Update the provenance with all issue.
        object.__setattr__(self._state.instances.store.provenance[-1].target_entity, "issues", all_issues)
        all_issues.action = "Read Classic Graph"
        if all_issues:
            print("Use the .inspect.issues() for more details")

        return all_issues


@session_class_wrapper
class ExcelReadAPI(BaseReadAPI):
    """Reads a Neat Excel Rules sheet to the graph store. The rules sheet may stem from an Information architect,
    or a DMS Architect.

    Args:
        io: file path to the Excel sheet

    Example:
        ```python
        neat.read.excel("information_or_dms_rules_sheet.xlsx")
        ```
    """

    def __init__(self, state: SessionState, verbose: bool) -> None:
        super().__init__(state, verbose)

    def __call__(self, io: Any, enable_manual_edit: bool = False) -> IssueList:
        """Reads a Neat Excel Rules sheet to the graph store. The rules sheet may stem from an Information architect,
        or a DMS Architect.

        Args:
            io: file path to the Excel sheet
            enable_manual_edit: If True, the user will be able to re-import rules which where edit outside NeatSession

        !!! note "Manual Edit Warning"
            This is an alpha feature and is subject to change without notice.
            It is expected to have some limitations and may not work as expected in all cases.
        """
        reader = NeatReader.create(io)
        path = reader.materialize_path()

        if enable_manual_edit:
            warnings.filterwarnings("default")
            AlphaFlags.manual_rules_edit.warn()

        return self._state.rule_import(importers.ExcelImporter(path), enable_manual_edit)


@session_class_wrapper
class YamlReadAPI(BaseReadAPI):
    def __call__(self, io: Any, format: Literal["neat", "toolkit"] = "neat") -> IssueList:
        """Reads a yaml with either neat rules, or several toolkit yaml files to import Data Model(s) into NeatSession.

        Args:
            io: File path to the Yaml file in the case of "neat" yaml, or path to a zip folder or directory with several
                Yaml files in the case of "toolkit".
            format: The format of the yaml file(s). Can be either "neat" or "toolkit".

        Example:
            ```python
            neat.read.yaml("path_to_toolkit_yamls")
            ```
        """
        reader = NeatReader.create(io)
        path = reader.materialize_path()
        importer: BaseImporter
        if format == "neat":
            importer = importers.YAMLImporter.from_file(path, source_name=f"{reader!s}")
        elif format == "toolkit":
            dms_importer = importers.DMSImporter.from_path(path, self._state.client)
            if dms_importer.issue_list.has_warning_type(MissingCogniteClientWarning):
                raise NeatSessionError(
                    "No client provided. You are referencing Cognite containers in your data model, "
                    "NEAT needs a client to lookup the container definitions. "
                    "Please set the client in the session, NeatSession(client=client)."
                )
            importer = dms_importer
        else:
            raise NeatValueError(f"Unsupported YAML format: {format}")
        return self._state.rule_import(importer)


@session_class_wrapper
class CSVReadAPI(BaseReadAPI):
    """Reads a csv that contains a column to use as primary key which will be the unique identifier for the type of
    data you want to read in. Ex. a csv can hold information about assets, and their identifiers are specified in
    a "ASSET_TAG" column.

    Args:
        io: file path or url to the csv
        type: string that specifies what type of data the csv contains. For instance "Asset" or "Equipment"
        primary_key: string name of the column that should be used as the unique identifier for each row of data

    Example:
        ```python
        type_described_in_table = "Turbine"
        column_with_identifier = "UNIQUE_TAG_NAME"
        neat.read.csv("url_or_path_to_csv_file", type=type_described_in_table, primary_key=column_with_identifier)
        ```
    """

    def __call__(self, io: Any, type: str, primary_key: str) -> None:
        engine = import_engine()
        engine.set.format = "csv"
        engine.set.file = NeatReader.create(io).materialize_path()
        engine.set.type = type
        engine.set.primary_key = primary_key
        extractor = engine.create_extractor()

        self._state.instances.store.write(extractor)


@session_class_wrapper
class XMLReadAPI(BaseReadAPI):
    """Reads an XML file that is either of DEXPI or AML format.

    Args:
        io: file path or url to the XML
        format: can be either "dexpi" or "aml" are the currenly supported XML source types.
    """

    def __call__(
        self,
        io: Any,
        format: XMLFileType | None = None,
    ) -> None:
        path = NeatReader.create(io).materialize_path()
        if format is None:
            format = xml_format_wizard()

        if format.lower() == "dexpi":
            return self.dexpi(path)

        if format.lower() == "aml":
            return self.aml(path)

        else:
            raise NeatValueError("Only support XML files of DEXPI format at the moment.")

    def dexpi(self, io: Any) -> None:
        """Reads a DEXPI file into the NeatSession and executes set of predefined transformations.

        Args:
            io: file path or url to the DEXPI file

        Example:
            ```python
            neat.read.xml.dexpi("url_or_path_to_dexpi_file")
            ```

        !!! note "This method bundles several graph transformers which"
            - attach values of generic attributes to nodes
            - create associations between nodes
            - remove unused generic attributes
            - remove associations between nodes that do not exist in the extracted graph
            - remove edges to nodes that do not exist in the extracted graph
        """
        path = NeatReader.create(io).materialize_path()
        engine = import_engine()
        engine.set.format = "dexpi"
        engine.set.file = path
        extractor = engine.create_extractor()
        self._state.instances.store.write(extractor)

        DEXPI = get_default_prefixes_and_namespaces()["dexpi"]

        transformers = [
            # Remove any instance which type is unknown
            PruneInstancesOfUnknownType(),
            # Directly connect generic attributes
            AttachPropertyFromTargetToSource(
                target_property=DEXPI.Value,
                target_property_holding_new_property=DEXPI.Name,
                target_node_type=DEXPI.GenericAttribute,
                delete_target_node=True,
            ),
            # Directly connect associations
            AttachPropertyFromTargetToSource(
                target_property=DEXPI.ItemID,
                target_property_holding_new_property=DEXPI.Type,
                target_node_type=DEXPI.Association,
                delete_target_node=True,
            ),
            # Remove unused generic attributes and associations
            PruneTypes([DEXPI.GenericAttribute, DEXPI.Association]),
            # Remove edges to nodes that do not exist in the extracted graph
            PruneDeadEndEdges(),
        ]

        for transformer in transformers:
            self._state.instances.store.transform(cast(Transformers, transformer))

    def aml(self, io: Any):
        """Reads an AML file into NeatSession and executes a set of predefined transformations.

        Args:
            io: file path or url to the AML file

        Example:
            ```python
            neat.read.xml.aml("url_or_path_to_aml_file")
            ```

        !!! note "This method bundles several graph transformers which"
            - attach values of attributes to nodes
            - remove unused attributes
            - remove edges to nodes that do not exist in the extracted graph
        """
        path = NeatReader.create(io).materialize_path()
        engine = import_engine()
        engine.set.format = "aml"
        engine.set.file = path
        extractor = engine.create_extractor()
        self._state.instances.store.write(extractor)

        AML = get_default_prefixes_and_namespaces()["aml"]

        transformers = [
            # Remove any instance which type is unknown
            PruneInstancesOfUnknownType(),
            # Directly connect generic attributes
            AttachPropertyFromTargetToSource(
                target_property=AML.Value,
                target_property_holding_new_property=AML.Name,
                target_node_type=AML.Attribute,
                delete_target_node=True,
            ),
            # Prune unused attributes
            PruneTypes([AML.Attribute]),
            # # Remove edges to nodes that do not exist in the extracted graph
            PruneDeadEndEdges(),
        ]

        for transformer in transformers:
            self._state.instances.store.transform(cast(Transformers, transformer))


@session_class_wrapper
class RDFReadAPI(BaseReadAPI):
    """Reads an RDF source into NeatSession. Supported sources are "ontology" or "imf".

    Args:
        io: file path or url to the RDF source
    """

    def __init__(self, state: SessionState, verbose: bool) -> None:
        super().__init__(state, verbose)

    def ontology(self, io: Any) -> IssueList:
        """Reads an OWL ontology source into NeatSession.

        Args:
            io: file path or url to the OWL file

        Example:
            ```python
            neat.read.rdf.ontology("url_or_path_to_owl_source")
            ```
        """
        reader = NeatReader.create(io)
        importer = importers.OWLImporter.from_file(reader.materialize_path(), source_name=f"file {reader!s}")
        return self._state.rule_import(importer)

    def imf(self, io: Any) -> IssueList:
        """Reads IMF Types provided as SHACL shapes into NeatSession.

        Args:
            io: file path or url to the IMF file

        Example:
            ```python
            neat.read.rdf.imf("url_or_path_to_imf_source")
            ```
        """
        reader = NeatReader.create(io)
        importer = importers.IMFImporter.from_file(reader.materialize_path(), source_name=f"file {reader!s}")
        return self._state.rule_import(importer)

    def __call__(
        self,
        io: Any,
        type: NeatObjectType | None = None,
        source: RDFFileType | None = None,
    ) -> IssueList:
        if type is None:
            type = object_wizard()

        type = type.lower()

        if type == "data model":
            source = source or rdf_dm_wizard("What type of data model is the RDF?")
            source = cast(str, source).lower()  # type: ignore

            if source == "ontology":
                return self.ontology(io)
            elif source == "imf types":
                return self.imf(io)
            else:
                raise ValueError(f"Expected ontology, imf types or instances, got {source}")

        elif type == "instances":
            reader = NeatReader.create(io)
            self._state.instances.store.write(extractors.RdfFileExtractor(reader.materialize_path()))
            return IssueList()
        else:
            raise NeatSessionError(f"Expected data model or instances, got {type}")


@session_class_wrapper
class Examples:
    """Used as example for reading various sources into NeatSession."""

    def __init__(self, state: SessionState) -> None:
        self._state = state

    @property
    def _get_client(self) -> NeatClient:
        if self._state.client is None:
            raise NeatValueError("No client provided. Please provide a client to read a data model.")
        return self._state.client

    def nordic44(self) -> IssueList:
        """Reads the Nordic 44 knowledge graph into the NeatSession graph store."""
        self._state.instances.store.write(extractors.RdfFileExtractor(instances_examples.nordic44_knowledge_graph))
        return IssueList()

    def pump_example(self) -> IssueList:
        """Reads the Hello World pump example into the NeatSession."""
        importer: importers.ExcelImporter = importers.ExcelImporter(catalog.hello_world_pump)
        return self._state.rule_import(importer)

    def core_data_model(self) -> IssueList:
        """Reads the core data model example into the NeatSession."""

        cdm_v1 = DataModelId.load(("cdf_cdm", "CogniteCore", "v1"))
        importer: importers.DMSImporter = importers.DMSImporter.from_data_model_id(self._get_client, cdm_v1)
        return self._state.rule_import(importer)<|MERGE_RESOLUTION|>--- conflicted
+++ resolved
@@ -51,11 +51,8 @@
         self.csv = CSVReadAPI(state, verbose)
         self.yaml = YamlReadAPI(state, verbose)
         self.xml = XMLReadAPI(state, verbose)
-<<<<<<< HEAD
         self.cfihos = CFIHOSReadAPI(state, verbose)
-=======
         self.examples = Examples(state)
->>>>>>> 593feeb5
 
     def session(self, io: Any) -> None:
         """Reads a Neat Session from a zip file.
