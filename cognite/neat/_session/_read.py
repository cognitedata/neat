--- conflicted
+++ resolved
@@ -203,11 +203,7 @@
         self._state.rule_store.transform(ClassicPrepareCore(namespace))
         # Update the instance store with the latest rules
         information_rules = self._state.rule_store.last_verified_information_rules
-<<<<<<< HEAD
-        self._state.instances.store.rules = information_rules
-=======
         self._state.instances.store.rules[self._state.instances.store.default_named_graph] = information_rules
->>>>>>> bb66a961
         return issues
 
 
