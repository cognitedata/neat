--- conflicted
+++ resolved
@@ -7,16 +7,13 @@
 from rdflib import URIRef
 
 from cognite.neat._client import NeatClient
-<<<<<<< HEAD
-from cognite.neat._constants import DEFAULT_NAMESPACE
-from cognite.neat._graph.transformers import ConvertLiteral, MakeConnectionOnExactMatch, RelationshipAsEdgeTransformer
-=======
 from cognite.neat._constants import (
     DEFAULT_NAMESPACE,
     get_default_prefixes_and_namespaces,
 )
 from cognite.neat._graph.transformers import (
     AttachPropertyFromTargetToSource,
+    ConvertLiteral,
     PruneDeadEndEdges,
     PruneInstancesOfUnknownType,
     PruneTypes,
@@ -24,7 +21,6 @@
     Transformers,
 )
 from cognite.neat._graph.transformers._rdfpath import MakeConnectionOnExactMatch
->>>>>>> 86568be7
 from cognite.neat._rules._shared import InputRules, ReadRules
 from cognite.neat._rules.importers import DMSImporter
 from cognite.neat._rules.models import DMSRules
