--- conflicted
+++ resolved
@@ -35,30 +35,17 @@
                 )
             )
 
-<<<<<<< HEAD
-    def to_extension(self, new_data_model_id: DataModelIdentifier, prefix: str | None = None) -> None:
-=======
     def to_extension(self, new_data_model_id: DataModelIdentifier, org_name: str | None = None) -> None:
->>>>>>> 35eb92b2
         """Uses the current data model as a basis to extend from.
 
         Args:
             new_data_model_id: The new data model that is extending the current data model.
-<<<<<<< HEAD
-            prefix: Prefix to use for the views in the new data model. This is required if the
-                current data model is a Cognite Data Model.
-
-        """
-        if dms := self._state.last_verified_dms_rules:
-            output = ToExtension(new_data_model_id, prefix).transform(dms)
-=======
             org_name: Organization name to use for the views in the new data model. This is required if you are
                 creating an extension from a Cognite Data Model.
 
         """
         if dms := self._state.last_verified_dms_rules:
             output = ToExtension(new_data_model_id, org_name).transform(dms)
->>>>>>> 35eb92b2
             self._state.verified_rules.append(output.rules)
 
     def reduce(self, drop: Collection[Literal["3D", "Annotation", "BaseViews"]]) -> None:
