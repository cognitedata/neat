--- conflicted
+++ resolved
@@ -217,13 +217,8 @@
         transformer = RelationshipAsEdgeTransformer(min_relationship_types, limit_per_type)
         self._state.instances.store.transform(transformer)
 
-<<<<<<< HEAD
-    def convert_data_type(self, source: tuple[str, str], *, convert: Callable[[Any], Any]) -> None:
-        """Convert the data type of a property.
-=======
     def convert_data_type(self, source: tuple[str, str], *, convert: Callable[[Any], Any] | None = None) -> None:
         """Convert the data type of the given property.
->>>>>>> 74325dd0
 
         This is, for example, useful when you have a boolean property that you want to convert to an enum.
 
@@ -231,12 +226,8 @@
             source: The source of the conversion. A tuple of (type, property)
                     where property is the property that should be converted.
             convert: The function to use for the conversion. The function should take the value of the property
-<<<<<<< HEAD
-                    as input and return the converted value.
-=======
                     as input and return the converted value. Default to assume you have a string that should be
                     converted to int, float, bool, or datetime.
->>>>>>> 74325dd0
 
         Examples:
             Convert a boolean property to a string:
