import getpass
import warnings
from abc import ABC, abstractmethod
from collections.abc import Iterator
from contextlib import contextmanager
from datetime import datetime
from typing import Any, Literal, overload

from pydantic import ValidationError
from rdflib import Namespace

from cognite.neat.rules._shared import Rules
from cognite.neat.rules.issues.base import IssueList, NeatValidationError, ValidationWarning
from cognite.neat.rules.models import AssetRules, DMSRules, InformationRules, RoleTypes
<<<<<<< HEAD
=======
from cognite.neat.utils.auxiliary import class_html_doc
>>>>>>> a73b2242


class BaseImporter(ABC):
    """
    BaseImporter class which all importers inherit from.
    """

    @overload
    def to_rules(self, errors: Literal["raise"], role: RoleTypes | None = None) -> Rules: ...

    @overload
    def to_rules(
        self, errors: Literal["continue"] = "continue", role: RoleTypes | None = None
    ) -> tuple[Rules | None, IssueList]: ...

    @abstractmethod
    def to_rules(
        self, errors: Literal["raise", "continue"] = "continue", role: RoleTypes | None = None
    ) -> tuple[Rules | None, IssueList] | Rules:
        """
        Creates `Rules` object from the data for target role.
        """
        ...

    @classmethod
    def _to_output(
        cls,
        rules: Rules,
        issues: IssueList,
        errors: Literal["raise", "continue"] = "continue",
        role: RoleTypes | None = None,
    ) -> tuple[Rules | None, IssueList] | Rules:
        """Converts the rules to the output format."""

        if rules.metadata.role is role or role is None:
            output = rules
        elif isinstance(rules, DMSRules) or isinstance(rules, AssetRules) and role is RoleTypes.information_architect:
            output = rules.as_information_architect_rules()
        elif isinstance(rules, InformationRules) or isinstance(rules, AssetRules) and role is RoleTypes.dms_architect:
            output = rules.as_dms_architect_rules()
        else:
            raise NotImplementedError(f"Role {role} is not supported for {type(rules).__name__} rules")

        if errors == "raise":
            return output
        else:
            return output, issues

    @classmethod
    def _return_or_raise(cls, issue_list: IssueList, errors: Literal["raise", "continue"]) -> tuple[None, IssueList]:
        if errors == "raise":
            raise issue_list.as_errors()
        return None, issue_list

    def _default_metadata(self):
        return {
            "prefix": "neat",
            "schema": "partial",
            "namespace": Namespace("http://purl.org/cognite/neat/"),
            "version": "0.1.0",
            "title": "Neat Imported Data Model",
            "created": datetime.now().replace(microsecond=0).isoformat(),
            "updated": datetime.now().replace(microsecond=0).isoformat(),
            "creator": getpass.getuser(),
            "description": f"Imported using {type(self).__name__}",
        }

    @classmethod
    def _repr_html_(cls) -> str:
        return class_html_doc(cls)


class _FutureResult:
    def __init__(self) -> None:
        self._result: Literal["success", "failure", "pending"] = "pending"

    @property
    def result(self) -> Literal["success", "failure", "pending"]:
        return self._result


@contextmanager
def _handle_issues(
    issues: IssueList,
    error_cls: type[NeatValidationError] = NeatValidationError,
    warning_cls: type[ValidationWarning] = ValidationWarning,
    error_args: dict[str, Any] | None = None,
) -> Iterator[_FutureResult]:
    """This is an internal help function to handle issues and warnings.

    Args:
        issues: The issues list to append to.
        error_cls: The class used to convert errors to issues.
        warning_cls:  The class used to convert warnings to issues.

    Returns:
        FutureResult: A future result object that can be used to check the result of the context manager.
    """
    with warnings.catch_warnings(record=True) as warning_logger:
        warnings.simplefilter("always")
        future_result = _FutureResult()
        try:
            yield future_result
        except ValidationError as e:
            issues.extend(error_cls.from_pydantic_errors(e.errors(), **(error_args or {})))
            future_result._result = "failure"
        else:
            future_result._result = "success"
        finally:
            if warning_logger:
                issues.extend([warning_cls.from_warning(warning) for warning in warning_logger])  # type: ignore[misc]<|MERGE_RESOLUTION|>--- conflicted
+++ resolved
@@ -10,12 +10,13 @@
 from rdflib import Namespace
 
 from cognite.neat.rules._shared import Rules
-from cognite.neat.rules.issues.base import IssueList, NeatValidationError, ValidationWarning
+from cognite.neat.rules.issues.base import (
+    IssueList,
+    NeatValidationError,
+    ValidationWarning,
+)
 from cognite.neat.rules.models import AssetRules, DMSRules, InformationRules, RoleTypes
-<<<<<<< HEAD
-=======
 from cognite.neat.utils.auxiliary import class_html_doc
->>>>>>> a73b2242
 
 
 class BaseImporter(ABC):
@@ -33,7 +34,9 @@
 
     @abstractmethod
     def to_rules(
-        self, errors: Literal["raise", "continue"] = "continue", role: RoleTypes | None = None
+        self,
+        errors: Literal["raise", "continue"] = "continue",
+        role: RoleTypes | None = None,
     ) -> tuple[Rules | None, IssueList] | Rules:
         """
         Creates `Rules` object from the data for target role.
