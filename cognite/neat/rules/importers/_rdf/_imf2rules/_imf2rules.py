--- conflicted
+++ resolved
@@ -47,13 +47,9 @@
     ) -> tuple[VerifiedRules | None, IssueList]: ...
 
     def to_rules(
-<<<<<<< HEAD
-        self, errors: Literal["raise", "continue"] = "continue", role: RoleTypes | None = None
-=======
         self,
         errors: Literal["raise", "continue"] = "continue",
         role: RoleTypes | None = None,
->>>>>>> 6cb8f850
     ) -> tuple[VerifiedRules | None, IssueList] | VerifiedRules:
         graph = Graph()
         try:
