--- conflicted
+++ resolved
@@ -1,13 +1,4 @@
-<<<<<<< HEAD
-import getpass
-import warnings
 from abc import ABC, abstractmethod
-from datetime import datetime
-from pathlib import Path
-from typing import Literal, overload
-=======
-from abc import ABC, abstractmethod
->>>>>>> 120f2a0a
 
 import pandas as pd
 from pydantic_core import ErrorDetails
@@ -22,49 +13,7 @@
     """
 
     @abstractmethod
-<<<<<<< HEAD
-    def to_tables(self) -> RawTables:
-        raise NotImplementedError
-
-    def to_spreadsheet(self, filepath: Path | None = None, validate_results: bool = True) -> None:
-        filepath = filepath or self.spreadsheet_path
-        if not filepath:
-            raise ValueError("No filepath given")
-        tables = self.to_tables()
-
-        with pd.ExcelWriter(filepath) as writer:
-            tables.Metadata.to_excel(writer, sheet_name="Metadata", header=False, index=False)
-
-            # Add helper row to classes' sheet
-            pd.DataFrame(
-                data=[("Data Model Definition", "", "", "", "State", "", "", "Knowledge acquisition log", "", "", "")]
-            ).to_excel(writer, sheet_name="Classes", index=False, header=False, startrow=0)
-            tables.Classes.to_excel(writer, sheet_name="Classes", index=False, header=True, startrow=1)
-
-            # Add helper row to properties' sheet
-            pd.DataFrame(
-                data=[
-                    ["Data Model Definition"]
-                    + [""] * 5
-                    + ["Start"]
-                    + [""] * 3
-                    + ["Knowledge acquisition log"]
-                    + [""] * 3
-                ]
-            ).to_excel(writer, sheet_name="Properties", index=False, header=False, startrow=0)
-            tables.Properties.to_excel(writer, sheet_name="Properties", index=False, header=True, startrow=1)
-
-            if not tables.Prefixes.empty:
-                tables.Prefixes.to_excel(writer, sheet_name="Prefixes", index=False)
-
-        if validate_results and self.report_path:
-            self._validate_rules(tables)
-
-    @overload
-    def to_rules(self, return_report: Literal[False] = False) -> TransformationRules:
-=======
     def __init__(self):
->>>>>>> 120f2a0a
         ...
 
     @abstractmethod
@@ -78,41 +27,6 @@
 
         return RawRules.from_tables(tables=tables, importer_type=self.__class__.__name__)
 
-<<<<<<< HEAD
-    def _validate_rules(self, raw_tables: RawTables) -> None:
-        _, validation_errors, validation_warnings = from_tables(raw_tables, return_report=True)
-
-        report = ""
-        if validation_errors:
-            warnings.warn(
-                exceptions.GeneratedTransformationRulesHasErrors(importer_type=self.__class__.__name__).message,
-                category=exceptions.GeneratedTransformationRulesHasErrors,
-                stacklevel=2,
-            )
-            report = generate_exception_report(validation_errors, "Errors")
-
-        if validation_warnings:
-            warnings.warn(
-                exceptions.GeneratedTransformationRulesHasWarnings(importer_type=self.__class__.__name__).message,
-                category=exceptions.GeneratedTransformationRulesHasWarnings,
-                stacklevel=2,
-            )
-            report += generate_exception_report(validation_warnings, "Warnings")
-
-        if report:
-            self.report_path.write_text(report)
-
-    def _default_metadata(self):
-        return {
-            "shortName": "NeatImport",
-            "version": "0.1.0",
-            "title": "Neat Imported Data Model",
-            "created": datetime.now().replace(microsecond=0).isoformat(),
-            "creator": getpass.getuser(),
-            "description": f"Imported using {type(self).__name__}",
-            "prefix": "neat",
-        }
-=======
     def to_rules(
         self, return_report: bool = False, skip_validation: bool = False
     ) -> tuple[Rules | None, list[ErrorDetails] | None, list | None] | Rules:
@@ -133,5 +47,4 @@
             is exported to an Excel file. Do not use this flag for any other purpose!
         """
         raw_rules = self.to_raw_rules()
-        return raw_rules.to_rules(return_report, skip_validation)
->>>>>>> 120f2a0a
+        return raw_rules.to_rules(return_report, skip_validation)