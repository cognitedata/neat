--- conflicted
+++ resolved
@@ -18,19 +18,19 @@
     parse_rule,
 )
 
-<<<<<<< HEAD
-from .base import MatchType, Prefix, RoleTypes, RuleModel, SheetList, prefix_compliance_regex, version_compliance_regex
-from .domain_rules import DomainClass, DomainMetadata, DomainProperty
-=======
 from ._types import ClassType, NamespaceType, ParentClassType, PrefixType, PropertyType, ValueTypeType, VersionType
 from .base import BaseMetadata, RoleTypes, RuleModel, SheetEntity, SheetList
 from .domain_rules import DomainMetadata
->>>>>>> 34a13d01
 
 if sys.version_info >= (3, 11):
-    pass
+    from enum import StrEnum
 else:
-    pass
+    from backports.strenum import StrEnum
+
+
+class MatchType(StrEnum):
+    exact = "exact"
+    partial = "partial"
 
 
 class InformationMetadata(BaseMetadata):
@@ -88,21 +88,16 @@
         match_type: The match type of the resource being described and the source entity.
     """
 
-<<<<<<< HEAD
-    source: URIRef | None = Field(alias="Source", default=None)
-    match: MatchType | None = Field(alias="Match", default=None)
-=======
     class_: ClassType = Field(alias="Class")
     description: str | None = Field(None, alias="Description")
     parent: ParentClassType = Field(alias="Parent Class")
     source: Namespace | None = None
     match_type: MatchType | None = None
->>>>>>> 34a13d01
 
     @field_validator("source", mode="before")
-    def convert_source_to_uri(cls, value):
-        if value and not isinstance(value, URIRef):
-            return URIRef(TypeAdapter(HttpUrl).validate_python(value))
+    def fix_namespace_ending(cls, value):
+        if value:
+            return Namespace(TypeAdapter(HttpUrl).validate_python(value))
         return value
 
 
@@ -128,12 +123,6 @@
     """
 
     # TODO: Can we skip rule_type and simply try to parse the rule and if it fails, raise an error?
-<<<<<<< HEAD
-
-    default: Any | None = Field(alias="Default", default=None)
-    source: URIRef | None = Field(alias="Source", default=None)
-    match: MatchType | None = Field(alias="Match", default=None)
-=======
     class_: ClassType = Field(alias="Class")
     property_: PropertyType = Field(alias="Property")
     value_type: ValueTypeType = Field(alias="Value Type")
@@ -142,20 +131,14 @@
     default: Any | None = Field(alias="Default", default=None)
     source: URIRef | None = None
     match_type: MatchType | None = None
->>>>>>> 34a13d01
     rule_type: str | TransformationRuleType | None = Field(alias="Rule Type", default=None)
     rule: str | AllReferences | SingleProperty | Hop | RawLookup | SPARQLQuery | Traversal | None = Field(
         alias="Rule", default=None
     )
 
     @field_validator("source", mode="before")
-<<<<<<< HEAD
-    def convert_source_to_uri(cls, value):
-        if value and not isinstance(value, URIRef):
-=======
     def fix_namespace_ending(cls, value):
         if value:
->>>>>>> 34a13d01
             return URIRef(TypeAdapter(HttpUrl).validate_python(value))
         return value
 
@@ -165,11 +148,7 @@
             self.rule_type = self.rule_type.lower()
             if not self.rule:
                 raise exceptions.RuleTypeProvidedButRuleMissing(
-<<<<<<< HEAD
-                    self.property, self.class_, self.rule_type
-=======
                     self.property_, self.class_, self.rule_type
->>>>>>> 34a13d01
                 ).to_pydantic_custom_error()
             self.rule = parse_rule(self.rule, self.rule_type)
         return self
@@ -179,11 +158,7 @@
         if (
             self.type_ == EntityTypes.data_property
             and self.default
-<<<<<<< HEAD
-            and self.isList
-=======
             and self.is_list
->>>>>>> 34a13d01
             and not isinstance(self.default, list)
         ):
             if isinstance(self.default, str):
@@ -210,11 +185,7 @@
 
                 except Exception:
                     exceptions.DefaultValueTypeNotProper(
-<<<<<<< HEAD
-                        self.property_id,
-=======
                         self.property_,
->>>>>>> 34a13d01
                         type(self.default),
                         self.value_type.python,
                     )
@@ -231,20 +202,12 @@
             return EntityTypes.undefined
 
     @property
-<<<<<<< HEAD
-    def isMandatory(self) -> bool:
-=======
     def is_mandatory(self) -> bool:
->>>>>>> 34a13d01
         """Returns True if property is mandatory."""
         return self.min_count != 0
 
     @property
-<<<<<<< HEAD
-    def isList(self) -> bool:
-=======
     def is_list(self) -> bool:
->>>>>>> 34a13d01
         """Returns True if property contains a list of values."""
         return self.max_count != 1
 
