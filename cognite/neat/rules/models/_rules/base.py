"""This module contains the definition of `TransformationRules` pydantic model and all
its sub-models and validators.
"""

from __future__ import annotations

import math
import sys
from collections.abc import Iterator
from functools import wraps
<<<<<<< HEAD
from collections.abc import ItemsView, Iterator, KeysView, ValuesView
from typing import Any, ClassVar, Generic, TypeAlias, TypeVar, cast
=======
from typing import Any, ClassVar, Generic, TypeAlias, TypeVar
>>>>>>> 0a5fdd4b

import pandas as pd
from pydantic import (
    BaseModel,
    ConfigDict,
    Field,
    HttpUrl,
    constr,
    model_validator,
)
from pydantic.fields import FieldInfo

if sys.version_info >= (3, 11):
    from enum import StrEnum
else:
    from backports.strenum import StrEnum

from cognite.neat.rules.models.value_types import ValueType
from cognite.neat.rules.models._base import (
    ParentClass,
)

from cognite.neat.rules.models.rdfpath import (
    AllReferences,
    Hop,
    RawLookup,
    SingleProperty,
    SPARQLQuery,
    TransformationRuleType,
    Traversal,
)

METADATA_VALUE_MAX_LENGTH = 5120


def replace_nan_floats_with_default(values: dict, model_fields: dict[str, FieldInfo]) -> dict:
    output = {}
    for field_name, value in values.items():
        is_nan_float = isinstance(value, float) and math.isnan(value)
        if not is_nan_float:
            output[field_name] = value
            continue
        if field_name in model_fields:
            output[field_name] = model_fields[field_name].default
        else:
            # field_name may be an alias
            source_name = next((name for name, field in model_fields.items() if field.alias == field_name), None)
            if source_name:
                output[field_name] = model_fields[source_name].default
            else:
                # Just pass it through if it is not an alias.
                output[field_name] = value
    return output


def skip_field_validator(validators_field):
    def decorator(func):
        @wraps(func)
        def wrapper(cls, value, values):
            if isinstance(values, dict):
                to_skip = values.get(validators_field, set())
            else:
                try:
                    to_skip = values.data.get(validators_field, set())
                except Exception:
                    to_skip = set()

            if "all" in to_skip or func.__name__ in to_skip:
                return value
            return func(cls, value, values)

        return wrapper

    return decorator


def skip_model_validator(validators_field):
    def decorator(func):
        @wraps(func)
        def wrapper(self):
            to_skip = getattr(self, validators_field, set())
            if "all" in to_skip or func.__name__ in to_skip:
                return self

            return func(self)

        return wrapper

    return decorator


def _get_required_fields(model: type[BaseModel], use_alias: bool = False) -> set[str]:
    """Get required fields from a pydantic model.

    Parameters
    ----------
    model : type[BaseModel]
        Pydantic data model
    use_alias : bool, optional
        Whether to return field alias name, by default False

    Returns
    -------
    list[str]
        List of required fields
    """
    required_fields = set()
    for name, field in model.model_fields.items():
        if not field.is_required():
            continue

        alias = getattr(field, "alias", None)
        if use_alias and alias:
            required_fields.add(alias)
        else:
            required_fields.add(name)
    return required_fields


########################################################################################
### These highly depend on CDF API endpoint limitations we need to keep them updated ###
########################################################################################
more_than_one_none_alphanumerics_regex = r"([_-]{2,})"

prefix_compliance_regex = r"^([a-zA-Z]+)([a-zA-Z0-9]*[_-]{0,1}[a-zA-Z0-9_-]*)([a-zA-Z0-9]*)$"
data_model_id_compliance_regex = r"^[a-zA-Z]([a-zA-Z0-9_]{0,253}[a-zA-Z0-9])?$"
cdf_space_compliance_regex = (
    r"(?!^(space|cdf|dms|pg3|shared|system|node|edge)$)(^[a-zA-Z][a-zA-Z0-9_-]{0,41}[a-zA-Z0-9]?$)"
)

view_id_compliance_regex = (
    r"(?!^(Query|Mutation|Subscription|String|Int32|Int64|Int|Float32|Float64|Float|"
    r"Timestamp|JSONObject|Date|Numeric|Boolean|PageInfo|File|Sequence|TimeSeries)$)"
    r"(^[a-zA-Z][a-zA-Z0-9_]{0,253}[a-zA-Z0-9]?$)"
)
dms_property_id_compliance_regex = (
    r"(?!^(space|externalId|createdTime|lastUpdatedTime|deletedTime|edge_id|"
    r"node_id|project_id|property_group|seq|tg_table_name|extensions)$)"
    r"(^[a-zA-Z][a-zA-Z0-9_]{0,253}[a-zA-Z0-9]?$)"
)


class_id_compliance_regex = r"(?!^(Class|class)$)(^[a-zA-Z][a-zA-Z0-9._-]{0,253}[a-zA-Z0-9]?$)"
property_id_compliance_regex = r"^(\*)|(?!^(Property|property)$)(^[a-zA-Z][a-zA-Z0-9._-]{0,253}[a-zA-Z0-9]?$)"

version_compliance_regex = r"^[a-zA-Z0-9]([.a-zA-Z0-9_-]{0,41}[a-zA-Z0-9])?$"
########################################################################################
########################################################################################

Prefix: TypeAlias = str
ExternalId: TypeAlias = str
Space: TypeAlias = str
Description: TypeAlias = constr(min_length=1, max_length=1024)  # type: ignore[valid-type]


class RoleTypes(StrEnum):
    domain_expert = "domain expert"
    information_architect = "information architect"
    cdf_solution_architect = "cdf solution architect"


class MatchType(StrEnum):
    exact = "exact"
    partial = "partial"


class RuleModel(BaseModel):
    model_config: ClassVar[ConfigDict] = ConfigDict(
        populate_by_name=True,
        str_strip_whitespace=True,
        arbitrary_types_allowed=True,
        strict=False,
        extra="allow",
        use_enum_values=True,
    )
    validators_to_skip: set[str] = Field(default_factory=set, exclude=True)

    @classmethod
    def mandatory_fields(cls, use_alias=False) -> set[str]:
        """Returns a set of mandatory fields for the model."""
        return _get_required_fields(cls, use_alias)


class URL(BaseModel):
    url: HttpUrl


<<<<<<< HEAD
T_Resource = TypeVar("T_Resource", bound=RuleModel)


class ResourceDict(BaseModel, Generic[T_Resource]):
    data: dict[str, T_Resource] = Field(default_factory=dict)

    def __getitem__(self, item: str) -> T_Resource:
        return self.data[item]

    def __setitem__(self, key: str, value: T_Resource):
        self.data[key] = value

    def __contains__(self, item: str) -> bool:
        return item in self.data

    def __len__(self) -> int:
        return len(self.data)

    def __iter__(self) -> Iterator[str]:  # type: ignore[override]
        return iter(self.data)

    def values(self) -> ValuesView[T_Resource]:
        return self.data.values()

    def keys(self) -> KeysView[str]:
        return self.data.keys()

    def items(self) -> ItemsView[str, T_Resource]:
        return self.data.items()

    def to_pandas(self, drop_na_columns: bool = True, include: list[str] | None = None) -> pd.DataFrame:
        """Converts ResourceDict to pandas DataFrame."""
        df = pd.DataFrame([class_.model_dump() for class_ in self.data.values()])
        if drop_na_columns:
            df = df.dropna(axis=1, how="all")
        if include is not None:
            df = df[include]
        return df

    def groupby(self, by: str) -> dict[str, ResourceDict[T_Resource]]:
        """Groups ResourceDict by given column(s)."""
        groups: dict[str, ResourceDict[T_Resource]] = {}
        for key, resource in self.data.items():
            value = getattr(resource, by)
            if value not in groups:
                groups[value] = ResourceDict()
            groups[value][key] = resource
        return groups

    def _repr_html_(self) -> str:
        """Returns HTML representation of ResourceDict."""
        return self.to_pandas(drop_na_columns=True)._repr_html_()  # type: ignore[operator]


class CoreMetadata(RuleModel):
=======
class BaseMetadata(RuleModel):
>>>>>>> 0a5fdd4b
    """
    Metadata model for data model
    """

    role: ClassVar[RoleTypes]

<<<<<<< HEAD
    space: Space | None = Field(
        description=("CDF space to which data model is suppose to be stored under"),
        default=None,
    )

    externalId: ExternalId | None = Field(
        description=("Data model external id when resolving rules as CDF data model"),
        default=None,
        min_length=1,
        max_length=255,
    )

    version: str | None = Field(
        description=("Data model version"),
        min_length=1,
        max_length=43,
        default=None,
    )

    name: str | None = Field(
        alias="title",
        description=("Human readable name of the data model"),
        min_length=1,
        max_length=255,
        default=None,
    )

    description: Description | None = Field(
        description=("Description/definition of the data model"),
        default=None,
    )

    created: datetime | None = Field(
        description=("Date of the data model creation"),
        default=None,
    )

    updated: datetime | None = Field(
        description=("Date of the data model update"),
        default=None,
    )

    creator: str | list[str] | None = Field(
        description=("Creator(s) of the data model"),
        default=None,
    )

    contributor: str | list[str] | None = Field(
        description=("Contributor(s) of the data model"),
        default=None,
    )

    rights: str | None = Field(
        description=("Usage rights of the data model"),
        default=None,
    )

    license: str | None = Field(
        description=("License of the data model"),
        default=None,
    )
=======
    @model_validator(mode="before")
    def role_is_correct(cls, values: Any) -> Any:
        if "role" not in values:
            raise ValueError("Metadata.role is missing.")
        if values["role"] != cls.role:
            raise ValueError(f"Metadata.role should be equal to '{cls.role}'")
        return values
>>>>>>> 0a5fdd4b

    def to_pandas(self) -> pd.Series:
        """Converts Metadata to pandas Series."""
        return pd.Series(self.model_dump())

    def _repr_html_(self) -> str:
        """Returns HTML representation of Metadata."""
        return self.to_pandas().to_frame("value")._repr_html_()  # type: ignore[operator]


class CoreProperty(RuleModel):
    """
    A property is a characteristic of a class. It is a named attribute of a class that describes a range of values
    or a relationship to another class.

    Args:
        class_id: Class ID to which property belongs
        property_id: Property ID of the property
        property_name: Property name. Defaults to property_id
        value_type: Type of value property will hold (data or link to another class)
        min_count: Minimum count of the property values. Defaults to 0
        max_count: Maximum count of the property values. Defaults to None
        default: Default value of the property
        source: Source of information for given resource
        match_type: The match type of the resource being described and the source entity.
        rule_type: Rule type for the transformation from source to target representation
                   of knowledge graph. Defaults to None (no transformation)
        rule: Actual rule for the transformation from source to target representation of
              knowledge graph. Defaults to None (no transformation)
    """

<<<<<<< HEAD
    class_id: ExternalId = Field(alias="Class", min_length=1, max_length=255)
    property_id: ExternalId = Field(alias="Property", min_length=1, max_length=255)
    property_name: ExternalId | None = Field(alias="Name", default=None, min_length=1, max_length=255)
    value_type: ValueType = Field(alias="Value Type")
    min_count: int | None = Field(alias="Min Count", default=None)
    max_count: int | None = Field(alias="Max Count", default=None)
    default: Any | None = Field(alias="Default", default=None)
    source: Namespace | None = None
    match_type: MatchType | None = None
    rule_type: TransformationRuleType | None = Field(alias="Rule Type", default=None)
    rule: str | AllReferences | SingleProperty | Hop | RawLookup | SPARQLQuery | Traversal | None = Field(
        alias="Rule", default=None
    )
=======
    metadata: BaseMetadata


#     @property
#     def raw_tables(self) -> list[str]:
#         return list(
#                 for rule in self.properties.values()
#                 if rule.is_raw_lookup

#     @field_validator("instances", mode="before")
#     def none_as_empty_list(cls, value):
#         if value is None:

#     @field_validator("classes", mode="before")
#     def dict_to_classes_obj(cls, value: dict | Classes) -> Classes:
#         if not isinstance(value, dict):

#     @field_validator("properties", mode="before")
#     def dict_to_properties_obj(cls, value: dict | Properties) -> Properties:
#         if not isinstance(value, dict):

#     @model_validator(mode="after")
#     @skip_model_validator("validators_to_skip")
#     def update_prefix_version_entities(self) -> Self:

#         # update expected_value_types
#         for id_ in self.properties.keys():
#             # only update version of expected value type which are part of this data model
#             if (
#                 and self.properties[id_].expected_value_type.prefix == "undefined"
#             ):

#             if self.properties[id_].expected_value_type.prefix == "undefined":

#         # update container
#         for id_ in self.properties.keys():
#             # only update version of expected value type which are part of this data model
#             if (
#                 and cast(ContainerEntity, self.properties[id_].container).prefix == "undefined"
#             ):

#         # update parent classes
#         for id_ in self.classes.keys():
#             if self.classes[id_].parent_class:
#                 for parent_class in cast(list[ParentClass], self.classes[id_].parent_class):
#                     if parent_class.prefix == "undefined":
#                     if not parent_class.version:


#     @model_validator(mode="after")
#     @skip_model_validator("validators_to_skip")
#     def update_container_description_and_name(self):
#         for id_ in self.properties.keys():
#             if (
#                 and self.properties[id_].container.external_id in self.classes
#                 and self.properties[id_].container.space == self.metadata.space
#             ):
#                 self.properties[id_].container.description = self.classes[
#                 ].description

#                 self.properties[id_].container.name = self.classes[
#                 ].class_name

#     @model_validator(mode="after")
#     @skip_model_validator("validators_to_skip")
#     def add_missing_classes(self):
#         for property_ in self.properties.values():
#             if property_.class_id not in self.classes:
#                 self.classes[property_.class_id] = Class(

#     def update_prefix(self, prefix: str):
#         if prefix == self.metadata.prefix:

#             # update entity ids for expected_value_types and containers
#             for id_ in self.properties.keys():
#                 if self.properties[id_].expected_value_type.prefix == old_prefix:

#                 if (
#                     and cast(ContainerEntity, self.properties[id_].container).prefix == old_prefix
#                 ):

#             # update parent classes
#             for id_ in self.classes.keys():
#                 if self.classes[id_].parent_class:
#                     for parent_class in cast(list[ParentClass], self.classes[id_].parent_class):
#                         if parent_class.prefix == old_prefix:

#             # update prefixes

#     def update_space(self, space: str):
#         "Convenience method for updating prefix more intuitive to CDF users"

#     def update_version(self, version: str):
#         if version == self.metadata.version:
#             for id_ in self.properties.keys():
#                 if (
#                     and self.properties[id_].expected_value_type.version == old_version
#                 ):

#             for id_ in self.classes.keys():
#                 if self.classes[id_].parent_class:
#                     for parent_class in cast(list[ParentClass], self.classes[id_].parent_class):
#                         if parent_class.prefix == self.metadata.prefix and parent_class.version == old_version:

#     @validator("prefixes")
#     @skip_field_validator("validators_to_skip")
#     def are_prefixes_compliant(cls, value, values):
#         if ill_formed_prefixes := [
#             prefix for prefix, _ in value.items() if re.search(more_than_one_none_alphanumerics_regex, prefix)
#         ]:
#             raise exceptions.MoreThanOneNonAlphanumericCharacter(
#             ).to_pydantic_custom_error()
#         if ill_formed_prefixes := [
#             prefix for prefix, _ in value.items() if not re.match(prefix_compliance_regex, prefix)
#         ]:
#             raise exceptions.PrefixesRegexViolation(
#                 ill_formed_prefixes, prefix_compliance_regex
#             ).to_pydantic_custom_error()

#     @validator("prefixes")
#     @skip_field_validator("validators_to_skip")
#     def are_namespaces_compliant(cls, value, values):
#         for _, namespace in value.items():

#         if ill_formed_namespaces:

#     @validator("prefixes")
#     @skip_field_validator("validators_to_skip")
#     def add_data_model_prefix_namespace(cls, value, values):
#         if "metadata" not in values:
#         if "prefix" not in values["metadata"].dict():
#             raise exceptions.FiledInMetadataSheetMissingOrFailedValidation(
#             ).to_pydantic_custom_error()
#         if "namespace" not in values["metadata"].dict():
#             raise exceptions.FiledInMetadataSheetMissingOrFailedValidation(
#             ).to_pydantic_custom_error()


#     @property
#     def space(self) -> str:
#         """Returns data model space."""

#     @property
#     def external_id(self) -> str:
#         """Returns data model external."""

#     @property
#     def name(self) -> str:
#         """Returns data model name."""

#     def _repr_html_(self) -> str:
#         """Pretty display of the TransformationRules object in a Notebook"""
#         for key in ["creator", "contributor"]:


# class Resource(RuleModel):
#     """
#     Base class for resources that constitute data model (i.e., classes, properties)

#     Args:
#         description: The description of the resource.
#         cdf_resource_type: The CDF resource type to which resource resolves to
#         deprecated: Whether the resource is deprecated or not.
#         deprecation_date: The date when the resource was deprecated.
#         replaced_by: The resource that replaced this resource.
#         source: Source of information for given resource
#         source_entity_name: The name of the source entity that is closest to the resource being described.
#         match_type: The match type of the resource being described and the source entity.
#         comment: Additional comment about mapping between the resource being described and the source entity.

#     """

#     # Solution model

#     # Solution CDF resource, it is not needed when working with FDM, this is only for
#     # Classic CDF data model

#     # Advance data modeling: Keeping track if Resource got deprecated or not
#     # Todo: Remove. Not used, only added as placeholder for future use.

#     # Advance data modeling: Relation to existing resources for purpose of mapping
#     source: HttpUrl | None = Field(
#         ),
#     source_entity_name: str | None = Field(
#     match_type: str | None = Field(

#     @model_validator(mode="before")
#     def replace_float_nan_with_default(cls, values: dict) -> dict:


# class ResourceDict(BaseModel, Generic[T_Resource]):

#     def __getitem__(self, item: str) -> T_Resource:

#     def __setitem__(self, key: str, value: T_Resource):

#     def __contains__(self, item: str) -> bool:

#     def __len__(self) -> int:

#     def __iter__(self) -> Iterator[str]:  # type: ignore[override]

#     def values(self) -> ValuesView[T_Resource]:

#     def keys(self) -> KeysView[str]:

#     def items(self) -> ItemsView[str, T_Resource]:

#     def to_pandas(self, drop_na_columns: bool = True, include: list[str] | None = None) -> pd.DataFrame:
#         """Converts ResourceDict to pandas DataFrame."""
#         if drop_na_columns:
#         if include is not None:

#     def groupby(self, by: str) -> dict[str, ResourceDict[T_Resource]]:
#         for key, resource in self.data.items():
#             if value not in groups:

#     def _repr_html_(self) -> str:
#         """Returns HTML representation of ResourceDict."""


# class Class(Resource):
#     """
#     Base class for all classes that are part of the data model.

#     Args:
#         class_id: The class ID of the class.
#         class_name: The name of the class.
#         parent_class: The parent class of the class.
#     """

#     # Solution model
#     # Used for hierarchical data modeling, and inheritance/extension of CDF data model
#     # Todo: Remove? Does not seem to be used anywhere.
#     #  This is for CDF solution architecht setting view.filter in data modeling.

#     @model_validator(mode="before")
#     def replace_nan_floats_with_default(cls, values: dict) -> dict:

#     @validator("class_id", always=True)
#     @skip_field_validator("validators_to_skip")
#     def is_class_id_compliant(cls, value, values):
#         if re.search(more_than_one_none_alphanumerics_regex, value):
#         if not re.match(class_id_compliance_regex, value):
#             raise exceptions.ClassSheetClassIDRegexViolation(
#                 value, class_id_compliance_regex
#             ).to_pydantic_custom_error()
>>>>>>> 0a5fdd4b


class CoreProperties(ResourceDict[CoreProperty]):
    """This represents a collection of properties that are part of the data model."""

    ...


class CoreClass(RuleModel):
    """
    Base class for all classes that are part of the data model.

    Args:
        class_id: The class ID of the class.
        class_name: The name of the class.
        parent_class: The parent class of the class.
        source: Source of information for given resource
        match_type: The match type of the resource being described and the source entity.
    """

    class_id: ExternalId = Field(alias="Class", min_length=1, max_length=255)
    class_name: ExternalId | None = Field(alias="Name", min_length=1, max_length=255, default=None)
    parent_class: list[ParentClass] | None = Field(alias="Parent Class", default=None)
    source: Namespace | None = None
    match_type: MatchType | None = None


class CoreClasses(ResourceDict[CoreClass]):
    """This represents a collection of classes that are part of the data model."""

    ...


class CoreRules(RuleModel):
    """
    Rules is a core concept in `neat`. This represents fusion of data model
    definitions and (optionally) the transformation rules used to transform the data/graph
    from the source representation to the target representation defined by the data model.
    The rules are defined in a Excel sheet and then parsed into a `Rules` object. The
    `Rules` object is then used to generate data model and the`RDF` graph made of data
    model instances.

    Args:
        metadata: Data model metadata
        classes: Classes defined in the data model
        properties: Class properties defined in the data model with accompanying transformation rules
                    to transform data from source to target representation
    """

<<<<<<< HEAD
    metadata: CoreMetadata
    properties: CoreProperties
    classes: CoreClasses
=======
#     @staticmethod
#     def isint(x):


# An entity is either a class or a property.
class Entity(BaseModel):
    ...


T_Entity = TypeVar("T_Entity", bound=Entity)


class SheetList(BaseModel, Generic[T_Entity]):
    data: list[T_Entity] = Field(default_factory=list)

    @model_validator(mode="before")
    def from_list_format(cls, values: Any) -> Any:
        if isinstance(values, list):
            return {"data": values}
        return values

    def __contains__(self, item: str) -> bool:
        return item in self.data

    def __len__(self) -> int:
        return len(self.data)

    def __iter__(self) -> Iterator[T_Entity]:  # type: ignore[override]
        return iter(self.data)

    def append(self, value: T_Entity) -> None:
        self.data.append(value)

    def extend(self, values: list[T_Entity]) -> None:
        self.data.extend(values)

    def to_pandas(self, drop_na_columns: bool = True, include: list[str] | None = None) -> pd.DataFrame:
        """Converts ResourceDict to pandas DataFrame."""
        df = pd.DataFrame([entity.model_dump() for entity in self.data])
        if drop_na_columns:
            df = df.dropna(axis=1, how="all")
        if include is not None:
            df = df[include]
        return df

    def _repr_html_(self) -> str:
        """Returns HTML representation of ResourceDict."""
        return self.to_pandas(drop_na_columns=True)._repr_html_()  # type: ignore[operator]
>>>>>>> 0a5fdd4b
<|MERGE_RESOLUTION|>--- conflicted
+++ resolved
@@ -8,12 +8,7 @@
 import sys
 from collections.abc import Iterator
 from functools import wraps
-<<<<<<< HEAD
-from collections.abc import ItemsView, Iterator, KeysView, ValuesView
-from typing import Any, ClassVar, Generic, TypeAlias, TypeVar, cast
-=======
 from typing import Any, ClassVar, Generic, TypeAlias, TypeVar
->>>>>>> 0a5fdd4b
 
 import pandas as pd
 from pydantic import (
@@ -31,20 +26,15 @@
 else:
     from backports.strenum import StrEnum
 
-from cognite.neat.rules.models.value_types import ValueType
-from cognite.neat.rules.models._base import (
-    ParentClass,
-)
-
-from cognite.neat.rules.models.rdfpath import (
-    AllReferences,
-    Hop,
-    RawLookup,
-    SingleProperty,
-    SPARQLQuery,
-    TransformationRuleType,
-    Traversal,
-)
+#     "Class",
+#     "Classes",
+#     "Instance",
+#     "CoreMetadata",
+#     "Prefixes",
+#     "Property",
+#     "Properties",
+#     "Resource",
+#     "Rules",
 
 METADATA_VALUE_MAX_LENGTH = 5120
 
@@ -175,11 +165,6 @@
     cdf_solution_architect = "cdf solution architect"
 
 
-class MatchType(StrEnum):
-    exact = "exact"
-    partial = "partial"
-
-
 class RuleModel(BaseModel):
     model_config: ClassVar[ConfigDict] = ConfigDict(
         populate_by_name=True,
@@ -201,134 +186,13 @@
     url: HttpUrl
 
 
-<<<<<<< HEAD
-T_Resource = TypeVar("T_Resource", bound=RuleModel)
-
-
-class ResourceDict(BaseModel, Generic[T_Resource]):
-    data: dict[str, T_Resource] = Field(default_factory=dict)
-
-    def __getitem__(self, item: str) -> T_Resource:
-        return self.data[item]
-
-    def __setitem__(self, key: str, value: T_Resource):
-        self.data[key] = value
-
-    def __contains__(self, item: str) -> bool:
-        return item in self.data
-
-    def __len__(self) -> int:
-        return len(self.data)
-
-    def __iter__(self) -> Iterator[str]:  # type: ignore[override]
-        return iter(self.data)
-
-    def values(self) -> ValuesView[T_Resource]:
-        return self.data.values()
-
-    def keys(self) -> KeysView[str]:
-        return self.data.keys()
-
-    def items(self) -> ItemsView[str, T_Resource]:
-        return self.data.items()
-
-    def to_pandas(self, drop_na_columns: bool = True, include: list[str] | None = None) -> pd.DataFrame:
-        """Converts ResourceDict to pandas DataFrame."""
-        df = pd.DataFrame([class_.model_dump() for class_ in self.data.values()])
-        if drop_na_columns:
-            df = df.dropna(axis=1, how="all")
-        if include is not None:
-            df = df[include]
-        return df
-
-    def groupby(self, by: str) -> dict[str, ResourceDict[T_Resource]]:
-        """Groups ResourceDict by given column(s)."""
-        groups: dict[str, ResourceDict[T_Resource]] = {}
-        for key, resource in self.data.items():
-            value = getattr(resource, by)
-            if value not in groups:
-                groups[value] = ResourceDict()
-            groups[value][key] = resource
-        return groups
-
-    def _repr_html_(self) -> str:
-        """Returns HTML representation of ResourceDict."""
-        return self.to_pandas(drop_na_columns=True)._repr_html_()  # type: ignore[operator]
-
-
-class CoreMetadata(RuleModel):
-=======
 class BaseMetadata(RuleModel):
->>>>>>> 0a5fdd4b
     """
     Metadata model for data model
     """
 
     role: ClassVar[RoleTypes]
 
-<<<<<<< HEAD
-    space: Space | None = Field(
-        description=("CDF space to which data model is suppose to be stored under"),
-        default=None,
-    )
-
-    externalId: ExternalId | None = Field(
-        description=("Data model external id when resolving rules as CDF data model"),
-        default=None,
-        min_length=1,
-        max_length=255,
-    )
-
-    version: str | None = Field(
-        description=("Data model version"),
-        min_length=1,
-        max_length=43,
-        default=None,
-    )
-
-    name: str | None = Field(
-        alias="title",
-        description=("Human readable name of the data model"),
-        min_length=1,
-        max_length=255,
-        default=None,
-    )
-
-    description: Description | None = Field(
-        description=("Description/definition of the data model"),
-        default=None,
-    )
-
-    created: datetime | None = Field(
-        description=("Date of the data model creation"),
-        default=None,
-    )
-
-    updated: datetime | None = Field(
-        description=("Date of the data model update"),
-        default=None,
-    )
-
-    creator: str | list[str] | None = Field(
-        description=("Creator(s) of the data model"),
-        default=None,
-    )
-
-    contributor: str | list[str] | None = Field(
-        description=("Contributor(s) of the data model"),
-        default=None,
-    )
-
-    rights: str | None = Field(
-        description=("Usage rights of the data model"),
-        default=None,
-    )
-
-    license: str | None = Field(
-        description=("License of the data model"),
-        default=None,
-    )
-=======
     @model_validator(mode="before")
     def role_is_correct(cls, values: Any) -> Any:
         if "role" not in values:
@@ -336,7 +200,6 @@
         if values["role"] != cls.role:
             raise ValueError(f"Metadata.role should be equal to '{cls.role}'")
         return values
->>>>>>> 0a5fdd4b
 
     def to_pandas(self) -> pd.Series:
         """Converts Metadata to pandas Series."""
@@ -345,323 +208,6 @@
     def _repr_html_(self) -> str:
         """Returns HTML representation of Metadata."""
         return self.to_pandas().to_frame("value")._repr_html_()  # type: ignore[operator]
-
-
-class CoreProperty(RuleModel):
-    """
-    A property is a characteristic of a class. It is a named attribute of a class that describes a range of values
-    or a relationship to another class.
-
-    Args:
-        class_id: Class ID to which property belongs
-        property_id: Property ID of the property
-        property_name: Property name. Defaults to property_id
-        value_type: Type of value property will hold (data or link to another class)
-        min_count: Minimum count of the property values. Defaults to 0
-        max_count: Maximum count of the property values. Defaults to None
-        default: Default value of the property
-        source: Source of information for given resource
-        match_type: The match type of the resource being described and the source entity.
-        rule_type: Rule type for the transformation from source to target representation
-                   of knowledge graph. Defaults to None (no transformation)
-        rule: Actual rule for the transformation from source to target representation of
-              knowledge graph. Defaults to None (no transformation)
-    """
-
-<<<<<<< HEAD
-    class_id: ExternalId = Field(alias="Class", min_length=1, max_length=255)
-    property_id: ExternalId = Field(alias="Property", min_length=1, max_length=255)
-    property_name: ExternalId | None = Field(alias="Name", default=None, min_length=1, max_length=255)
-    value_type: ValueType = Field(alias="Value Type")
-    min_count: int | None = Field(alias="Min Count", default=None)
-    max_count: int | None = Field(alias="Max Count", default=None)
-    default: Any | None = Field(alias="Default", default=None)
-    source: Namespace | None = None
-    match_type: MatchType | None = None
-    rule_type: TransformationRuleType | None = Field(alias="Rule Type", default=None)
-    rule: str | AllReferences | SingleProperty | Hop | RawLookup | SPARQLQuery | Traversal | None = Field(
-        alias="Rule", default=None
-    )
-=======
-    metadata: BaseMetadata
-
-
-#     @property
-#     def raw_tables(self) -> list[str]:
-#         return list(
-#                 for rule in self.properties.values()
-#                 if rule.is_raw_lookup
-
-#     @field_validator("instances", mode="before")
-#     def none_as_empty_list(cls, value):
-#         if value is None:
-
-#     @field_validator("classes", mode="before")
-#     def dict_to_classes_obj(cls, value: dict | Classes) -> Classes:
-#         if not isinstance(value, dict):
-
-#     @field_validator("properties", mode="before")
-#     def dict_to_properties_obj(cls, value: dict | Properties) -> Properties:
-#         if not isinstance(value, dict):
-
-#     @model_validator(mode="after")
-#     @skip_model_validator("validators_to_skip")
-#     def update_prefix_version_entities(self) -> Self:
-
-#         # update expected_value_types
-#         for id_ in self.properties.keys():
-#             # only update version of expected value type which are part of this data model
-#             if (
-#                 and self.properties[id_].expected_value_type.prefix == "undefined"
-#             ):
-
-#             if self.properties[id_].expected_value_type.prefix == "undefined":
-
-#         # update container
-#         for id_ in self.properties.keys():
-#             # only update version of expected value type which are part of this data model
-#             if (
-#                 and cast(ContainerEntity, self.properties[id_].container).prefix == "undefined"
-#             ):
-
-#         # update parent classes
-#         for id_ in self.classes.keys():
-#             if self.classes[id_].parent_class:
-#                 for parent_class in cast(list[ParentClass], self.classes[id_].parent_class):
-#                     if parent_class.prefix == "undefined":
-#                     if not parent_class.version:
-
-
-#     @model_validator(mode="after")
-#     @skip_model_validator("validators_to_skip")
-#     def update_container_description_and_name(self):
-#         for id_ in self.properties.keys():
-#             if (
-#                 and self.properties[id_].container.external_id in self.classes
-#                 and self.properties[id_].container.space == self.metadata.space
-#             ):
-#                 self.properties[id_].container.description = self.classes[
-#                 ].description
-
-#                 self.properties[id_].container.name = self.classes[
-#                 ].class_name
-
-#     @model_validator(mode="after")
-#     @skip_model_validator("validators_to_skip")
-#     def add_missing_classes(self):
-#         for property_ in self.properties.values():
-#             if property_.class_id not in self.classes:
-#                 self.classes[property_.class_id] = Class(
-
-#     def update_prefix(self, prefix: str):
-#         if prefix == self.metadata.prefix:
-
-#             # update entity ids for expected_value_types and containers
-#             for id_ in self.properties.keys():
-#                 if self.properties[id_].expected_value_type.prefix == old_prefix:
-
-#                 if (
-#                     and cast(ContainerEntity, self.properties[id_].container).prefix == old_prefix
-#                 ):
-
-#             # update parent classes
-#             for id_ in self.classes.keys():
-#                 if self.classes[id_].parent_class:
-#                     for parent_class in cast(list[ParentClass], self.classes[id_].parent_class):
-#                         if parent_class.prefix == old_prefix:
-
-#             # update prefixes
-
-#     def update_space(self, space: str):
-#         "Convenience method for updating prefix more intuitive to CDF users"
-
-#     def update_version(self, version: str):
-#         if version == self.metadata.version:
-#             for id_ in self.properties.keys():
-#                 if (
-#                     and self.properties[id_].expected_value_type.version == old_version
-#                 ):
-
-#             for id_ in self.classes.keys():
-#                 if self.classes[id_].parent_class:
-#                     for parent_class in cast(list[ParentClass], self.classes[id_].parent_class):
-#                         if parent_class.prefix == self.metadata.prefix and parent_class.version == old_version:
-
-#     @validator("prefixes")
-#     @skip_field_validator("validators_to_skip")
-#     def are_prefixes_compliant(cls, value, values):
-#         if ill_formed_prefixes := [
-#             prefix for prefix, _ in value.items() if re.search(more_than_one_none_alphanumerics_regex, prefix)
-#         ]:
-#             raise exceptions.MoreThanOneNonAlphanumericCharacter(
-#             ).to_pydantic_custom_error()
-#         if ill_formed_prefixes := [
-#             prefix for prefix, _ in value.items() if not re.match(prefix_compliance_regex, prefix)
-#         ]:
-#             raise exceptions.PrefixesRegexViolation(
-#                 ill_formed_prefixes, prefix_compliance_regex
-#             ).to_pydantic_custom_error()
-
-#     @validator("prefixes")
-#     @skip_field_validator("validators_to_skip")
-#     def are_namespaces_compliant(cls, value, values):
-#         for _, namespace in value.items():
-
-#         if ill_formed_namespaces:
-
-#     @validator("prefixes")
-#     @skip_field_validator("validators_to_skip")
-#     def add_data_model_prefix_namespace(cls, value, values):
-#         if "metadata" not in values:
-#         if "prefix" not in values["metadata"].dict():
-#             raise exceptions.FiledInMetadataSheetMissingOrFailedValidation(
-#             ).to_pydantic_custom_error()
-#         if "namespace" not in values["metadata"].dict():
-#             raise exceptions.FiledInMetadataSheetMissingOrFailedValidation(
-#             ).to_pydantic_custom_error()
-
-
-#     @property
-#     def space(self) -> str:
-#         """Returns data model space."""
-
-#     @property
-#     def external_id(self) -> str:
-#         """Returns data model external."""
-
-#     @property
-#     def name(self) -> str:
-#         """Returns data model name."""
-
-#     def _repr_html_(self) -> str:
-#         """Pretty display of the TransformationRules object in a Notebook"""
-#         for key in ["creator", "contributor"]:
-
-
-# class Resource(RuleModel):
-#     """
-#     Base class for resources that constitute data model (i.e., classes, properties)
-
-#     Args:
-#         description: The description of the resource.
-#         cdf_resource_type: The CDF resource type to which resource resolves to
-#         deprecated: Whether the resource is deprecated or not.
-#         deprecation_date: The date when the resource was deprecated.
-#         replaced_by: The resource that replaced this resource.
-#         source: Source of information for given resource
-#         source_entity_name: The name of the source entity that is closest to the resource being described.
-#         match_type: The match type of the resource being described and the source entity.
-#         comment: Additional comment about mapping between the resource being described and the source entity.
-
-#     """
-
-#     # Solution model
-
-#     # Solution CDF resource, it is not needed when working with FDM, this is only for
-#     # Classic CDF data model
-
-#     # Advance data modeling: Keeping track if Resource got deprecated or not
-#     # Todo: Remove. Not used, only added as placeholder for future use.
-
-#     # Advance data modeling: Relation to existing resources for purpose of mapping
-#     source: HttpUrl | None = Field(
-#         ),
-#     source_entity_name: str | None = Field(
-#     match_type: str | None = Field(
-
-#     @model_validator(mode="before")
-#     def replace_float_nan_with_default(cls, values: dict) -> dict:
-
-
-# class ResourceDict(BaseModel, Generic[T_Resource]):
-
-#     def __getitem__(self, item: str) -> T_Resource:
-
-#     def __setitem__(self, key: str, value: T_Resource):
-
-#     def __contains__(self, item: str) -> bool:
-
-#     def __len__(self) -> int:
-
-#     def __iter__(self) -> Iterator[str]:  # type: ignore[override]
-
-#     def values(self) -> ValuesView[T_Resource]:
-
-#     def keys(self) -> KeysView[str]:
-
-#     def items(self) -> ItemsView[str, T_Resource]:
-
-#     def to_pandas(self, drop_na_columns: bool = True, include: list[str] | None = None) -> pd.DataFrame:
-#         """Converts ResourceDict to pandas DataFrame."""
-#         if drop_na_columns:
-#         if include is not None:
-
-#     def groupby(self, by: str) -> dict[str, ResourceDict[T_Resource]]:
-#         for key, resource in self.data.items():
-#             if value not in groups:
-
-#     def _repr_html_(self) -> str:
-#         """Returns HTML representation of ResourceDict."""
-
-
-# class Class(Resource):
-#     """
-#     Base class for all classes that are part of the data model.
-
-#     Args:
-#         class_id: The class ID of the class.
-#         class_name: The name of the class.
-#         parent_class: The parent class of the class.
-#     """
-
-#     # Solution model
-#     # Used for hierarchical data modeling, and inheritance/extension of CDF data model
-#     # Todo: Remove? Does not seem to be used anywhere.
-#     #  This is for CDF solution architecht setting view.filter in data modeling.
-
-#     @model_validator(mode="before")
-#     def replace_nan_floats_with_default(cls, values: dict) -> dict:
-
-#     @validator("class_id", always=True)
-#     @skip_field_validator("validators_to_skip")
-#     def is_class_id_compliant(cls, value, values):
-#         if re.search(more_than_one_none_alphanumerics_regex, value):
-#         if not re.match(class_id_compliance_regex, value):
-#             raise exceptions.ClassSheetClassIDRegexViolation(
-#                 value, class_id_compliance_regex
-#             ).to_pydantic_custom_error()
->>>>>>> 0a5fdd4b
-
-
-class CoreProperties(ResourceDict[CoreProperty]):
-    """This represents a collection of properties that are part of the data model."""
-
-    ...
-
-
-class CoreClass(RuleModel):
-    """
-    Base class for all classes that are part of the data model.
-
-    Args:
-        class_id: The class ID of the class.
-        class_name: The name of the class.
-        parent_class: The parent class of the class.
-        source: Source of information for given resource
-        match_type: The match type of the resource being described and the source entity.
-    """
-
-    class_id: ExternalId = Field(alias="Class", min_length=1, max_length=255)
-    class_name: ExternalId | None = Field(alias="Name", min_length=1, max_length=255, default=None)
-    parent_class: list[ParentClass] | None = Field(alias="Parent Class", default=None)
-    source: Namespace | None = None
-    match_type: MatchType | None = None
-
-
-class CoreClasses(ResourceDict[CoreClass]):
-    """This represents a collection of classes that are part of the data model."""
-
-    ...
 
 
 class CoreRules(RuleModel):
@@ -678,15 +224,12 @@
         classes: Classes defined in the data model
         properties: Class properties defined in the data model with accompanying transformation rules
                     to transform data from source to target representation
-    """
-
-<<<<<<< HEAD
-    metadata: CoreMetadata
-    properties: CoreProperties
-    classes: CoreClasses
-=======
-#     @staticmethod
-#     def isint(x):
+        prefixes: Prefixes used in the data model. Defaults to PREFIXES
+        instances: Instances defined in the data model. Defaults to None
+        validators_to_skip: List of validators to skip. Defaults to []
+    """
+
+    metadata: BaseMetadata
 
 
 # An entity is either a class or a property.
@@ -732,5 +275,4 @@
 
     def _repr_html_(self) -> str:
         """Returns HTML representation of ResourceDict."""
-        return self.to_pandas(drop_na_columns=True)._repr_html_()  # type: ignore[operator]
->>>>>>> 0a5fdd4b
+        return self.to_pandas(drop_na_columns=True)._repr_html_()  # type: ignore[operator]