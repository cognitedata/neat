--- conflicted
+++ resolved
@@ -160,11 +160,7 @@
     nullable: bool | None = Field(default=None, alias="Nullable")
     is_list: bool | None = Field(default=None, alias="IsList")
     default: str | int | dict | None = Field(None, alias="Default")
-<<<<<<< HEAD
     reference: ReferenceType = Field(default=None, alias="Reference")
-=======
-    reference: ReferenceType = Field(alias="Reference", default=None)
->>>>>>> bac6bf09
     container: ContainerType | None = Field(None, alias="Container")
     container_property: str | None = Field(None, alias="ContainerProperty")
     view: ViewType = Field(alias="View")
@@ -240,7 +236,6 @@
     implements: ViewListType | None = Field(None, alias="Implements")
     reference: ReferenceType = Field(alias="Reference", default=None)
     in_model: bool = Field(True, alias="InModel")
-    reference: ReferenceType = Field(None, alias="Reference")
 
     def as_view(self, default_space: str, default_version: str, standardize_casing: bool = True) -> dm.ViewApply:
         view_id = self.view.as_id(default_space, default_version, standardize_casing)
