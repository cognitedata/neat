import abc
import math
import re
import sys
import warnings
from collections import defaultdict
from datetime import datetime
from typing import TYPE_CHECKING, Any, ClassVar, Literal, cast

from cognite.client import data_modeling as dm
from cognite.client.data_classes.data_modeling import PropertyType as CognitePropertyType
from cognite.client.data_classes.data_modeling.containers import BTreeIndex
from cognite.client.data_classes.data_modeling.views import (
    SingleEdgeConnectionApply,
    SingleReverseDirectRelationApply,
    ViewPropertyApply,
)
from pydantic import Field, field_serializer, field_validator, model_serializer, model_validator
from pydantic_core.core_schema import SerializationInfo, ValidationInfo
from rdflib import Namespace

import cognite.neat.rules.issues.spreadsheet
from cognite.neat.rules import issues
from cognite.neat.rules.models.data_types import DataType
from cognite.neat.rules.models.entities import (
    ClassEntity,
    ContainerEntity,
    ContainerEntityList,
    DMSNodeEntity,
    DMSUnknownEntity,
    ParentClassEntity,
    ReferenceEntity,
    UnknownEntity,
    URLEntity,
    ViewEntity,
    ViewEntityList,
    ViewPropertyEntity,
)
from cognite.neat.rules.models.rules._domain_rules import DomainRules
from cognite.neat.rules.models.wrapped_entities import DMSFilter, HasDataFilter, NodeTypeFilter

from ._base import (
    BaseMetadata,
    BaseRules,
    DataModelType,
    ExtensionCategory,
    RoleTypes,
    SchemaCompleteness,
    SheetEntity,
    SheetList,
)
from ._dms_schema import DMSSchema, PipelineSchema
from ._types import (
    ExternalIdType,
    PropertyType,
    StrListType,
    VersionType,
)

if TYPE_CHECKING:
    from ._information_rules import InformationRules

if sys.version_info >= (3, 11):
    from typing import Self
else:
    from typing_extensions import Self

_DEFAULT_VERSION = "1"

subclasses = list(CognitePropertyType.__subclasses__())
_PropertyType_by_name: dict[str, type[CognitePropertyType]] = {}
for subclass in subclasses:
    subclasses.extend(subclass.__subclasses__())
    if abc.ABC in subclass.__bases__:
        continue
    try:
        _PropertyType_by_name[subclass._type.casefold()] = subclass
    except AttributeError:
        ...
del subclasses  # cleanup namespace


class DMSMetadata(BaseMetadata):
    role: ClassVar[RoleTypes] = RoleTypes.dms_architect
    data_model_type: DataModelType = Field(DataModelType.solution, alias="dataModelType")
    schema_: SchemaCompleteness = Field(alias="schema")
    extension: ExtensionCategory = ExtensionCategory.addition
    space: ExternalIdType
    name: str | None = Field(
        None,
        description="Human readable name of the data model",
        min_length=1,
        max_length=255,
    )
    description: str | None = Field(None, min_length=1, max_length=1024)
    external_id: ExternalIdType = Field(alias="externalId")
    version: VersionType
    creator: StrListType
    created: datetime = Field(
        description=("Date of the data model creation"),
    )
    updated: datetime = Field(
        description=("Date of the data model update"),
    )
    # MyPy does not account for the field validator below that sets the default value
    default_view_version: VersionType = Field(None)  # type: ignore[assignment]

    @field_validator("*", mode="before")
    def strip_string(cls, value: Any) -> Any:
        if isinstance(value, str):
            return value.strip()
        return value

    @field_serializer("schema_", "extension", "data_model_type", when_used="always")
    @staticmethod
    def as_string(value: SchemaCompleteness | ExtensionCategory | DataModelType) -> str:
        return str(value)

    @field_validator("schema_", mode="plain")
    def as_enum_schema(cls, value: str) -> SchemaCompleteness:
        return SchemaCompleteness(value)

    @field_validator("extension", mode="plain")
    def as_enum_extension(cls, value: str) -> ExtensionCategory:
        return ExtensionCategory(value)

    @field_validator("data_model_type", mode="plain")
    def as_enum_model_type(cls, value: str) -> DataModelType:
        return DataModelType(value)

    @model_validator(mode="before")
    def set_default_view_version_if_missing(cls, values):
        if "default_view_version" not in values:
            values["default_view_version"] = values["version"]
        return values

    @field_validator("description", mode="before")
    def nan_as_none(cls, value):
        if isinstance(value, float) and math.isnan(value):
            return None
        return value

    def as_space(self) -> dm.SpaceApply:
        return dm.SpaceApply(
            space=self.space,
        )

    def as_data_model(self) -> dm.DataModelApply:
        suffix = f"Creator: {', '.join(self.creator)}"
        if self.description:
            description = f"{self.description} Creator: {', '.join(self.creator)}"
        else:
            description = suffix

        return dm.DataModelApply(
            space=self.space,
            external_id=self.external_id,
            name=self.name or None,
            version=self.version or "missing",
            description=description,
            views=[],
        )

    @classmethod
    def _get_description_and_creator(cls, description_raw: str | None) -> tuple[str | None, list[str]]:
        if description_raw and (description_match := re.search(r"Creator: (.+)", description_raw)):
            creator = description_match.group(1).split(", ")
            description = description_raw.replace(description_match.string, "").strip() or None
        elif description_raw:
            creator = ["MISSING"]
            description = description_raw
        else:
            creator = ["MISSING"]
            description = None
        return description, creator

    @classmethod
    def from_data_model(cls, data_model: dm.DataModelApply) -> "DMSMetadata":
        description, creator = cls._get_description_and_creator(data_model.description)
        return cls(
            schema_=SchemaCompleteness.complete,
            space=data_model.space,
            name=data_model.name or None,
            description=description,
            external_id=data_model.external_id,
            version=data_model.version,
            creator=creator,
            created=datetime.now(),
            updated=datetime.now(),
        )


class DMSProperty(SheetEntity):
    property_: PropertyType = Field(alias="Property")
    relation: Literal["direct", "edge", "reverse"] | None = Field(None, alias="Relation")
    value_type: DataType | ViewPropertyEntity | ViewEntity | DMSUnknownEntity = Field(alias="Value Type")
    nullable: bool | None = Field(default=None, alias="Nullable")
    is_list: bool | None = Field(default=None, alias="IsList")
    default: str | int | dict | None = Field(None, alias="Default")
    reference: URLEntity | ReferenceEntity | None = Field(default=None, alias="Reference", union_mode="left_to_right")
    container: ContainerEntity | None = Field(None, alias="Container")
    container_property: str | None = Field(None, alias="ContainerProperty")
    view: ViewEntity = Field(alias="View")
    view_property: str = Field(alias="ViewProperty")
    index: StrListType | None = Field(None, alias="Index")
    constraint: StrListType | None = Field(None, alias="Constraint")

    @field_validator("nullable")
    def direct_relation_must_be_nullable(cls, value: Any, info: ValidationInfo) -> None:
        if info.data.get("relation") == "direct" and value is False:
            raise ValueError("Direct relation must be nullable")
        return value

    @field_validator("value_type", mode="after")
    def relations_value_type(
        cls, value: ViewPropertyEntity | ViewEntity | DMSUnknownEntity, info: ValidationInfo
    ) -> DataType | ViewPropertyEntity | ViewEntity | DMSUnknownEntity:
        if (relation := info.data.get("relation")) is None:
            return value
        if relation == "direct" and not isinstance(value, ViewEntity | DMSUnknownEntity):
            raise ValueError(f"Direct relation must have a value type that points to a view, got {value}")
        elif relation == "edge" and not isinstance(value, ViewEntity):
            raise ValueError(f"Edge relation must have a value type that points to a view, got {value}")
        elif relation == "reverse" and not isinstance(value, ViewPropertyEntity):
            raise ValueError(f"Reverse relation must have a value type that points to a view property, got {value}")
        return value

    @field_serializer("value_type", when_used="always")
    @staticmethod
    def as_dms_type(value_type: DataType | ViewPropertyEntity | ViewEntity) -> str:
        if isinstance(value_type, DataType):
            return value_type.dms._type
        else:
            return str(value_type)


class DMSContainer(SheetEntity):
    container: ContainerEntity = Field(alias="Container")
    reference: URLEntity | ReferenceEntity | None = Field(alias="Reference", default=None, union_mode="left_to_right")
    constraint: ContainerEntityList | None = Field(None, alias="Constraint")

    def as_container(self) -> dm.ContainerApply:
        container_id = self.container.as_id()
        constraints: dict[str, dm.Constraint] = {}
        for constraint in self.constraint or []:
            requires = dm.RequiresConstraint(constraint.as_id())
            constraints[f"{constraint.space}_{constraint.external_id}"] = requires

        return dm.ContainerApply(
            space=container_id.space,
            external_id=container_id.external_id,
            name=self.name or None,
            description=self.description,
            constraints=constraints or None,
            properties={},
        )

    @classmethod
    def from_container(cls, container: dm.ContainerApply) -> "DMSContainer":
        constraints: list[ContainerEntity] = []
        for _, constraint_obj in (container.constraints or {}).items():
            if isinstance(constraint_obj, dm.RequiresConstraint):
                constraints.append(ContainerEntity.from_id(constraint_obj.require))
            # UniquenessConstraint it handled in the properties
        return cls(
            class_=ClassEntity(prefix=container.space, suffix=container.external_id),
            container=ContainerEntity(space=container.space, externalId=container.external_id),
            name=container.name or None,
            description=container.description,
            constraint=constraints or None,
        )


class DMSView(SheetEntity):
    view: ViewEntity = Field(alias="View")
    implements: ViewEntityList | None = Field(None, alias="Implements")
    reference: URLEntity | ReferenceEntity | None = Field(alias="Reference", default=None, union_mode="left_to_right")
    filter_: HasDataFilter | NodeTypeFilter | None = Field(None, alias="Filter")
    in_model: bool = Field(True, alias="InModel")

    def as_view(self) -> dm.ViewApply:
        view_id = self.view.as_id()
        return dm.ViewApply(
            space=view_id.space,
            external_id=view_id.external_id,
            version=view_id.version or _DEFAULT_VERSION,
            name=self.name or None,
            description=self.description,
            implements=[parent.as_id() for parent in self.implements or []] or None,
            properties={},
        )

    @classmethod
    def from_view(cls, view: dm.ViewApply, data_model_view_ids: set[dm.ViewId]) -> "DMSView":
        return cls(
            class_=ClassEntity(prefix=view.space, suffix=view.external_id),
            view=ViewEntity(space=view.space, externalId=view.external_id, version=view.version),
            description=view.description,
            name=view.name,
            implements=[
                ViewEntity(
                    space=parent.space, externalId=parent.external_id, version=parent.version or _DEFAULT_VERSION
                )
                for parent in view.implements
            ]
            or None,
            in_model=view.as_id() in data_model_view_ids,
        )


class DMSRules(BaseRules):
    metadata: DMSMetadata = Field(alias="Metadata")
    properties: SheetList[DMSProperty] = Field(alias="Properties")
    views: SheetList[DMSView] = Field(alias="Views")
    containers: SheetList[DMSContainer] | None = Field(None, alias="Containers")
    reference: "DMSRules | None" = Field(None, alias="Reference")

    @model_validator(mode="after")
    def consistent_container_properties(self) -> "DMSRules":
        container_properties_by_id: dict[tuple[ContainerEntity, str], list[tuple[int, DMSProperty]]] = defaultdict(list)
        for prop_no, prop in enumerate(self.properties):
            if prop.container and prop.container_property:
                container_properties_by_id[(prop.container, prop.container_property)].append((prop_no, prop))

        errors: list[cognite.neat.rules.issues.spreadsheet.InconsistentContainerDefinitionError] = []
        for (container, prop_name), properties in container_properties_by_id.items():
            if len(properties) == 1:
                continue
            container_id = container.as_id()
            row_numbers = {prop_no for prop_no, _ in properties}
            value_types = {prop.value_type for _, prop in properties if prop.value_type}
            if len(value_types) > 1:
                errors.append(
                    cognite.neat.rules.issues.spreadsheet.MultiValueTypeError(
                        container_id,
                        prop_name,
                        row_numbers,
                        {v.dms._type if isinstance(v, DataType) else str(v) for v in value_types},
                    )
                )
            list_definitions = {prop.is_list for _, prop in properties if prop.is_list is not None}
            if len(list_definitions) > 1:
                errors.append(
                    cognite.neat.rules.issues.spreadsheet.MultiValueIsListError(
                        container_id, prop_name, row_numbers, list_definitions
                    )
                )
            nullable_definitions = {prop.nullable for _, prop in properties if prop.nullable is not None}
            if len(nullable_definitions) > 1:
                errors.append(
                    cognite.neat.rules.issues.spreadsheet.MultiNullableError(
                        container_id, prop_name, row_numbers, nullable_definitions
                    )
                )
            default_definitions = {prop.default for _, prop in properties if prop.default is not None}
            if len(default_definitions) > 1:
                errors.append(
                    cognite.neat.rules.issues.spreadsheet.MultiDefaultError(
                        container_id, prop_name, row_numbers, list(default_definitions)
                    )
                )
            index_definitions = {",".join(prop.index) for _, prop in properties if prop.index is not None}
            if len(index_definitions) > 1:
                errors.append(
                    cognite.neat.rules.issues.spreadsheet.MultiIndexError(
                        container_id, prop_name, row_numbers, index_definitions
                    )
                )
            constraint_definitions = {
                ",".join(prop.constraint) for _, prop in properties if prop.constraint is not None
            }
            if len(constraint_definitions) > 1:
                errors.append(
                    cognite.neat.rules.issues.spreadsheet.MultiUniqueConstraintError(
                        container_id, prop_name, row_numbers, constraint_definitions
                    )
                )

            # This sets the container definition for all the properties where it is not defined.
            # This allows the user to define the container only once.
            value_type = next(iter(value_types))
            list_definition = next(iter(list_definitions)) if list_definitions else None
            nullable_definition = next(iter(nullable_definitions)) if nullable_definitions else None
            default_definition = next(iter(default_definitions)) if default_definitions else None
            index_definition = next(iter(index_definitions)).split(",") if index_definitions else None
            constraint_definition = next(iter(constraint_definitions)).split(",") if constraint_definitions else None
            for _, prop in properties:
                prop.value_type = value_type
                prop.is_list = prop.is_list or list_definition
                prop.nullable = prop.nullable or nullable_definition
                prop.default = prop.default or default_definition
                prop.index = prop.index or index_definition
                prop.constraint = prop.constraint or constraint_definition

        if errors:
            raise issues.MultiValueError(errors)
        return self

    @model_validator(mode="after")
    def referenced_views_and_containers_are_existing(self) -> "DMSRules":
        # There two checks are done in the same method to raise all the errors at once.
        defined_views = {view.view.as_id() for view in self.views}

        errors: list[issues.NeatValidationError] = []
        for prop_no, prop in enumerate(self.properties):
            if prop.view and (view_id := prop.view.as_id()) not in defined_views:
                errors.append(
                    cognite.neat.rules.issues.spreadsheet.NonExistingViewError(
                        column="View",
                        row=prop_no,
                        type="value_error.missing",
                        view_id=view_id,
                        msg="",
                        input=None,
                        url=None,
                    )
                )
        if self.metadata.schema_ is SchemaCompleteness.complete:
            defined_containers = {container.container.as_id() for container in self.containers or []}
            for prop_no, prop in enumerate(self.properties):
                if prop.container and (container_id := prop.container.as_id()) not in defined_containers:
                    errors.append(
                        cognite.neat.rules.issues.spreadsheet.NonExistingContainerError(
                            column="Container",
                            row=prop_no,
                            type="value_error.missing",
                            container_id=container_id,
                            msg="",
                            input=None,
                            url=None,
                        )
                    )
            for _container_no, container in enumerate(self.containers or []):
                for constraint_no, constraint in enumerate(container.constraint or []):
                    if constraint.as_id() not in defined_containers:
                        errors.append(
                            cognite.neat.rules.issues.spreadsheet.NonExistingContainerError(
                                column="Constraint",
                                row=constraint_no,
                                type="value_error.missing",
                                container_id=constraint.as_id(),
                                msg="",
                                input=None,
                                url=None,
                            )
                        )
        if errors:
            raise issues.MultiValueError(errors)
        return self

    @model_validator(mode="after")
    def validate_extension(self) -> "DMSRules":
        if self.metadata.schema_ is not SchemaCompleteness.extended:
            return self
        if not self.reference:
            raise ValueError("The schema is set to 'extended', but no reference rules are provided to validate against")
        is_solution = self.metadata.space != self.reference.metadata.space
        if is_solution:
            return self
        if self.metadata.extension is ExtensionCategory.rebuild:
            # Everything is allowed
            return self
        # Is an extension of an existing model.
        user_schema = self.as_schema()
        ref_schema = self.reference.as_schema()
        new_containers = {container.as_id(): container for container in user_schema.containers}
        existing_containers = {container.as_id(): container for container in ref_schema.containers}

        errors: list[issues.NeatValidationError] = []
        for container_id, container in new_containers.items():
            existing_container = existing_containers.get(container_id)
            if not existing_container or existing_container == container:
                # No problem
                continue
            new_dumped = container.dump()
            existing_dumped = existing_container.dump()
            changed_attributes, changed_properties = self._changed_attributes_and_properties(
                new_dumped, existing_dumped
            )
            errors.append(
                issues.dms.ChangingContainerError(
                    container_id=container_id,
                    changed_properties=changed_properties or None,
                    changed_attributes=changed_attributes or None,
                )
            )

        if self.metadata.extension is ExtensionCategory.reshape and errors:
            raise issues.MultiValueError(errors)
        elif self.metadata.extension is ExtensionCategory.reshape:
            # Reshape allows changes to views
            return self

        new_views = {view.as_id(): view for view in user_schema.views}
        existing_views = {view.as_id(): view for view in ref_schema.views}
        for view_id, view in new_views.items():
            existing_view = existing_views.get(view_id)
            if not existing_view or existing_view == view:
                # No problem
                continue
            changed_attributes, changed_properties = self._changed_attributes_and_properties(
                view.dump(), existing_view.dump()
            )
            errors.append(
                issues.dms.ChangingViewError(
                    view_id=view_id,
                    changed_properties=changed_properties or None,
                    changed_attributes=changed_attributes or None,
                )
            )

        if errors:
            raise issues.MultiValueError(errors)
        return self

    @staticmethod
    def _changed_attributes_and_properties(
        new_dumped: dict[str, Any], existing_dumped: dict[str, Any]
    ) -> tuple[list[str], list[str]]:
        """Helper method to find the changed attributes and properties between two containers or views."""
        new_attributes = {key: value for key, value in new_dumped.items() if key != "properties"}
        existing_attributes = {key: value for key, value in existing_dumped.items() if key != "properties"}
        changed_attributes = [key for key in new_attributes if new_attributes[key] != existing_attributes.get(key)]
        new_properties = new_dumped.get("properties", {})
        existing_properties = existing_dumped.get("properties", {})
        changed_properties = [prop for prop in new_properties if new_properties[prop] != existing_properties.get(prop)]
        return changed_attributes, changed_properties

    @model_validator(mode="after")
    def validate_schema(self) -> "DMSRules":
        if self.metadata.schema_ is SchemaCompleteness.partial:
            return self
        elif self.metadata.schema_ is SchemaCompleteness.complete:
            rules: DMSRules = self
        elif self.metadata.schema_ is SchemaCompleteness.extended:
            if not self.reference:
                raise ValueError(
                    "The schema is set to 'extended', but no reference rules are provided to validate against"
                )
            # This is an extension of the reference rules, we need to merge the two
            rules = self.model_copy(deep=True)
            rules.properties.extend(self.reference.properties.data)
            existing_views = {view.view.as_id() for view in rules.views}
            rules.views.extend([view for view in self.reference.views if view.view.as_id() not in existing_views])
            if rules.containers and self.reference.containers:
                existing_containers = {container.container.as_id() for container in rules.containers.data}
                rules.containers.extend(
                    [
                        container
                        for container in self.reference.containers
                        if container.container.as_id() not in existing_containers
                    ]
                )
            elif not rules.containers and self.reference.containers:
                rules.containers = self.reference.containers
        else:
            raise ValueError("Unknown schema completeness")

        schema = rules.as_schema()
        errors = schema.validate()
        if errors:
            raise issues.MultiValueError(errors)
        return self

    @model_serializer(mode="plain", when_used="always")
    def dms_rules_serialization(self, info: SerializationInfo) -> dict[str, Any]:
        kwargs = vars(info)
        default_space = f"{self.metadata.space}:"
        default_version = f"version={self.metadata.default_view_version}"
        default_version_wrapped = f"({default_version})"
        properties = []
        field_names = (
            ["Class", "View", "Value Type", "Container"]
            if info.by_alias
            else ["class_", "view", "value_type", "container"]
        )
        value_type_name = "Value Type" if info.by_alias else "value_type"
        for prop in self.properties:
            dumped = prop.model_dump(**kwargs)
            for field_name in field_names:
                if value := dumped.get(field_name):
                    dumped[field_name] = value.removeprefix(default_space).removesuffix(default_version_wrapped)
            # Value type can have a property as well
            dumped[value_type_name] = dumped[value_type_name].replace(default_version, "")
            properties.append(dumped)

        views = []
        field_names = ["Class", "View", "Implements"] if info.by_alias else ["class_", "view", "implements"]
        implements_name = "Implements" if info.by_alias else "implements"
        for view in self.views:
            dumped = view.model_dump(**kwargs)
            for field_name in field_names:
                if value := dumped.get(field_name):
                    dumped[field_name] = value.removeprefix(default_space).removesuffix(default_version_wrapped)
            if value := dumped.get(implements_name):
                dumped[implements_name] = ",".join(
                    parent.strip().removeprefix(default_space).removesuffix(default_version_wrapped)
                    for parent in value.split(",")
                )
            views.append(dumped)

        containers = []
        field_names = ["Class", "Container"] if info.by_alias else ["class_", "container"]
        constraint_name = "Constraint" if info.by_alias else "constraint"
        for container in self.containers or []:
            dumped = container.model_dump(**kwargs)
            for field_name in field_names:
                if value := dumped.get(field_name):
                    dumped[field_name] = value.removeprefix(default_space).removesuffix(default_version_wrapped)
                if value := dumped.get(constraint_name):
                    dumped[constraint_name] = ",".join(
                        constraint.strip().removeprefix(default_space).removesuffix(default_version_wrapped)
                        for constraint in value.split(",")
                    )
            containers.append(dumped)

        output = {
            "Metadata" if info.by_alias else "metadata": self.metadata.model_dump(**kwargs),
            "Properties" if info.by_alias else "properties": properties,
            "Views" if info.by_alias else "views": views,
            "Containers" if info.by_alias else "containers": containers,
        }
        if self.reference is not None:
            output["Reference" if info.by_alias else "reference"] = self.reference.model_dump(**kwargs)
        return output

    def as_schema(self, include_pipeline: bool = False, instance_space: str | None = None) -> DMSSchema:
        return _DMSExporter(self, include_pipeline, instance_space).to_schema()

    def as_information_architect_rules(self) -> "InformationRules":
        return _DMSRulesConverter(self).as_information_architect_rules()

    def as_domain_expert_rules(self) -> DomainRules:
        return _DMSRulesConverter(self).as_domain_rules()

    def reference_self(self) -> Self:
        new_rules = self.model_copy(deep=True)
        for prop in new_rules.properties:
            prop.reference = ReferenceEntity(
                prefix=prop.view.prefix, suffix=prop.view.suffix, version=prop.view.version, property=prop.property_
            )
        view: DMSView
        for view in new_rules.views:
            view.reference = ReferenceEntity(
                prefix=view.view.prefix, suffix=view.view.suffix, version=view.view.version
            )
        container: DMSContainer
        for container in new_rules.containers or []:
            container.reference = ReferenceEntity(prefix=container.container.prefix, suffix=container.container.suffix)
        return new_rules


class _DMSExporter:
    """The DMS Exporter is responsible for exporting the DMSRules to a DMSSchema.

    This kept in this location such that it can be used by the DMSRules to validate the schema.
    (This module cannot have a dependency on the exporter module, as it would create a circular dependency.)

    Args
        include_pipeline (bool): If True, the pipeline will be included with the schema. Pipeline means the
            raw tables and transformations necessary to populate the data model.
        instance_space (str): The space to use for the instance. Defaults to None,`Rules.metadata.space` will be used
    """

    def __init__(self, rules: DMSRules, include_pipeline: bool = False, instance_space: str | None = None):
        self.include_pipeline = include_pipeline
        self.instance_space = instance_space
        self.rules = rules
        ref_schema = rules.reference.as_schema() if rules.reference else None
        if ref_schema:
            # We skip version as that will always be missing in the reference
            self._ref_views_by_id = {dm.ViewId(view.space, view.external_id): view for view in ref_schema.views}
        else:
            self._ref_views_by_id = {}

    def to_schema(self) -> DMSSchema:
        rules = self.rules
<<<<<<< HEAD
        container_properties_by_id, view_properties_by_id = self._gather_properties()
        containers = self._create_containers(container_properties_by_id)

        views, node_types = self._create_views_with_node_types(view_properties_by_id)
=======
        container_properties_by_id, view_properties_by_id = self._gather_properties(rules)

        containers = self._create_containers(rules.containers, container_properties_by_id)

        views, node_types = self._create_views_with_node_types(
            rules.views, view_properties_by_id, rules.metadata.data_model_type
        )
>>>>>>> bf6a0c8b

        views_not_in_model = {view.view.as_id() for view in rules.views if not view.in_model}
        data_model = rules.metadata.as_data_model()
        data_model.views = sorted(
            [view_id for view_id in views.as_ids() if view_id not in views_not_in_model],
            key=lambda v: v.as_tuple(),  # type: ignore[union-attr]
        )

        spaces = self._create_spaces(rules.metadata, containers, views, data_model)

        output = DMSSchema(
            spaces=spaces,
            data_models=dm.DataModelApplyList([data_model]),
            views=views,
            containers=containers,
            node_types=node_types,
        )
        if self.include_pipeline:
            return PipelineSchema.from_dms(output, self.instance_space)
        return output

    def _create_spaces(
        self,
        metadata: DMSMetadata,
        containers: dm.ContainerApplyList,
        views: dm.ViewApplyList,
        data_model: dm.DataModelApply,
    ) -> dm.SpaceApplyList:
        used_spaces = {container.space for container in containers} | {view.space for view in views}
        if len(used_spaces) == 1:
            # We skip the default space and only use this space for the data model
            data_model.space = used_spaces.pop()
            spaces = dm.SpaceApplyList([dm.SpaceApply(space=data_model.space)])
        else:
            used_spaces.add(metadata.space)
            spaces = dm.SpaceApplyList([dm.SpaceApply(space=space) for space in used_spaces])
        if self.instance_space and self.instance_space not in {space.space for space in spaces}:
            spaces.append(dm.SpaceApply(space=self.instance_space, name=self.instance_space))
        return spaces

    def _create_views_with_node_types(
        self,
        view_properties_by_id: dict[dm.ViewId, list[DMSProperty]],
        data_model_type: DataModelType,
    ) -> tuple[dm.ViewApplyList, dm.NodeApplyList]:
        views = dm.ViewApplyList([dms_view.as_view() for dms_view in self.rules.views])
        dms_view_by_id = {dms_view.view.as_id(): dms_view for dms_view in self.rules.views}

        for view in views:
            view_id = view.as_id()
            view.properties = {}
            if not (view_properties := view_properties_by_id.get(view_id)):
                continue
            for prop in view_properties:
                view_property = self._create_view_property(prop, view_properties_by_id)
                if view_property is not None:
                    view.properties[prop.view_property] = view_property

<<<<<<< HEAD
        data_model_type = self.rules.metadata.data_model_type
=======
>>>>>>> bf6a0c8b
        unique_node_types: set[dm.NodeId] = set()
        parent_views = {parent for view in views for parent in view.implements or []}
        for view in views:
            dms_view = dms_view_by_id.get(view.as_id())
            dms_properties = view_properties_by_id.get(view.as_id(), [])
            view_filter = self._create_view_filter(view, dms_view, data_model_type, dms_properties)

            view.filter = view_filter.as_dms_filter()

            if isinstance(view_filter, NodeTypeFilter):
                unique_node_types.update(view_filter.nodes)
                if view.as_id() in parent_views:
                    warnings.warn(issues.dms.NodeTypeFilterOnParentViewWarning(view.as_id()), stacklevel=2)
<<<<<<< HEAD
            elif isinstance(view_filter, HasDataFilter) and data_model_type == DataModelType.solution:
=======
            elif isinstance(view_filter, HasDataFilter) and data_model_type is DataModelType.solution:
>>>>>>> bf6a0c8b
                if dms_view and isinstance(dms_view.reference, ReferenceEntity):
                    references = {dms_view.reference.as_view_id()}
                elif any(True for prop in dms_properties if isinstance(prop.reference, ReferenceEntity)):
                    references = {
                        prop.reference.as_view_id()
                        for prop in dms_properties
                        if isinstance(prop.reference, ReferenceEntity)
                    }
                else:
                    continue
                warnings.warn(
                    issues.dms.HasDataFilterOnViewWithReferencesWarning(view.as_id(), list(references)), stacklevel=2
                )

        return views, dm.NodeApplyList(
            [dm.NodeApply(space=node.space, external_id=node.external_id) for node in unique_node_types]
        )
<<<<<<< HEAD

    @classmethod
    def _create_edge_type_from_prop(cls, prop: DMSProperty) -> dm.DirectRelationReference:
        if isinstance(prop.reference, ReferenceEntity):
            ref_view_prop = prop.reference.as_view_property_id()
            return cls._create_edge_type_from_view_id(cast(dm.ViewId, ref_view_prop.source), ref_view_prop.property)
        else:
            return cls._create_edge_type_from_view_id(prop.view.as_id(), prop.view_property)

    @staticmethod
    def _create_edge_type_from_view_id(view_id: dm.ViewId, property_: str) -> dm.DirectRelationReference:
        return dm.DirectRelationReference(
            space=view_id.space,
            # This is the same convention as used when converting GraphQL to DMS
            external_id=f"{view_id.external_id}.{property_}",
        )
=======
>>>>>>> bf6a0c8b

    def _create_containers(
        self,
        container_properties_by_id: dict[dm.ContainerId, list[DMSProperty]],
    ) -> dm.ContainerApplyList:
        containers = dm.ContainerApplyList(
            [dms_container.as_container() for dms_container in self.rules.containers or []]
        )
        container_to_drop = set()
        for container in containers:
            container_id = container.as_id()
            if not (container_properties := container_properties_by_id.get(container_id)):
                warnings.warn(issues.dms.EmptyContainerWarning(container_id=container_id), stacklevel=2)
                container_to_drop.add(container_id)
                continue
            for prop in container_properties:
                if prop.container_property is None:
                    continue
                if isinstance(prop.value_type, DataType):
                    type_cls = prop.value_type.dms
                else:
                    type_cls = dm.DirectRelation

                type_ = type_cls(is_list=prop.is_list or False)
                container.properties[prop.container_property] = dm.ContainerProperty(
                    type=type_,
                    nullable=prop.nullable if prop.nullable is not None else True,
                    default_value=prop.default,
                    name=prop.name,
                    description=prop.description,
                )

            uniqueness_properties: dict[str, set[str]] = defaultdict(set)
            for prop in container_properties:
                if prop.container_property is not None:
                    for constraint in prop.constraint or []:
                        uniqueness_properties[constraint].add(prop.container_property)
            for constraint_name, properties in uniqueness_properties.items():
                container.constraints = container.constraints or {}
                container.constraints[constraint_name] = dm.UniquenessConstraint(properties=list(properties))

            index_properties: dict[str, set[str]] = defaultdict(set)
            for prop in container_properties:
                if prop.container_property is not None:
                    for index in prop.index or []:
                        index_properties[index].add(prop.container_property)
            for index_name, properties in index_properties.items():
                container.indexes = container.indexes or {}
                container.indexes[index_name] = BTreeIndex(properties=list(properties))

        # We might drop containers we convert direct relations of list into multi-edge connections
        # which do not have a container.
        for container in containers:
            if container.constraints:
                container.constraints = {
                    name: const
                    for name, const in container.constraints.items()
                    if not (isinstance(const, dm.RequiresConstraint) and const.require in container_to_drop)
                }
        return dm.ContainerApplyList(
            [container for container in containers if container.as_id() not in container_to_drop]
        )

    def _gather_properties(self) -> tuple[dict[dm.ContainerId, list[DMSProperty]], dict[dm.ViewId, list[DMSProperty]]]:
        container_properties_by_id: dict[dm.ContainerId, list[DMSProperty]] = defaultdict(list)
        view_properties_by_id: dict[dm.ViewId, list[DMSProperty]] = defaultdict(list)
        for prop in self.rules.properties:
            view_id = prop.view.as_id()
            view_properties_by_id[view_id].append(prop)

            if prop.container and prop.container_property:
                container_id = prop.container.as_id()
                container_properties_by_id[container_id].append(prop)

        return container_properties_by_id, view_properties_by_id

    def _create_view_filter(
        self,
        view: dm.ViewApply,
        dms_view: DMSView | None,
        data_model_type: DataModelType,
        dms_properties: list[DMSProperty],
    ) -> DMSFilter:
        selected_filter_name = (dms_view and dms_view.filter_ and dms_view.filter_.name) or ""
        if dms_view and dms_view.filter_ and not dms_view.filter_.is_empty:
            # Has Explicit Filter, use it
            return dms_view.filter_

        if data_model_type == DataModelType.solution and selected_filter_name in [NodeTypeFilter.name, ""]:
            if (
                dms_view
                and isinstance(dms_view.reference, ReferenceEntity)
                and not dms_properties
                and (ref_view := self._ref_views_by_id.get(dms_view.reference.as_view_id()))
                and ref_view.filter
            ):
                # No new properties, only reference, reuse the reference filter
                return DMSFilter.from_dms_filter(ref_view.filter)
<<<<<<< HEAD
            elif node_ids := {
                prop.reference.as_node_entity()
                for prop in dms_properties
                if isinstance(prop.reference, ReferenceEntity)
            } | (
                {dms_view.reference.as_node_entity()}
                if dms_view and isinstance(dms_view.reference, ReferenceEntity)
                else set()
            ):
                return NodeTypeFilter(inner=list(node_ids))
=======
            else:
                referenced_node_ids = {
                    prop.reference.as_node_entity()
                    for prop in dms_properties
                    if isinstance(prop.reference, ReferenceEntity)
                }
                if dms_view and isinstance(dms_view.reference, ReferenceEntity):
                    referenced_node_ids.add(dms_view.reference.as_node_entity())
                if referenced_node_ids:
                    return NodeTypeFilter(inner=list(referenced_node_ids))

>>>>>>> bf6a0c8b
        # Enterprise Model or (Solution + HasData)
        ref_containers = view.referenced_containers()
        if not ref_containers or selected_filter_name == HasDataFilter.name:
            # Child filter without container properties
            if selected_filter_name == HasDataFilter.name:
                warnings.warn(issues.dms.HasDataFilterOnNoPropertiesViewWarning(view.as_id()), stacklevel=2)
            return NodeTypeFilter(inner=[DMSNodeEntity(space=view.space, externalId=view.external_id)])
        else:
            # HasData or not provided (this is the default)
            return HasDataFilter(inner=[ContainerEntity.from_id(id_) for id_ in ref_containers])
<<<<<<< HEAD

    def _create_view_property(
        self, prop: DMSProperty, view_properties_by_id: dict[dm.ViewId, list[DMSProperty]]
    ) -> ViewPropertyApply | None:
        if prop.container and prop.container_property:
            container_prop_identifier = prop.container_property
            extra_args: dict[str, Any] = {}
            if prop.relation == "direct":
                if isinstance(prop.value_type, ViewEntity):
                    extra_args["source"] = prop.value_type.as_id()
                elif isinstance(prop.value_type, DMSUnknownEntity):
                    extra_args["source"] = None
                else:
                    # Should have been validated.
                    raise ValueError(
                        "If this error occurs it is a bug in NEAT, please report"
                        f"Debug Info, Invalid valueType direct: {prop.model_dump_json()}"
                    )
            elif prop.relation is not None:
                # Should have been validated.
                raise ValueError(
                    "If this error occurs it is a bug in NEAT, please report"
                    f"Debug Info, Invalid relation: {prop.model_dump_json()}"
                )
            return dm.MappedPropertyApply(
                container=prop.container.as_id(),
                container_property_identifier=container_prop_identifier,
                name=prop.name,
                description=prop.description,
                **extra_args,
            )
        elif prop.relation == "edge":
            if isinstance(prop.value_type, ViewEntity):
                source_view_id = prop.value_type.as_id()
            else:
                # Should have been validated.
                raise ValueError(
                    "If this error occurs it is a bug in NEAT, please report"
                    f"Debug Info, Invalid valueType edge: {prop.model_dump_json()}"
                )
            edge_cls: type[dm.EdgeConnectionApply] = dm.MultiEdgeConnectionApply
            # If is_list is not set, we default to a MultiEdgeConnection
            if prop.is_list is False:
                edge_cls = SingleEdgeConnectionApply

            return edge_cls(
                type=self._create_edge_type_from_prop(prop),
                source=source_view_id,
                direction="outwards",
                name=prop.name,
                description=prop.description,
            )
        elif prop.relation == "reverse":
            if isinstance(prop.value_type, ViewPropertyEntity):
                source_prop_id = prop.value_type.as_id()
                source_view_id = prop.value_type.as_view_id()
            else:
                # Should have been validated.
                raise ValueError(
                    "If this error occurs it is a bug in NEAT, please report"
                    f"Debug Info, Invalid valueType reverse relation: {prop.model_dump_json()}"
                )

            reverse_prop = next(
                (
                    prop
                    for prop in view_properties_by_id.get(source_view_id, [])
                    if prop.property_ == source_prop_id.property
                ),
                None,
            )
            if reverse_prop is None:
                warnings.warn(
                    issues.dms.ReverseRelationMissingOtherSideWarning(source_view_id, prop.view_property),
                    stacklevel=2,
                )
                return None

            if reverse_prop.relation == "edge":
                inwards_edge_cls = (
                    dm.MultiEdgeConnectionApply if prop.is_list in [True, None] else SingleEdgeConnectionApply
                )
                return inwards_edge_cls(
                    type=self._create_edge_type_from_prop(reverse_prop),
                    source=source_view_id,
                    name=prop.name,
                    description=prop.description,
                    direction="inwards",
                )
            elif reverse_prop.relation == "direct":
                reverse_direct_cls = (
                    dm.MultiReverseDirectRelationApply if prop.is_list is True else SingleReverseDirectRelationApply
                )
                return reverse_direct_cls(
                    source=source_view_id,
                    through=source_prop_id,
                    name=prop.name,
                    description=prop.description,
                )
            else:
                # Should have been validated.
                raise ValueError(
                    "If this error occurs it is a bug in NEAT, please report"
                    f"Debug Info, Invalid reverse_prop relation: {prop.model_dump_json()}"
                )

        elif prop.view and prop.view_property and prop.relation:
            warnings.warn(
                issues.dms.UnsupportedRelationWarning(prop.view.as_id(), prop.view_property, prop.relation or ""),
                stacklevel=2,
            )
        return None
=======
>>>>>>> bf6a0c8b


class _DMSRulesConverter:
    def __init__(self, dms: DMSRules):
        self.dms = dms

    def as_domain_rules(self) -> "DomainRules":
        raise NotImplementedError("DomainRules not implemented yet")

    def as_information_architect_rules(
        self,
        created: datetime | None = None,
        updated: datetime | None = None,
        name: str | None = None,
        namespace: Namespace | None = None,
    ) -> "InformationRules":
        from ._information_rules import InformationClass, InformationMetadata, InformationProperty, InformationRules

        dms = self.dms.metadata
        prefix = dms.space

        metadata = InformationMetadata(
            schema_=dms.schema_,
            prefix=prefix,
            namespace=namespace or Namespace(f"https://purl.orgl/neat/{prefix}/"),
            version=dms.version,
            name=name or dms.name or "Missing name",
            creator=dms.creator,
            created=dms.created or created or datetime.now(),
            updated=dms.updated or updated or datetime.now(),
        )

        classes = [
            InformationClass(
                # we do not want a version in class as we use URI for the class
                class_=ClassEntity(prefix=view.class_.prefix, suffix=view.class_.suffix),
                description=view.description,
                parent=[
                    # we do not want a version in class as we use URI for the class
                    ParentClassEntity(prefix=implemented_view.prefix, suffix=implemented_view.suffix)
                    # We only want parents in the same namespace, parent in a different namespace is a reference
                    for implemented_view in view.implements or []
                    if implemented_view.prefix == view.class_.prefix
                ],
                reference=self._get_class_reference(view),
            )
            for view in self.dms.views
        ]

        properties: list[InformationProperty] = []
        value_type: DataType | ClassEntity | str
        for property_ in self.dms.properties:
            if isinstance(property_.value_type, DataType):
                value_type = property_.value_type
            elif isinstance(property_.value_type, ViewEntity | ViewPropertyEntity):
                value_type = ClassEntity(
                    prefix=property_.value_type.prefix,
                    suffix=property_.value_type.suffix,
                )
            elif isinstance(property_.value_type, DMSUnknownEntity):
                value_type = UnknownEntity()
            else:
                raise ValueError(f"Unsupported value type: {property_.value_type.type_}")

            properties.append(
                InformationProperty(
                    # Removing version
                    class_=ClassEntity(suffix=property_.class_.suffix, prefix=property_.class_.prefix),
                    property_=property_.view_property,
                    value_type=value_type,
                    description=property_.description,
                    min_count=0 if property_.nullable or property_.nullable is None else 1,
                    max_count=float("inf") if property_.is_list or property_.nullable is None else 1,
                    reference=self._get_property_reference(property_),
                )
            )

        return InformationRules(
            metadata=metadata,
            properties=SheetList[InformationProperty](data=properties),
            classes=SheetList[InformationClass](data=classes),
            reference=self.dms.reference and self.dms.reference.as_information_architect_rules(),  # type: ignore[arg-type]
        )

    @classmethod
    def _get_class_reference(cls, view: DMSView) -> ReferenceEntity | None:
        parents_other_namespace = [parent for parent in view.implements or [] if parent.prefix != view.class_.prefix]
        if len(parents_other_namespace) == 0:
            return None
        if len(parents_other_namespace) > 1:
            warnings.warn(
                issues.dms.MultipleReferenceWarning(
                    view_id=view.view.as_id(), implements=[v.as_id() for v in parents_other_namespace]
                ),
                stacklevel=2,
            )
        other_parent = parents_other_namespace[0]

        return ReferenceEntity(prefix=other_parent.prefix, suffix=other_parent.suffix)

    @classmethod
    def _get_property_reference(cls, property_: DMSProperty) -> ReferenceEntity | None:
        has_container_other_namespace = property_.container and property_.container.prefix != property_.class_.prefix
        if not has_container_other_namespace:
            return None
        container = cast(ContainerEntity, property_.container)
        return ReferenceEntity(
            prefix=container.prefix,
            suffix=container.suffix,
            property=property_.container_property,
        )<|MERGE_RESOLUTION|>--- conflicted
+++ resolved
@@ -675,20 +675,10 @@
 
     def to_schema(self) -> DMSSchema:
         rules = self.rules
-<<<<<<< HEAD
         container_properties_by_id, view_properties_by_id = self._gather_properties()
         containers = self._create_containers(container_properties_by_id)
 
-        views, node_types = self._create_views_with_node_types(view_properties_by_id)
-=======
-        container_properties_by_id, view_properties_by_id = self._gather_properties(rules)
-
-        containers = self._create_containers(rules.containers, container_properties_by_id)
-
-        views, node_types = self._create_views_with_node_types(
-            rules.views, view_properties_by_id, rules.metadata.data_model_type
-        )
->>>>>>> bf6a0c8b
+        views, node_types = self._create_views_with_node_types(view_properties_by_id, rules.metadata.data_model_type)
 
         views_not_in_model = {view.view.as_id() for view in rules.views if not view.in_model}
         data_model = rules.metadata.as_data_model()
@@ -747,10 +737,7 @@
                 if view_property is not None:
                     view.properties[prop.view_property] = view_property
 
-<<<<<<< HEAD
         data_model_type = self.rules.metadata.data_model_type
-=======
->>>>>>> bf6a0c8b
         unique_node_types: set[dm.NodeId] = set()
         parent_views = {parent for view in views for parent in view.implements or []}
         for view in views:
@@ -764,11 +751,7 @@
                 unique_node_types.update(view_filter.nodes)
                 if view.as_id() in parent_views:
                     warnings.warn(issues.dms.NodeTypeFilterOnParentViewWarning(view.as_id()), stacklevel=2)
-<<<<<<< HEAD
             elif isinstance(view_filter, HasDataFilter) and data_model_type == DataModelType.solution:
-=======
-            elif isinstance(view_filter, HasDataFilter) and data_model_type is DataModelType.solution:
->>>>>>> bf6a0c8b
                 if dms_view and isinstance(dms_view.reference, ReferenceEntity):
                     references = {dms_view.reference.as_view_id()}
                 elif any(True for prop in dms_properties if isinstance(prop.reference, ReferenceEntity)):
@@ -786,7 +769,6 @@
         return views, dm.NodeApplyList(
             [dm.NodeApply(space=node.space, external_id=node.external_id) for node in unique_node_types]
         )
-<<<<<<< HEAD
 
     @classmethod
     def _create_edge_type_from_prop(cls, prop: DMSProperty) -> dm.DirectRelationReference:
@@ -803,8 +785,6 @@
             # This is the same convention as used when converting GraphQL to DMS
             external_id=f"{view_id.external_id}.{property_}",
         )
-=======
->>>>>>> bf6a0c8b
 
     def _create_containers(
         self,
@@ -903,18 +883,6 @@
             ):
                 # No new properties, only reference, reuse the reference filter
                 return DMSFilter.from_dms_filter(ref_view.filter)
-<<<<<<< HEAD
-            elif node_ids := {
-                prop.reference.as_node_entity()
-                for prop in dms_properties
-                if isinstance(prop.reference, ReferenceEntity)
-            } | (
-                {dms_view.reference.as_node_entity()}
-                if dms_view and isinstance(dms_view.reference, ReferenceEntity)
-                else set()
-            ):
-                return NodeTypeFilter(inner=list(node_ids))
-=======
             else:
                 referenced_node_ids = {
                     prop.reference.as_node_entity()
@@ -926,7 +894,6 @@
                 if referenced_node_ids:
                     return NodeTypeFilter(inner=list(referenced_node_ids))
 
->>>>>>> bf6a0c8b
         # Enterprise Model or (Solution + HasData)
         ref_containers = view.referenced_containers()
         if not ref_containers or selected_filter_name == HasDataFilter.name:
@@ -937,7 +904,6 @@
         else:
             # HasData or not provided (this is the default)
             return HasDataFilter(inner=[ContainerEntity.from_id(id_) for id_ in ref_containers])
-<<<<<<< HEAD
 
     def _create_view_property(
         self, prop: DMSProperty, view_properties_by_id: dict[dm.ViewId, list[DMSProperty]]
@@ -1050,8 +1016,6 @@
                 stacklevel=2,
             )
         return None
-=======
->>>>>>> bf6a0c8b
 
 
 class _DMSRulesConverter:
