import math
import sys
<<<<<<< HEAD
import warnings
=======
from collections.abc import Callable
>>>>>>> 3782fa96
from datetime import datetime
from typing import TYPE_CHECKING, Any, ClassVar, Literal, cast

from pydantic import Field, field_serializer, field_validator, model_validator
from pydantic.main import IncEx
from rdflib import Namespace

from cognite.neat.constants import PREFIXES
from cognite.neat.rules import exceptions, issues
from cognite.neat.rules.issues.base import MultiValueError
from cognite.neat.rules.models._base import (
    BaseMetadata,
    BaseRules,
    DataModelType,
    ExtensionCategory,
    ExtensionCategoryType,
    MatchType,
    RoleTypes,
    SchemaCompleteness,
    SheetEntity,
    SheetList,
)
from cognite.neat.rules.models._rdfpath import (
    AllReferences,
    Hop,
    RawLookup,
    SingleProperty,
    SPARQLQuery,
    TransformationRuleType,
    Traversal,
    parse_rule,
)
from cognite.neat.rules.models._types import (
    NamespaceType,
    PrefixType,
    PropertyType,
    StrListType,
    VersionType,
)
from cognite.neat.rules.models.data_types import DataType
from cognite.neat.rules.models.domain import DomainRules
from cognite.neat.rules.models.entities import (
    ClassEntity,
    EntityTypes,
    ParentClassEntity,
    ParentEntityList,
    ReferenceEntity,
    Undefined,
    UnknownEntity,
    URLEntity,
<<<<<<< HEAD
    _UnknownType,
=======
    _UndefinedType,
>>>>>>> 3782fa96
)

if TYPE_CHECKING:
    from cognite.neat.rules.models.dms._rules import DMSRules


if sys.version_info >= (3, 11):
    from typing import Self
else:
    from typing_extensions import Self


class InformationMetadata(BaseMetadata):
    role: ClassVar[RoleTypes] = RoleTypes.information_architect
    data_model_type: DataModelType = Field(DataModelType.enterprise, alias="dataModelType")
    schema_: SchemaCompleteness = Field(SchemaCompleteness.partial, alias="schema")
    extension: ExtensionCategoryType | None = ExtensionCategory.addition

    prefix: PrefixType
    namespace: NamespaceType

    name: str = Field(
        alias="title",
        description="Human readable name of the data model",
        min_length=1,
        max_length=255,
    )
    description: str | None = Field(None, min_length=1, max_length=1024)
    version: VersionType

    created: datetime = Field(
        description=("Date of the data model creation"),
    )

    updated: datetime = Field(
        description=("Date of the data model update"),
    )
    creator: StrListType = Field(
        description=(
            "List of contributors to the data model creation, "
            "typically information architects are considered as contributors."
        ),
    )
    license: str | None = None
    rights: str | None = None

    @model_validator(mode="after")
    def extension_none_but_schema_extend(self) -> Self:
        if self.extension is None:
            self.extension = ExtensionCategory.addition
            return self
        return self

    @field_validator("schema_", mode="plain")
    def as_enum_schema(cls, value: str) -> SchemaCompleteness:
        return SchemaCompleteness(value)

    @field_validator("extension", mode="plain")
    def as_enum_extension(cls, value: str) -> ExtensionCategory:
        return ExtensionCategory(value)

    @field_validator("data_model_type", mode="plain")
    def as_enum_model_type(cls, value: str) -> DataModelType:
        return DataModelType(value)


class InformationClass(SheetEntity):
    """
    Class is a category of things that share a common set of attributes and relationships.

    Args:
        class_: The class ID of the class.
        description: A description of the class.
        parent: The parent class of the class.
        reference: Reference of the source of the information for given resource
        match_type: The match type of the resource being described and the source entity.
    """

    class_: ClassEntity = Field(alias="Class")
    name: str | None = Field(alias="Name", default=None)
    description: str | None = Field(alias="Description", default=None)
    parent: ParentEntityList | None = Field(alias="Parent Class", default=None)
    reference: URLEntity | ReferenceEntity | None = Field(alias="Reference", default=None, union_mode="left_to_right")
    match_type: MatchType | None = Field(alias="Match Type", default=None)
    comment: str | None = Field(alias="Comment", default=None)


class InformationProperty(SheetEntity):
    """
    A property is a characteristic of a class. It is a named attribute of a class that describes a range of values
    or a relationship to another class.

    Args:
        class_: Class ID to which property belongs
        property_: Property ID of the property
        name: Property name.
        value_type: Type of value property will hold (data or link to another class)
        min_count: Minimum count of the property values. Defaults to 0
        max_count: Maximum count of the property values. Defaults to None
        default: Default value of the property
        reference: Reference to the source of the information, HTTP URI
        match_type: The match type of the resource being described and the source entity.
        rule_type: Rule type for the transformation from source to target representation
                   of knowledge graph. Defaults to None (no transformation)
        rule: Actual rule for the transformation from source to target representation of
              knowledge graph. Defaults to None (no transformation)
    """

    class_: ClassEntity = Field(alias="Class")
    property_: PropertyType = Field(alias="Property")
    name: str | None = Field(alias="Name", default=None)
    description: str | None = Field(alias="Description", default=None)
    value_type: DataType | ClassEntity | UnknownEntity = Field(alias="Value Type", union_mode="left_to_right")
    min_count: int | None = Field(alias="Min Count", default=None)
    max_count: int | float | None = Field(alias="Max Count", default=None)
    default: Any | None = Field(alias="Default", default=None)
    reference: URLEntity | ReferenceEntity | None = Field(alias="Reference", default=None, union_mode="left_to_right")
    match_type: MatchType | None = Field(alias="Match Type", default=None)
    rule_type: str | TransformationRuleType | None = Field(alias="Rule Type", default=None)
    rule: str | AllReferences | SingleProperty | Hop | RawLookup | SPARQLQuery | Traversal | None = Field(
        alias="Rule", default=None
    )
    comment: str | None = Field(alias="Comment", default=None)

    @field_serializer("max_count", when_used="json-unless-none")
    def serialize_max_count(self, value: int | float | None) -> int | float | None | str:
        if isinstance(value, float) and math.isinf(value):
            return None
        return value

    @field_validator("max_count", mode="before")
    def parse_max_count(cls, value: int | float | None) -> int | float | None:
        if value is None:
            return float("inf")
        return value

    @model_validator(mode="after")
    def is_valid_rule(self):
        # TODO: Can we skip rule_type and simply try to parse the rule and if it fails, raise an error?
        if self.rule_type:
            self.rule_type = self.rule_type.lower()
            if not self.rule:
                raise exceptions.RuleTypeProvidedButRuleMissing(
                    self.property_, self.class_, self.rule_type
                ).to_pydantic_custom_error()
            self.rule = parse_rule(self.rule, self.rule_type)
        return self

    @model_validator(mode="after")
    def set_default_as_list(self):
        if (
            self.type_ == EntityTypes.data_property
            and self.default
            and self.is_list
            and not isinstance(self.default, list)
        ):
            if isinstance(self.default, str):
                if self.default:
                    self.default = self.default.replace(", ", ",").split(",")
                else:
                    self.default = [self.default]
        return self

    @model_validator(mode="after")
    def set_type_for_default(self):
        if self.type_ == EntityTypes.data_property and self.default:
            default_value = self.default[0] if isinstance(self.default, list) else self.default

            if type(default_value) != self.value_type.python:
                try:
                    if isinstance(self.default, list):
                        updated_list = []
                        for value in self.default:
                            updated_list.append(self.value_type.python(value))
                        self.default = updated_list
                    else:
                        self.default = self.value_type.python(self.default)

                except Exception:
                    exceptions.DefaultValueTypeNotProper(
                        self.property_,
                        type(self.default),
                        self.value_type.python,
                    )
        return self

    @property
    def type_(self) -> EntityTypes:
        """Type of property based on value type. Either data (attribute) or object (edge) property."""
        if isinstance(self.value_type, DataType):
            return EntityTypes.data_property
        elif isinstance(self.value_type, ClassEntity):
            return EntityTypes.object_property
        else:
            return EntityTypes.undefined

    @property
    def is_mandatory(self) -> bool:
        """Returns True if property is mandatory."""
        return self.min_count != 0

    @property
    def is_list(self) -> bool:
        """Returns True if property contains a list of values."""
        return self.max_count != 1


class InformationRules(BaseRules):
    metadata: InformationMetadata = Field(alias="Metadata")
    properties: SheetList[InformationProperty] = Field(alias="Properties")
    classes: SheetList[InformationClass] = Field(alias="Classes")
    prefixes: dict[str, Namespace] = Field(default_factory=lambda: PREFIXES.copy())
    last: "InformationRules | None" = Field(None, alias="Last")
    reference: "InformationRules | None" = Field(None, alias="Reference")

    @field_validator("prefixes", mode="before")
    def parse_str(cls, values: Any) -> Any:
        if isinstance(values, dict):
            return {key: Namespace(value) if isinstance(value, str) else value for key, value in values.items()}
        return values

    @model_validator(mode="after")
    def update_entities_prefix(self) -> Self:
        # update expected_value_types
        for property_ in self.properties:
            if isinstance(property_.value_type, ClassEntity) and property_.value_type.prefix is Undefined:
                property_.value_type.prefix = self.metadata.prefix
            if property_.class_.prefix is Undefined:
                property_.class_.prefix = self.metadata.prefix

        # update parent classes
        for class_ in self.classes:
            if class_.parent:
                for parent in cast(list[ParentClassEntity], class_.parent):
                    if not isinstance(parent.prefix, str):
                        parent.prefix = self.metadata.prefix
            if class_.class_.prefix is Undefined:
                class_.class_.prefix = self.metadata.prefix

        return self

    @model_validator(mode="after")
    def post_validation(self) -> "InformationRules":
        from ._validation import InformationPostValidation

        issue_list = InformationPostValidation(self).validate()
        if issue_list.warnings:
            issue_list.trigger_warnings()
        if issue_list.has_errors:
            raise MultiValueError([error for error in issue_list if isinstance(error, issues.NeatValidationError)])
        return self

<<<<<<< HEAD
    def dump(
        self,
        mode: Literal["python", "json"] = "python",
        by_alias: bool = False,
        exclude: IncEx = None,
        exclude_none: bool = False,
        exclude_unset: bool = False,
        exclude_defaults: bool = False,
        as_reference: bool = False,
    ) -> dict[str, Any]:
=======
    @model_serializer(mode="wrap", when_used="always")
    def information_rules_serializer(self, handler: Callable, info: SerializationInfo) -> dict[str, Any]:
>>>>>>> 3782fa96
        from ._serializer import _InformationRulesSerializer

        dumped = self.model_dump(
            mode=mode,
            by_alias=by_alias,
            exclude=exclude,
            exclude_none=exclude_none,
            exclude_unset=exclude_unset,
            exclude_defaults=exclude_defaults,
        )
        prefix = self.metadata.prefix
        serializer = _InformationRulesSerializer(by_alias, prefix)
        cleaned = serializer.clean(dumped, as_reference)
        last = "Last" if by_alias else "last"
        if last_dump := cleaned.get(last):
            cleaned[last] = serializer.clean(last_dump, False)
        reference = "Reference" if by_alias else "reference"
        if self.reference and (ref_dump := cleaned.get(reference)):
            prefix = self.reference.metadata.prefix
            cleaned[reference] = _InformationRulesSerializer(by_alias, prefix).clean(ref_dump, True)
        return cleaned

    def as_domain_rules(self) -> DomainRules:
        from ._converter import _InformationRulesConverter

        return _InformationRulesConverter(self).as_domain_rules()

    def as_dms_architect_rules(self) -> "DMSRules":
        from ._converter import _InformationRulesConverter

        return _InformationRulesConverter(self).as_dms_architect_rules()<|MERGE_RESOLUTION|>--- conflicted
+++ resolved
@@ -1,10 +1,5 @@
 import math
 import sys
-<<<<<<< HEAD
-import warnings
-=======
-from collections.abc import Callable
->>>>>>> 3782fa96
 from datetime import datetime
 from typing import TYPE_CHECKING, Any, ClassVar, Literal, cast
 
@@ -55,11 +50,6 @@
     Undefined,
     UnknownEntity,
     URLEntity,
-<<<<<<< HEAD
-    _UnknownType,
-=======
-    _UndefinedType,
->>>>>>> 3782fa96
 )
 
 if TYPE_CHECKING:
@@ -312,7 +302,6 @@
             raise MultiValueError([error for error in issue_list if isinstance(error, issues.NeatValidationError)])
         return self
 
-<<<<<<< HEAD
     def dump(
         self,
         mode: Literal["python", "json"] = "python",
@@ -323,10 +312,6 @@
         exclude_defaults: bool = False,
         as_reference: bool = False,
     ) -> dict[str, Any]:
-=======
-    @model_serializer(mode="wrap", when_used="always")
-    def information_rules_serializer(self, handler: Callable, info: SerializationInfo) -> dict[str, Any]:
->>>>>>> 3782fa96
         from ._serializer import _InformationRulesSerializer
 
         dumped = self.model_dump(
