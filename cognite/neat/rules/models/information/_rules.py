--- conflicted
+++ resolved
@@ -294,7 +294,6 @@
         return self
 
     @model_validator(mode="after")
-<<<<<<< HEAD
     def post_validation(self) -> "InformationRules":
         from ._validation import InformationPostValidation
 
@@ -303,45 +302,6 @@
             issue_list.trigger_warnings()
         if issue_list.has_errors:
             raise MultiValueError([error for error in issue_list if isinstance(error, issues.NeatValidationError)])
-=======
-    def validate_schema_completeness(self) -> Self:
-        # update expected_value_types
-
-        if self.metadata.schema_ == SchemaCompleteness.complete:
-            defined_classes = {str(class_.class_) for class_ in self.classes}
-            if self.metadata.data_model_type == DataModelType.solution and self.reference:
-                defined_classes |= {str(class_.class_) for class_ in self.reference.classes}
-            referred_classes = {str(property_.class_) for property_ in self.properties} | {
-                str(parent) for class_ in self.classes for parent in class_.parent or []
-            }
-            referred_types = {
-                str(property_.value_type)
-                for property_ in self.properties
-                if isinstance(property_.value_type, Entity)
-                and not isinstance(property_.value_type.suffix, _UnknownType)
-            }
-            if not referred_classes.issubset(defined_classes) or not referred_types.issubset(defined_classes):
-                missing_classes = referred_classes.difference(defined_classes).union(
-                    referred_types.difference(defined_classes)
-                )
-                raise exceptions.IncompleteSchema(missing_classes).to_pydantic_custom_error()
-
-        return self
-
-    @model_validator(mode="after")
-    def validate_class_has_properties_or_parent(self) -> Self:
-        defined_classes = {class_.class_ for class_ in self.classes if class_.reference is None}
-        referred_classes = {property_.class_ for property_ in self.properties if property_.class_.suffix is not Unknown}
-        has_parent_classes = {class_.class_ for class_ in self.classes if class_.parent}
-        missing_classes = defined_classes.difference(referred_classes) - has_parent_classes
-        if missing_classes:
-            warnings.warn(
-                cognite.neat.rules.issues.spreadsheet.ClassNoPropertiesNoParentsWarning(
-                    [missing.versioned_id for missing in missing_classes]
-                ),
-                stacklevel=2,
-            )
->>>>>>> 15c0f034
         return self
 
     @model_serializer(mode="wrap", when_used="always")
