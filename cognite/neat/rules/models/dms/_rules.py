--- conflicted
+++ resolved
@@ -39,11 +39,7 @@
     DMSUnknownEntity,
     EdgeEntity,
     ReferenceEntity,
-<<<<<<< HEAD
-    ReverseEntity,
-=======
     ReverseConnectionEntity,
->>>>>>> b86cec73
     URLEntity,
     ViewEntity,
     ViewEntityList,
@@ -151,11 +147,7 @@
     view_property: str = Field(alias="View Property")
     name: str | None = Field(alias="Name", default=None)
     description: str | None = Field(alias="Description", default=None)
-<<<<<<< HEAD
-    connection: Literal["direct"] | ReverseEntity | EdgeEntity | None = Field(None, alias="Connection")
-=======
     connection: Literal["direct"] | ReverseConnectionEntity | EdgeEntity | None = Field(None, alias="Connection")
->>>>>>> b86cec73
     value_type: DataType | ViewEntity | DMSUnknownEntity = Field(alias="Value Type")
     nullable: bool | None = Field(default=None, alias="Nullable")
     immutable: bool | None = Field(default=None, alias="Immutable")
@@ -185,11 +177,7 @@
             raise ValueError(f"Direct relation must have a value type that points to a view, got {value}")
         elif isinstance(connection, EdgeEntity) and not isinstance(value, ViewEntity):
             raise ValueError(f"Edge connection must have a value type that points to a view, got {value}")
-<<<<<<< HEAD
-        elif isinstance(connection, ReverseEntity) and not isinstance(value, ViewEntity):
-=======
         elif isinstance(connection, ReverseConnectionEntity) and not isinstance(value, ViewEntity):
->>>>>>> b86cec73
             raise ValueError(f"Reverse connection must have a value type that points to a view, got {value}")
         return value
 
