import math
import sys
import warnings
from datetime import datetime
from typing import TYPE_CHECKING, Any, ClassVar, Literal

from cognite.client import data_modeling as dm
from pydantic import Field, field_serializer, field_validator, model_validator
from pydantic.main import IncEx
from pydantic_core.core_schema import ValidationInfo

from cognite.neat.issues import MultiValueError
from cognite.neat.issues.warnings import (
    PrincipleMatchingSpaceAndVersionWarning,
    PrincipleSolutionBuildsOnEnterpriseWarning,
)
from cognite.neat.rules.models._base_rules import (
    BaseMetadata,
    BaseRules,
    DataModelType,
    ExtensionCategory,
    RoleTypes,
    SchemaCompleteness,
    SheetEntity,
    SheetList,
)
from cognite.neat.rules.models._types import (
    ExternalIdType,
    PropertyType,
    StrListType,
    VersionType,
)
from cognite.neat.rules.models.data_types import DataType
from cognite.neat.rules.models.entities import (
    ClassEntity,
    ContainerEntity,
    ContainerEntityList,
    DMSNodeEntity,
    DMSUnknownEntity,
    EdgeEntity,
    HasDataFilter,
    NodeTypeFilter,
    RawFilter,
    ReferenceEntity,
    ReverseConnectionEntity,
    URLEntity,
    ViewEntity,
    ViewEntityList,
)

from ._schema import DMSSchema

if TYPE_CHECKING:
    pass

if sys.version_info >= (3, 11):
    pass
else:
    pass

_DEFAULT_VERSION = "1"


class DMSMetadata(BaseMetadata):
    role: ClassVar[RoleTypes] = RoleTypes.dms
    data_model_type: DataModelType = Field(DataModelType.enterprise, alias="dataModelType")
    schema_: SchemaCompleteness = Field(alias="schema")
    extension: ExtensionCategory = ExtensionCategory.addition
    space: ExternalIdType
    name: str | None = Field(
        None,
        description="Human readable name of the data model",
        min_length=1,
        max_length=255,
    )
    description: str | None = Field(None, min_length=1, max_length=1024)
    external_id: ExternalIdType = Field(alias="externalId")
    version: VersionType
    creator: StrListType
    created: datetime = Field(
        description=("Date of the data model creation"),
    )
    updated: datetime = Field(
        description=("Date of the data model update"),
    )

    @field_validator("*", mode="before")
    def strip_string(cls, value: Any) -> Any:
        if isinstance(value, str):
            return value.strip()
        return value

    @field_serializer("schema_", "extension", "data_model_type", when_used="always")
    @staticmethod
    def as_string(value: SchemaCompleteness | ExtensionCategory | DataModelType) -> str:
        return str(value)

    @field_validator("schema_", mode="plain")
    def as_enum_schema(cls, value: str) -> SchemaCompleteness:
        return SchemaCompleteness(value)

    @field_validator("extension", mode="plain")
    def as_enum_extension(cls, value: str) -> ExtensionCategory:
        return ExtensionCategory(value)

    @field_validator("data_model_type", mode="plain")
    def as_enum_model_type(cls, value: str) -> DataModelType:
        return DataModelType(value)

    @field_validator("description", mode="before")
    def nan_as_none(cls, value):
        if isinstance(value, float) and math.isnan(value):
            return None
        return value

    def as_space(self) -> dm.SpaceApply:
        return dm.SpaceApply(
            space=self.space,
        )

    def as_data_model_id(self) -> dm.DataModelId:
        return dm.DataModelId(space=self.space, external_id=self.external_id, version=self.version)

    def as_data_model(self) -> dm.DataModelApply:
        suffix = f"Creator: {', '.join(self.creator)}"
        if self.description:
            description = f"{self.description} Creator: {', '.join(self.creator)}"
        else:
            description = suffix

        return dm.DataModelApply(
            space=self.space,
            external_id=self.external_id,
            name=self.name or None,
            version=self.version or "missing",
            description=description,
            views=[],
        )

    def as_identifier(self) -> str:
        return repr(self.as_data_model_id())

    def get_prefix(self) -> str:
        return self.space


class DMSProperty(SheetEntity):
    view: ViewEntity = Field(alias="View")
    view_property: str = Field(alias="View Property")
    name: str | None = Field(alias="Name", default=None)
    description: str | None = Field(alias="Description", default=None)
<<<<<<< HEAD
    connection: Literal["direct"] | ReverseEntity | EdgeEntity | None = Field(None, alias="Connection")
    value_type: DataType | ViewEntity | DMSUnknownEntity = Field(alias="Value Type", union_mode="left_to_right")
=======
    connection: Literal["direct"] | ReverseConnectionEntity | EdgeEntity | None = Field(None, alias="Connection")
    value_type: DataType | ViewEntity | DMSUnknownEntity = Field(alias="Value Type")
>>>>>>> e8056311
    nullable: bool | None = Field(default=None, alias="Nullable")
    immutable: bool | None = Field(default=None, alias="Immutable")
    is_list: bool | None = Field(default=None, alias="Is List")
    default: str | int | dict | None = Field(None, alias="Default")
    reference: URLEntity | ReferenceEntity | None = Field(default=None, alias="Reference", union_mode="left_to_right")
    container: ContainerEntity | None = Field(None, alias="Container")
    container_property: str | None = Field(None, alias="Container Property")
    index: StrListType | None = Field(None, alias="Index")
    constraint: StrListType | None = Field(None, alias="Constraint")
    class_: ClassEntity = Field(alias="Class (linage)")
    property_: PropertyType = Field(alias="Property (linage)")

    @field_validator("nullable")
    def direct_relation_must_be_nullable(cls, value: Any, info: ValidationInfo) -> None:
        if info.data.get("connection") == "direct" and value is False:
            raise ValueError("Direct relation must be nullable")
        return value

    @field_validator("value_type", mode="after")
    def connections_value_type(
        cls, value: EdgeEntity | ViewEntity | DMSUnknownEntity, info: ValidationInfo
    ) -> DataType | EdgeEntity | ViewEntity | DMSUnknownEntity:
        if (connection := info.data.get("connection")) is None:
            return value
        if connection == "direct" and not isinstance(value, ViewEntity | DMSUnknownEntity):
            raise ValueError(f"Direct relation must have a value type that points to a view, got {value}")
        elif isinstance(connection, EdgeEntity) and not isinstance(value, ViewEntity):
            raise ValueError(f"Edge connection must have a value type that points to a view, got {value}")
        elif isinstance(connection, ReverseConnectionEntity) and not isinstance(value, ViewEntity):
            raise ValueError(f"Reverse connection must have a value type that points to a view, got {value}")
        return value

    @field_serializer("value_type", when_used="always")
    @staticmethod
    def as_dms_type(value_type: DataType | EdgeEntity | ViewEntity) -> str:
        if isinstance(value_type, DataType):
            return value_type._suffix_extra_args(value_type.dms._type)
        else:
            return str(value_type)


class DMSContainer(SheetEntity):
    container: ContainerEntity = Field(alias="Container")
    name: str | None = Field(alias="Name", default=None)
    description: str | None = Field(alias="Description", default=None)
    reference: URLEntity | ReferenceEntity | None = Field(alias="Reference", default=None, union_mode="left_to_right")
    constraint: ContainerEntityList | None = Field(None, alias="Constraint")
    used_for: Literal["node", "edge", "all"] | None = Field("all", alias="Used For")
    class_: ClassEntity = Field(alias="Class (linage)")

    def as_container(self) -> dm.ContainerApply:
        container_id = self.container.as_id()
        constraints: dict[str, dm.Constraint] = {}
        for constraint in self.constraint or []:
            requires = dm.RequiresConstraint(constraint.as_id())
            constraints[f"{constraint.space}_{constraint.external_id}"] = requires

        return dm.ContainerApply(
            space=container_id.space,
            external_id=container_id.external_id,
            name=self.name or None,
            description=self.description,
            constraints=constraints or None,
            properties={},
            used_for=self.used_for,
        )


class DMSView(SheetEntity):
    view: ViewEntity = Field(alias="View")
    name: str | None = Field(alias="Name", default=None)
    description: str | None = Field(alias="Description", default=None)
    implements: ViewEntityList | None = Field(None, alias="Implements")
    reference: URLEntity | ReferenceEntity | None = Field(alias="Reference", default=None, union_mode="left_to_right")
    filter_: HasDataFilter | NodeTypeFilter | RawFilter | None = Field(None, alias="Filter")
    in_model: bool = Field(True, alias="In Model")
    class_: ClassEntity = Field(alias="Class (linage)")

    def as_view(self) -> dm.ViewApply:
        view_id = self.view.as_id()
        implements = [parent.as_id() for parent in self.implements or []] or None
        if implements is None and isinstance(self.reference, ReferenceEntity):
            # Fallback to the reference if no implements are provided
            parent = self.reference.as_view_id()
            if (parent.space, parent.external_id) != (view_id.space, view_id.external_id):
                implements = [parent]

        return dm.ViewApply(
            space=view_id.space,
            external_id=view_id.external_id,
            version=view_id.version or _DEFAULT_VERSION,
            name=self.name or None,
            description=self.description,
            implements=implements,
            properties={},
        )


class DMSNode(SheetEntity):
    node: DMSNodeEntity = Field(alias="Node")
    usage: Literal["type", "collection"] = Field(alias="Usage")
    name: str | None = Field(alias="Name", default=None)
    description: str | None = Field(alias="Description", default=None)

    def as_node(self) -> dm.NodeApply:
        if self.usage == "type":
            return dm.NodeApply(space=self.node.space, external_id=self.node.external_id)
        elif self.usage == "collection":
            raise NotImplementedError("Collection nodes are not supported yet")
        else:
            raise ValueError(f"Unknown usage {self.usage}")


class DMSEnum(SheetEntity):
    enum_id: str = Field(alias="Enum")
    value: str = Field(alias="Value")
    name: str | None = Field(alias="Name", default=None)
    description: str | None = Field(alias="Description", default=None)
    unknown_value: str | None = Field(alias="Unknown Value", default=None)


class DMSRules(BaseRules):
    metadata: DMSMetadata = Field(alias="Metadata")
    properties: SheetList[DMSProperty] = Field(alias="Properties")
    views: SheetList[DMSView] = Field(alias="Views")
    containers: SheetList[DMSContainer] | None = Field(None, alias="Containers")
<<<<<<< HEAD
    enum: SheetList[DMSEnum] | None = Field(None, alias="Enum")
    node_types: SheetList[DMSNodeType] | None = Field(None, alias="Node Types")
=======
    nodes: SheetList[DMSNode] | None = Field(None, alias="Nodes")
>>>>>>> e8056311
    last: "DMSRules | None" = Field(None, alias="Last", description="The previous version of the data model")
    reference: "DMSRules | None" = Field(None, alias="Reference")

    @field_validator("reference")
    def check_reference_of_reference(cls, value: "DMSRules | None", info: ValidationInfo) -> "DMSRules | None":
        if value is None:
            return None
        if value.reference is not None:
            raise ValueError("Reference rules cannot have a reference")
        if value.metadata.data_model_type == DataModelType.solution and (metadata := info.data.get("metadata")):
            warnings.warn(
                PrincipleSolutionBuildsOnEnterpriseWarning(
                    f"The solution model {metadata.as_data_model_id()} is referencing another "
                    f"solution model {value.metadata.as_data_model_id()}",
                ),
                stacklevel=2,
            )
        return value

    @field_validator("views")
    def matching_version_and_space(cls, value: SheetList[DMSView], info: ValidationInfo) -> SheetList[DMSView]:
        if not (metadata := info.data.get("metadata")):
            return value
        model_version = metadata.version
        if different_version := [view.view.as_id() for view in value if view.view.version != model_version]:
            for view_id in different_version:
                warnings.warn(
                    PrincipleMatchingSpaceAndVersionWarning(
                        f"The view {view_id!r} has a different version than the data model version, {model_version}",
                    ),
                    stacklevel=2,
                )
        if different_space := [view.view.as_id() for view in value if view.view.space != metadata.space]:
            for view_id in different_space:
                warnings.warn(
                    PrincipleMatchingSpaceAndVersionWarning(
                        f"The view {view_id!r} is in a different space than the data model space, {metadata.space}",
                    ),
                    stacklevel=2,
                )
        return value

    @model_validator(mode="after")
    def post_validation(self) -> "DMSRules":
        from ._validation import DMSPostValidation

        issue_list = DMSPostValidation(self).validate()
        if issue_list.warnings:
            issue_list.trigger_warnings()
        if issue_list.has_errors:
            raise MultiValueError(issue_list.errors)
        return self

    def dump(
        self,
        mode: Literal["python", "json"] = "python",
        by_alias: bool = False,
        exclude: IncEx = None,
        exclude_none: bool = False,
        exclude_unset: bool = False,
        exclude_defaults: bool = False,
        as_reference: bool = False,
    ) -> dict[str, Any]:
        from ._serializer import _DMSRulesSerializer

        dumped = self.model_dump(
            mode=mode,
            by_alias=by_alias,
            exclude=exclude,
            exclude_none=exclude_none,
            exclude_unset=exclude_unset,
            exclude_defaults=exclude_defaults,
        )
        space, version = self.metadata.space, self.metadata.version
        serializer = _DMSRulesSerializer(by_alias, space, version)
        clean = serializer.clean(dumped, as_reference)
        last = "Last" if by_alias else "last"
        if last_dump := clean.get(last):
            clean[last] = serializer.clean(last_dump, False)
        reference = "Reference" if by_alias else "reference"
        if self.reference and (ref_dump := clean.get(reference)):
            space, version = self.reference.metadata.space, self.reference.metadata.version
            clean[reference] = _DMSRulesSerializer(by_alias, space, version).clean(ref_dump, True)
        return clean

    def as_schema(self, include_pipeline: bool = False, instance_space: str | None = None) -> DMSSchema:
        from ._exporter import _DMSExporter

        return _DMSExporter(self, include_pipeline, instance_space).to_schema()<|MERGE_RESOLUTION|>--- conflicted
+++ resolved
@@ -149,13 +149,8 @@
     view_property: str = Field(alias="View Property")
     name: str | None = Field(alias="Name", default=None)
     description: str | None = Field(alias="Description", default=None)
-<<<<<<< HEAD
-    connection: Literal["direct"] | ReverseEntity | EdgeEntity | None = Field(None, alias="Connection")
-    value_type: DataType | ViewEntity | DMSUnknownEntity = Field(alias="Value Type", union_mode="left_to_right")
-=======
     connection: Literal["direct"] | ReverseConnectionEntity | EdgeEntity | None = Field(None, alias="Connection")
     value_type: DataType | ViewEntity | DMSUnknownEntity = Field(alias="Value Type")
->>>>>>> e8056311
     nullable: bool | None = Field(default=None, alias="Nullable")
     immutable: bool | None = Field(default=None, alias="Immutable")
     is_list: bool | None = Field(default=None, alias="Is List")
@@ -282,12 +277,8 @@
     properties: SheetList[DMSProperty] = Field(alias="Properties")
     views: SheetList[DMSView] = Field(alias="Views")
     containers: SheetList[DMSContainer] | None = Field(None, alias="Containers")
-<<<<<<< HEAD
     enum: SheetList[DMSEnum] | None = Field(None, alias="Enum")
-    node_types: SheetList[DMSNodeType] | None = Field(None, alias="Node Types")
-=======
     nodes: SheetList[DMSNode] | None = Field(None, alias="Nodes")
->>>>>>> e8056311
     last: "DMSRules | None" = Field(None, alias="Last", description="The previous version of the data model")
     reference: "DMSRules | None" = Field(None, alias="Reference")
 
