--- conflicted
+++ resolved
@@ -19,11 +19,7 @@
     load_dms_value_type,
 )
 
-<<<<<<< HEAD
-from ._rules import _DEFAULT_VERSION, DMSContainer, DMSEnum, DMSMetadata, DMSNodeType, DMSProperty, DMSRules, DMSView
-=======
-from ._rules import _DEFAULT_VERSION, DMSContainer, DMSMetadata, DMSNode, DMSProperty, DMSRules, DMSView
->>>>>>> e8056311
+from ._rules import _DEFAULT_VERSION, DMSContainer, DMSEnum, DMSMetadata, DMSNode, DMSProperty, DMSRules, DMSView
 
 
 @dataclass
@@ -261,12 +257,8 @@
     properties: list[DMSInputProperty]
     views: list[DMSInputView]
     containers: list[DMSInputContainer] | None = None
-<<<<<<< HEAD
     enum: list[DMSInputEnum] | None = None
-    node_types: list[DMSInputNodeType] | None = None
-=======
     nodes: list[DMSInputNode] | None = None
->>>>>>> e8056311
     last: "DMSInputRules | None" = None
     reference: "DMSInputRules | None" = None
 
@@ -295,12 +287,8 @@
             "Properties": [prop.dump(default_space, default_version) for prop in self.properties],
             "Views": [view.dump(default_space, default_version) for view in self.views],
             "Containers": [container.dump(default_space) for container in self.containers or []] or None,
-<<<<<<< HEAD
             "Enum": [enum.dump() for enum in self.enum or []] or None,
-            "Node Types": [node_type.dump(default_space) for node_type in self.node_types or []] or None,
-=======
             "Nodes": [node_type.dump(default_space) for node_type in self.nodes or []] or None,
->>>>>>> e8056311
             "Last": last,
             "Reference": reference,
         }