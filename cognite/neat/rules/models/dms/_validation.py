--- conflicted
+++ resolved
@@ -41,11 +41,7 @@
             return self.issue_list
         dms_schema = self.rules.as_schema()
         self.issue_list.extend(dms_schema.validate())
-<<<<<<< HEAD
-        self._validate_filter(dms_schema)
-=======
         self._validate_performance(dms_schema)
->>>>>>> 15c0f034
         return self.issue_list
 
     def _consistent_container_properties(self) -> None:
@@ -235,11 +231,7 @@
                 )
             )
 
-<<<<<<< HEAD
-    def _validate_filter(self, dms_schema: DMSSchema) -> None:
-=======
     def _validate_performance(self, dms_schema: DMSSchema) -> None:
->>>>>>> 15c0f034
         for view_id, view in dms_schema.views.items():
             mapped_containers = dms_schema._get_mapped_container_from_view(view_id)
 
