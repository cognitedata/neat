"""This module contains the definition of `TransformationRules` pydantic model and all
its sub-models and validators.
"""

from __future__ import annotations

import math
import sys
import types
from abc import abstractmethod
from collections.abc import Callable, Iterator
from functools import wraps
from typing import Annotated, Any, ClassVar, Generic, Literal, TypeAlias, TypeVar

import pandas as pd
from pydantic import (
    BaseModel,
    BeforeValidator,
    ConfigDict,
    Field,
    HttpUrl,
    PlainSerializer,
    constr,
    field_validator,
    model_serializer,
    model_validator,
)
from pydantic.fields import FieldInfo
from pydantic.main import IncEx

if sys.version_info >= (3, 11):
    from enum import StrEnum
else:
    from backports.strenum import StrEnum


METADATA_VALUE_MAX_LENGTH = 5120


def _add_alias(data: dict[str, Any], base_model: type[BaseModel]) -> None:
    for field_name, field_ in base_model.model_fields.items():
        if field_name not in data and field_.alias in data:
            data[field_name] = data[field_.alias]


def replace_nan_floats_with_default(values: dict, model_fields: dict[str, FieldInfo]) -> dict:
    output = {}
    for field_name, value in values.items():
        is_nan_float = isinstance(value, float) and math.isnan(value)
        if not is_nan_float:
            output[field_name] = value
            continue
        if field_name in model_fields:
            output[field_name] = model_fields[field_name].default
        else:
            # field_name may be an alias
            source_name = next((name for name, field in model_fields.items() if field.alias == field_name), None)
            if source_name:
                output[field_name] = model_fields[source_name].default
            else:
                # Just pass it through if it is not an alias.
                output[field_name] = value
    return output


def skip_field_validator(validators_field):
    def decorator(func):
        @wraps(func)
        def wrapper(cls, value, values):
            if isinstance(values, dict):
                to_skip = values.get(validators_field, set())
            else:
                try:
                    to_skip = values.data.get(validators_field, set())
                except Exception:
                    to_skip = set()

            if "all" in to_skip or func.__name__ in to_skip:
                return value
            return func(cls, value, values)

        return wrapper

    return decorator


def skip_model_validator(validators_field):
    def decorator(func):
        @wraps(func)
        def wrapper(self):
            to_skip = getattr(self, validators_field, set())
            if "all" in to_skip or func.__name__ in to_skip:
                return self

            return func(self)

        return wrapper

    return decorator


def _get_required_fields(model: type[BaseModel], use_alias: bool = False) -> set[str]:
    """Get required fields from a pydantic model.

    Parameters
    ----------
    model : type[BaseModel]
        Pydantic data model
    use_alias : bool, optional
        Whether to return field alias name, by default False

    Returns
    -------
    list[str]
        List of required fields
    """
    required_fields = set()
    for name, field in model.model_fields.items():
        if not field.is_required():
            continue

        alias = getattr(field, "alias", None)
        if use_alias and alias:
            required_fields.add(alias)
        else:
            required_fields.add(name)
    return required_fields


Space: TypeAlias = str
Description: TypeAlias = constr(min_length=1, max_length=1024)  # type: ignore[valid-type]


class SchemaCompleteness(StrEnum):
    complete = "complete"
    partial = "partial"
    extended = "extended"


class ExtensionCategory(StrEnum):
    addition = "addition"
    reshape = "reshape"
    rebuild = "rebuild"


class DataModelType(StrEnum):
    solution = "solution"
    enterprise = "enterprise"


class RoleTypes(StrEnum):
    domain_expert = "domain expert"
    information = "information architect"
<<<<<<< HEAD
    asset_architect = "asset architect"
=======
    asset = "asset architect"
>>>>>>> c2aaabce
    dms = "DMS Architect"


class MatchType(StrEnum):
    exact = "exact"
    partial = "partial"


class RuleModel(BaseModel):
    model_config: ClassVar[ConfigDict] = ConfigDict(
        populate_by_name=True,
        str_strip_whitespace=True,
        arbitrary_types_allowed=True,
        strict=False,
        extra="ignore",
        use_enum_values=True,
    )
    validators_to_skip: set[str] = Field(default_factory=set, exclude=True)

    @classmethod
    def mandatory_fields(cls, use_alias=False) -> set[str]:
        """Returns a set of mandatory fields for the model."""
        return _get_required_fields(cls, use_alias)

    @classmethod
    def sheets(cls, by_alias: bool = False) -> list[str]:
        """Returns a list of sheet names for the model."""
        return [
            (field.alias or field_name) if by_alias else field_name
            for field_name, field in cls.model_fields.items()
            if field_name != "validators_to_skip"
        ]

    @classmethod
    def headers_by_sheet(cls, by_alias: bool = False) -> dict[str, list[str]]:
        """Returns a list of headers for the model."""
        headers_by_sheet: dict[str, list[str]] = {}
        for field_name, field in cls.model_fields.items():
            if field_name == "validators_to_skip":
                continue
            sheet_name = (field.alias or field_name) if by_alias else field_name
            annotation = field.annotation

            if isinstance(annotation, types.UnionType):
                annotation = annotation.__args__[0]

            try:
                if isinstance(annotation, type) and issubclass(annotation, SheetList):
                    # We know that this is a SheetList, so we can safely access the annotation
                    # which is the concrete type of the SheetEntity.
                    model_fields = annotation.model_fields["data"].annotation.__args__[0].model_fields  # type: ignore[union-attr]
                elif isinstance(annotation, type) and issubclass(annotation, BaseModel):
                    model_fields = annotation.model_fields
                else:
                    model_fields = {}
            except TypeError:
                # Python 3.10 raises TypeError: issubclass() arg 1 must be a class
                # when calling issubclass(annotation, SheetList) with the dict annotation
                model_fields = {}
            headers_by_sheet[sheet_name] = [
                (field.alias or field_name) if by_alias else field_name
                for field_name, field in model_fields.items()
                if field_name != "validators_to_skip"
            ]
        return headers_by_sheet


class URL(BaseModel):
    url: HttpUrl


class BaseMetadata(RuleModel):
    """
    Metadata model for data model
    """

    role: ClassVar[RoleTypes]

    def to_pandas(self) -> pd.Series:
        """Converts Metadata to pandas Series."""
        return pd.Series(self.model_dump())

    def _repr_html_(self) -> str:
        """Returns HTML representation of Metadata."""
        return self.to_pandas().to_frame("value")._repr_html_()  # type: ignore[operator]

    @classmethod
    def mandatory_fields(cls, use_alias=False) -> set[str]:
        """Returns a set of mandatory fields for the model."""
        return _get_required_fields(cls, use_alias)

    @model_serializer(mode="wrap")
    def include_role(self, serializer: Callable) -> dict:
        return {"role": self.role.value, **serializer(self)}

    @abstractmethod
    def as_identifier(self) -> str:
        """Returns a unique identifier for the metadata."""
        raise NotImplementedError()


class BaseRules(RuleModel):
    """
    Rules is a core concept in `neat`. This represents fusion of data model
    definitions and (optionally) the transformation rules used to transform the data/graph
    from the source representation to the target representation defined by the data model.
    The rules are defined in a Excel sheet and then parsed into a `Rules` object. The
    `Rules` object is then used to generate data model and the`RDF` graph made of data
    model instances.

    Args:
        metadata: Data model metadata
        validators_to_skip: List of validators to skip. Defaults to []
    """

    metadata: BaseMetadata

    def dump(
        self,
        mode: Literal["python", "json"] = "python",
        by_alias: bool = False,
        exclude: IncEx = None,
        exclude_none: bool = False,
        exclude_unset: bool = False,
        exclude_defaults: bool = False,
        as_reference: bool = False,
    ) -> dict[str, Any]:
        """Dump the model to a dictionary.

        This is used in the Exporters to dump rules in the required format.
        """
        return self.model_dump(
            mode=mode,
            by_alias=by_alias,
            exclude=exclude,
            exclude_none=exclude_none,
            exclude_unset=exclude_unset,
            exclude_defaults=exclude_defaults,
        )


# An sheet entity is either a class or a property.
class SheetEntity(RuleModel):
    @field_validator("*", mode="before")
    def strip_string(cls, value: Any) -> Any:
        if isinstance(value, str):
            return value.strip()
        return value


T_Entity = TypeVar("T_Entity", bound=SheetEntity)


class SheetList(BaseModel, Generic[T_Entity]):
    data: list[T_Entity] = Field(default_factory=list)

    @model_validator(mode="before")
    def from_list_format(cls, values: Any) -> Any:
        if isinstance(values, list):
            return {"data": values}
        return values

    def __contains__(self, item: str) -> bool:
        return item in self.data

    def __len__(self) -> int:
        return len(self.data)

    def __iter__(self) -> Iterator[T_Entity]:  # type: ignore[override]
        return iter(self.data)

    def append(self, value: T_Entity) -> None:
        self.data.append(value)

    def extend(self, values: list[T_Entity]) -> None:
        self.data.extend(values)

    def to_pandas(self, drop_na_columns: bool = True, include: list[str] | None = None) -> pd.DataFrame:
        """Converts ResourceDict to pandas DataFrame."""
        df = pd.DataFrame([entity.model_dump() for entity in self.data])
        if drop_na_columns:
            df = df.dropna(axis=1, how="all")
        if include is not None:
            df = df[include]
        return df

    def _repr_html_(self) -> str:
        """Returns HTML representation of ResourceDict."""
        return self.to_pandas(drop_na_columns=True)._repr_html_()  # type: ignore[operator]

    @classmethod
    def mandatory_fields(cls, use_alias=False) -> set[str]:
        """Returns a set of mandatory fields for the model."""
        return _get_required_fields(cls, use_alias)


ExtensionCategoryType = Annotated[
    ExtensionCategory,
    PlainSerializer(
        lambda v: v.value if isinstance(v, ExtensionCategory) else v,
        return_type=str,
        when_used="unless-none",
    ),
    BeforeValidator(lambda v: ExtensionCategory(v) if isinstance(v, str) else v),
]<|MERGE_RESOLUTION|>--- conflicted
+++ resolved
@@ -151,11 +151,7 @@
 class RoleTypes(StrEnum):
     domain_expert = "domain expert"
     information = "information architect"
-<<<<<<< HEAD
-    asset_architect = "asset architect"
-=======
     asset = "asset architect"
->>>>>>> c2aaabce
     dms = "DMS Architect"
 
 
