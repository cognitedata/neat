import inspect
import re
import sys
from abc import ABC, abstractmethod
from functools import total_ordering
from types import UnionType
from typing import Annotated, Any, ClassVar, Generic, Literal, TypeVar, Union, cast, get_args, get_origin

from cognite.client.data_classes.data_modeling import DirectRelationReference
from cognite.client.data_classes.data_modeling.ids import (
    ContainerId,
    DataModelId,
    NodeId,
    PropertyId,
    ViewId,
)
from pydantic import (
    AnyHttpUrl,
    BaseModel,
    BeforeValidator,
    Field,
    PlainSerializer,
    model_serializer,
    model_validator,
)

from cognite.neat.issues.errors import NeatTypeError
from cognite.neat.rules.models.data_types import DataType
from cognite.neat.utils.text import replace_non_alphanumeric_with_underscore

if sys.version_info >= (3, 11):
    from enum import StrEnum
    from typing import Self
else:
    from backports.strenum import StrEnum
    from typing_extensions import Self


class EntityTypes(StrEnum):
    view_non_versioned = "view_non_versioned"
    subject = "subject"
    predicate = "predicate"
    object = "object"
    class_ = "class"
    parent_class = "parent_class"
    property_ = "property"
    object_property = "ObjectProperty"
    data_property = "DatatypeProperty"
    annotation_property = "AnnotationProperty"
    object_value_type = "object_value_type"
    data_value_type = "data_value_type"  # these are strings, floats, ...
    xsd_value_type = "xsd_value_type"
    dms_value_type = "dms_value_type"
    dms_node = "dms_node"
    view = "view"
    reference_entity = "reference_entity"
    container = "container"
    datamodel = "datamodel"
    undefined = "undefined"
    multi_value_type = "multi_value_type"
    asset = "asset"
    relationship = "relationship"
    edge = "edge"
<<<<<<< HEAD
    reverse = "reverse"
=======
    reverse_connection = "reverse"
>>>>>>> b86cec73


# ALLOWED
_ALLOWED_PATTERN = r"[^a-zA-Z0-9-_.]"

# FOR PARSING STRINGS:
_PREFIX_REGEX = r"[a-zA-Z]+[a-zA-Z0-9-_.]*[a-zA-Z0-9]+"
_SUFFIX_REGEX = r"[a-zA-Z0-9-_.]+[a-zA-Z0-9]|[-_.]*[a-zA-Z0-9]+"
_VERSION_REGEX = r"[a-zA-Z0-9]([.a-zA-Z0-9_-]{0,41}[a-zA-Z0-9])?"
_PROPERTY_REGEX = r"[a-zA-Z0-9][a-zA-Z0-9_-]*[a-zA-Z0-9]?"
_ENTITY_ID_REGEX = rf"{_PREFIX_REGEX}:({_SUFFIX_REGEX})"
_ENTITY_ID_REGEX_COMPILED = re.compile(rf"^(?P<prefix>{_PREFIX_REGEX}):(?P<suffix>{_SUFFIX_REGEX})$")
_VERSIONED_ENTITY_REGEX_COMPILED = re.compile(
    rf"^(?P<prefix>{_PREFIX_REGEX}):(?P<suffix>{_SUFFIX_REGEX})\(version=(?P<version>{_VERSION_REGEX})\)$"
)
_CLASS_ID_REGEX = rf"(?P<{EntityTypes.class_}>{_ENTITY_ID_REGEX})"
_CLASS_ID_REGEX_COMPILED = re.compile(rf"^{_CLASS_ID_REGEX}$")
_PROPERTY_ID_REGEX = rf"\((?P<{EntityTypes.property_}>{_ENTITY_ID_REGEX})\)"

_ENTITY_PATTERN = re.compile(r"^(?P<prefix>.*?):?(?P<suffix>[^(:]*)(\((?P<content>.+)\))?$")
_MULTI_VALUE_TYPE_PATTERN = re.compile(r"^(?P<types>.*?)(\((?P<content>[^)]+)\))?$")
# This pattern ignores commas inside brackets
_SPLIT_ON_COMMA_PATTERN = re.compile(r",(?![^(]*\))")
# This pattern ignores equal signs inside brackets
_SPLIT_ON_EQUAL_PATTERN = re.compile(r"=(?![^(]*\))")


class _UndefinedType(BaseModel): ...


class _UnknownType(BaseModel):
    def __str__(self) -> str:
        return "#N/A"


# This is a trick to make Undefined and Unknown singletons
Undefined = _UndefinedType()
Unknown = _UnknownType()
_PARSE = object()


@total_ordering
class Entity(BaseModel, extra="ignore"):
    """Entity is a class or property in OWL/RDF sense."""

    type_: ClassVar[EntityTypes] = EntityTypes.undefined
    prefix: str | _UndefinedType = Undefined
    suffix: str

    @classmethod
    def load(cls: "type[T_Entity]", data: Any, **defaults) -> "T_Entity | UnknownEntity":
        if isinstance(data, cls):
            return data
        elif isinstance(data, str) and data == str(Unknown):
            return UnknownEntity(prefix=Undefined, suffix=Unknown)
        if defaults and isinstance(defaults, dict):
            # This is is a trick to pass in default values
            return cls.model_validate({_PARSE: data, "defaults": defaults})
        else:
            return cls.model_validate(data)

    @model_validator(mode="before")
    def _load(cls, data: Any) -> "dict | Entity":
        defaults = {}
        if isinstance(data, dict) and _PARSE in data:
            defaults = data.get("defaults", {})
            data = data[_PARSE]
        if isinstance(data, dict):
            data.update(defaults)
            return data
        elif hasattr(data, "versioned_id"):
            # Todo: Remove. Is here for backwards compatibility
            data = data.versioned_id
        elif not isinstance(data, str):
            raise ValueError(f"Cannot load {cls.__name__} from {data}")
        elif data == str(Unknown) and cls.type_ == EntityTypes.undefined:
            return dict(prefix=Undefined, suffix=Unknown)  # type: ignore[arg-type]
        elif data == str(Unknown):
            raise ValueError(f"Unknown is not allowed for {cls.type_} entity")

        result = cls._parse(data, defaults)
        output = defaults.copy()
        # Populate by alias
        for field_name, field_ in cls.model_fields.items():
            name = field_.alias or field_name
            if (field_value := result.get(field_name)) and not (field_value in [Unknown, Undefined] and name in output):
                output[name] = result.pop(field_name)
            elif name not in output and name in result:
                output[name] = result.pop(name)
        return output

    @model_serializer(when_used="unless-none", return_type=str)
    def as_str(self) -> str:
        return str(self)

    @classmethod
    def _parse(cls, raw: str, defaults: dict) -> dict:
        if not (result := _ENTITY_PATTERN.match(raw)):
            return dict(prefix=Undefined, suffix=Unknown)
        prefix = result.group("prefix") or Undefined
        suffix = result.group("suffix")
        content = result.group("content")
        if content is None:
            return dict(prefix=prefix, suffix=suffix)
        extra_args = dict(
            _SPLIT_ON_EQUAL_PATTERN.split(pair.strip()) for pair in _SPLIT_ON_COMMA_PATTERN.split(content)
        )
        expected_args = {
            field_.alias or field_name: field_.annotation for field_name, field_ in cls.model_fields.items()
        }
        for key in list(extra_args):
            if key not in expected_args:
                # Todo Warning about unknown key
                del extra_args[key]
                continue
            annotation = expected_args[key]
            if isinstance(annotation, UnionType) or get_origin(annotation) is Union:
                annotation = get_args(annotation)[0]

            if inspect.isclass(annotation) and issubclass(annotation, Entity):  # type: ignore[arg-type]
                extra_args[key] = annotation.load(extra_args[key], **defaults)  # type: ignore[union-attr, assignment]
        return dict(prefix=prefix, suffix=suffix, **extra_args)

    def dump(self) -> str:
        return str(self)

    def as_tuple(self) -> tuple[str, ...]:
        # We haver overwritten the serialization to str, so we need to do it manually
        extra: tuple[str, ...] = tuple(
            [
                str(v or "")
                for field_name in self.model_fields
                if isinstance(v := getattr(self, field_name), str | None) and field_name not in {"prefix", "suffix"}
            ]
        )
        if isinstance(self.prefix, _UndefinedType):
            return str(self.suffix), *extra
        else:
            return self.prefix, str(self.suffix), *extra

    def __lt__(self, other: object) -> bool:
        if not isinstance(other, Entity):
            return NotImplemented
        return self.as_tuple() < other.as_tuple()

    def __eq__(self, other: object) -> bool:
        if not isinstance(other, Entity):
            return NotImplemented
        return self.as_tuple() == other.as_tuple()

    def __hash__(self) -> int:
        return hash(str(self))

    def __str__(self) -> str:
        return self.id

    def __repr__(self) -> str:
        # We have overwritten the serialization to str, so we need to do it manually
        model_dump = ((k, v) for k in self.model_fields if (v := getattr(self, k)) is not None)
        args = ",".join([f"{k}={v}" for k, v in model_dump])
        return f"{self.type_.value}({args})"

    @property
    def id(self) -> str:
        # We have overwritten the serialization to str, so we need to do it manually
        model_dump = [
            (field.alias or field_name, v)
            for field_name, field in self.model_fields.items()
            if (v := getattr(self, field_name)) is not None and field_name not in {"prefix", "suffix"}
        ]
        if len(model_dump) == 1:
            args = f"{model_dump[0][0]}={model_dump[0][1]}"
        else:
            args = ",".join([f"{k}={v}" for k, v in model_dump])
        if self.prefix == Undefined:
            base_id = str(self.suffix)
        else:
            base_id = f"{self.prefix}:{self.suffix!s}"
        if args:
            return f"{base_id}({args})"
        else:
            return base_id

    @property
    def versioned_id(self) -> str:
        # Todo: Remove. Is here for backwards compatibility
        return self.id

    def as_non_versioned_entity(self) -> str:
        # Todo: Remove. Is here for backwards compatibility
        if self.prefix is Undefined:
            return f"{self.suffix!s}"
        return f"{self.prefix}:{self.suffix!s}"

    def as_dms_compliant_entity(self) -> "Self":
        new_entity = self.model_copy(deep=True)
        new_entity.suffix = replace_non_alphanumeric_with_underscore(new_entity.suffix)
        return new_entity


T_Entity = TypeVar("T_Entity", bound=Entity)


class ClassEntity(Entity):
    type_: ClassVar[EntityTypes] = EntityTypes.class_
    version: str | None = None

    def as_view_entity(self, default_space: str, default_version) -> "ViewEntity":
        if self.version is None:
            version = default_version
        else:
            version = self.version
        space = default_space if isinstance(self.prefix, _UndefinedType) else self.prefix
        return ViewEntity(space=space, externalId=str(self.suffix), version=version)

    def as_container_entity(self, default_space: str) -> "ContainerEntity":
        space = default_space if isinstance(self.prefix, _UndefinedType) else self.prefix
        return ContainerEntity(space=space, externalId=str(self.suffix))


class UnknownEntity(ClassEntity):
    type_: ClassVar[EntityTypes] = EntityTypes.undefined
    prefix: _UndefinedType = Undefined
    suffix: _UnknownType = Unknown  # type: ignore[assignment]

    @property
    def id(self) -> str:
        return str(Unknown)


class AssetFields(StrEnum):
    externalId = "externalId"
    name = "name"
    parentExternalId = "parentExternalId"
    description = "description"
    metadata = "metadata"


class AssetEntity(Entity):
    type_: ClassVar[EntityTypes] = EntityTypes.asset
    suffix: str = "Asset"
    prefix: _UndefinedType = Undefined
    property_: AssetFields = Field(alias="property")


class RelationshipEntity(Entity):
    type_: ClassVar[EntityTypes] = EntityTypes.relationship
    suffix: str = "Relationship"
    prefix: _UndefinedType = Undefined
    label: str | None = None


T_ID = TypeVar("T_ID", bound=ContainerId | ViewId | DataModelId | PropertyId | NodeId | None)


class MultiValueTypeInfo(BaseModel):
    type_: ClassVar[EntityTypes] = EntityTypes.multi_value_type
    types: list[DataType | ClassEntity]

    def __str__(self) -> str:
        return " | ".join([str(t) for t in self.types])

    @model_serializer(when_used="unless-none", return_type=str)
    def as_str(self) -> str:
        return str(self)

    @classmethod
    def load(cls, data: Any) -> "MultiValueTypeInfo":
        # already instance of MultiValueTypeInfo
        if isinstance(data, cls):
            return data

        # it is a raw string that needs to be parsed
        elif isinstance(data, str):
            return cls.model_validate({_PARSE: data})

        # it is dict that needs to be parsed
        else:
            return cls.model_validate(data)

    @model_validator(mode="before")
    def _load(cls, data: Any) -> "dict | MultiValueTypeInfo":
        if isinstance(data, dict) and _PARSE in data:
            data = data[_PARSE]
        elif isinstance(data, dict):
            return data
        else:
            raise ValueError(f"Cannot load {cls.__name__} from {data}")

        result = cls._parse(data)
        return result

    @classmethod
    def _parse(cls, raw: str) -> dict:
        if not (types := [type_.strip() for type_ in raw.split("|")]):
            return {"types": [UnknownEntity()]}
        else:
            return {
                "types": [
                    (DataType.load(type_) if DataType.is_data_type(type_) else ClassEntity.load(type_))
                    for type_ in types
                ]
            }

    def set_default_prefix(self, prefix: str):
        for type_ in self.types:
            if isinstance(type_, ClassEntity) and type_.prefix is Undefined:
                type_.prefix = prefix


class DMSEntity(Entity, Generic[T_ID], ABC):
    type_: ClassVar[EntityTypes] = EntityTypes.undefined
    prefix: str = Field(alias="space")
    suffix: str = Field(alias="externalId")

    @classmethod
    def load(cls: "type[T_DMSEntity]", data: Any, **defaults) -> "T_DMSEntity | DMSUnknownEntity":  # type: ignore[override]
        if isinstance(data, str) and data == str(Unknown):
            return DMSUnknownEntity.from_id(None)
        return cast(T_DMSEntity, super().load(data, **defaults))

    @property
    def space(self) -> str:
        """Returns entity space in CDF."""
        return self.prefix

    @property
    def external_id(self) -> str:
        """Returns entity external id in CDF."""
        return self.suffix

    @abstractmethod
    def as_id(self) -> T_ID:
        raise NotImplementedError("Method as_id must be implemented in subclasses")

    @classmethod
    @abstractmethod
    def from_id(cls, id: T_ID) -> Self:
        raise NotImplementedError("Method from_id must be implemented in subclasses")

    def as_class(self) -> ClassEntity:
        return ClassEntity(prefix=self.space, suffix=self.external_id)

    def as_dms_compliant_entity(self) -> "Self":
        new_entity = self.model_copy(deep=True)
        new_entity.suffix = replace_non_alphanumeric_with_underscore(new_entity.suffix)
        return new_entity


T_DMSEntity = TypeVar("T_DMSEntity", bound=DMSEntity)


class ContainerEntity(DMSEntity[ContainerId]):
    type_: ClassVar[EntityTypes] = EntityTypes.container

    def as_id(self) -> ContainerId:
        return ContainerId(space=self.space, external_id=self.external_id)

    @classmethod
    def from_id(cls, id: ContainerId) -> "ContainerEntity":
        return cls(space=id.space, externalId=id.external_id)


class DMSVersionedEntity(DMSEntity[T_ID], ABC):
    version: str

    def as_class(self, skip_version: bool = False) -> ClassEntity:
        if skip_version:
            return ClassEntity(prefix=self.space, suffix=self.external_id)
        return ClassEntity(prefix=self.space, suffix=self.external_id, version=self.version)


class ViewEntity(DMSVersionedEntity[ViewId]):
    type_: ClassVar[EntityTypes] = EntityTypes.view

    def as_id(
        self,
    ) -> ViewId:
        return ViewId(space=self.space, external_id=self.external_id, version=self.version)

    def to_property_id(self, property_id: str) -> PropertyId:
        return PropertyId(source=self.as_id(), property=property_id)

    @classmethod
    def from_id(cls, id: ViewId, default_version: str | None = None) -> "ViewEntity":
        if id.version is not None:
            return cls(space=id.space, externalId=id.external_id, version=id.version)
        elif default_version is not None:
            return cls(space=id.space, externalId=id.external_id, version=default_version)
        else:
            raise ValueError("Version must be specified")


class DMSUnknownEntity(DMSEntity[None]):
    """This is a special entity that represents an unknown entity.

    The use case is for direct relations where the source is not known."""

    type_: ClassVar[EntityTypes] = EntityTypes.undefined
    prefix: _UndefinedType = Field(Undefined, alias="space")  # type: ignore[assignment]
    suffix: _UnknownType = Field(Unknown, alias="externalId")  # type: ignore[assignment]

    def as_id(self) -> None:
        return None

    @classmethod
    def from_id(cls, id: None) -> "DMSUnknownEntity":
        return cls(space=Undefined, externalId=Unknown)

    @property
    def id(self) -> str:
        return str(Unknown)


class DataModelEntity(DMSVersionedEntity[DataModelId]):
    type_: ClassVar[EntityTypes] = EntityTypes.datamodel

    def as_id(self) -> DataModelId:
        return DataModelId(space=self.space, external_id=self.external_id, version=self.version)

    @classmethod
    def from_id(cls, id: DataModelId) -> "DataModelEntity":
        if id.version is None:
            raise ValueError("Version must be specified")
        return cls(space=id.space, externalId=id.external_id, version=id.version)


class DMSNodeEntity(DMSEntity[NodeId]):
    type_: ClassVar[EntityTypes] = EntityTypes.dms_node

    def as_id(self) -> NodeId:
        return NodeId(space=self.space, external_id=self.external_id)

    def as_reference(self) -> DirectRelationReference:
        return DirectRelationReference(space=self.space, external_id=self.external_id)

    @classmethod
    def from_id(cls, id: NodeId) -> "DMSNodeEntity":
        return cls(space=id.space, externalId=id.external_id)

    @classmethod
    def from_reference(cls, ref: DirectRelationReference) -> "DMSNodeEntity":
        return cls(space=ref.space, externalId=ref.external_id)


class EdgeEntity(DMSEntity[None]):
    type_: ClassVar[EntityTypes] = EntityTypes.edge
    prefix: _UndefinedType = Undefined  # type: ignore[assignment]
    suffix: Literal["edge"] = "edge"
    edge_type: DMSNodeEntity | None = Field(None, alias="type")
    properties: ViewEntity | None = None
    direction: Literal["outwards", "inwards"] = "outwards"

    def as_id(self) -> None:
        return None

    @classmethod
    def from_id(cls, id: None) -> Self:
        return cls()


<<<<<<< HEAD
class ReverseEntity(Entity):
    type_: ClassVar[EntityTypes] = EntityTypes.reverse
=======
class ReverseConnectionEntity(Entity):
    type_: ClassVar[EntityTypes] = EntityTypes.reverse_connection
>>>>>>> b86cec73
    prefix: _UndefinedType = Undefined
    suffix: Literal["reverse"] = "reverse"
    property_: str = Field(alias="property")


class ReferenceEntity(ClassEntity):
    type_: ClassVar[EntityTypes] = EntityTypes.reference_entity
    prefix: str
    property_: str | None = Field(None, alias="property")

    @classmethod
    def from_entity(cls, entity: Entity, property_: str) -> "ReferenceEntity":
        if isinstance(entity, ClassEntity):
            return cls(
                prefix=str(entity.prefix),
                suffix=entity.suffix,
                version=entity.version,
                property=property_,
            )
        else:
            return cls(prefix=str(entity.prefix), suffix=entity.suffix, property=property_)

    def as_view_id(self) -> ViewId:
        if isinstance(self.prefix, _UndefinedType) or isinstance(self.suffix, _UnknownType):
            raise ValueError("Prefix is not defined or suffix is unknown")
        return ViewId(space=self.prefix, external_id=self.suffix, version=self.version)

    def as_view_property_id(self) -> PropertyId:
        if self.property_ is None or self.prefix is Undefined or self.suffix is Unknown:
            raise ValueError("Property is not defined or prefix is not defined or suffix is unknown")
        return PropertyId(source=self.as_view_id(), property=self.property_)

    def as_node_id(self) -> NodeId:
        return NodeId(space=self.prefix, external_id=self.suffix)

    def as_node_entity(self) -> DMSNodeEntity:
        return DMSNodeEntity(space=self.prefix, externalId=self.suffix)

    def as_class_entity(self) -> ClassEntity:
        return ClassEntity(prefix=self.prefix, suffix=self.suffix, version=self.version)


def _split_str(v: Any) -> list[str]:
    if isinstance(v, str):
        return v.replace(", ", ",").split(",")
    return v


def _join_str(v: list[ClassEntity]) -> str | None:
    return ",".join([entry.id for entry in v]) if v else None


def _generate_cdf_resource_list(v: Any) -> list[AssetEntity | RelationshipEntity]:
    results = []
    for item in _split_str(v):
        if isinstance(item, str):
            if "relationship" in item.lower():
                results.append(RelationshipEntity.load(item))
            elif "asset" in item.lower():
                results.append(AssetEntity.load(item))  # type: ignore
            else:
                raise ValueError(f"Unsupported implementation definition: {item}")

        elif isinstance(item, AssetEntity | RelationshipEntity):
            results.append(item)
        else:
            raise ValueError(f"Unsupported implementation definition: {item}")

    return results  # type: ignore


ClassEntityList = Annotated[
    list[ClassEntity],
    BeforeValidator(_split_str),
    PlainSerializer(
        _join_str,
        return_type=str,
        when_used="unless-none",
    ),
]


CdfResourceEntityList = Annotated[
    list[AssetEntity | RelationshipEntity],
    BeforeValidator(_generate_cdf_resource_list),
    PlainSerializer(
        _join_str,
        return_type=str,
        when_used="unless-none",
    ),
]


ContainerEntityList = Annotated[
    list[ContainerEntity],
    BeforeValidator(_split_str),
    PlainSerializer(
        _join_str,
        return_type=str,
        when_used="unless-none",
    ),
]

ViewEntityList = Annotated[
    list[ViewEntity],
    BeforeValidator(_split_str),
    PlainSerializer(
        _join_str,
        return_type=str,
        when_used="unless-none",
    ),
]

URLEntity = Annotated[
    AnyHttpUrl,
    PlainSerializer(lambda v: str(v), return_type=str, when_used="unless-none"),
]


def load_value_type(
    raw: str | MultiValueTypeInfo | DataType | ClassEntity | UnknownEntity, default_prefix: str
) -> MultiValueTypeInfo | DataType | ClassEntity | UnknownEntity:
    if isinstance(raw, MultiValueTypeInfo | DataType | ClassEntity | UnknownEntity):
        return raw
    elif isinstance(raw, str):
        # property holding xsd data type
        # check if it is multi value type
        if "|" in raw:
            value_type = MultiValueTypeInfo.load(raw)
            value_type.set_default_prefix(default_prefix)
            return value_type
        elif DataType.is_data_type(raw):
            return DataType.load(raw)

        # unknown value type
        elif raw == str(Unknown):
            return UnknownEntity()

        # property holding link to class
        else:
            return ClassEntity.load(raw, prefix=default_prefix)
    else:
        raise NeatTypeError(f"Invalid value type: {type(raw)}")


def load_dms_value_type(
    raw: str | DataType | ViewEntity | DMSUnknownEntity,
    default_space: str,
    default_version: str,
) -> DataType | ViewEntity | DMSUnknownEntity:
    if isinstance(raw, DataType | ViewEntity | DMSUnknownEntity):
        return raw
    elif isinstance(raw, str):
        if DataType.is_data_type(raw):
            return DataType.load(raw)
        elif raw == str(Unknown):
            return DMSUnknownEntity()
        else:
            return ViewEntity.load(raw, space=default_space, version=default_version)
    raise NeatTypeError(f"Invalid value type: {type(raw)}")


def load_connection(
<<<<<<< HEAD
    raw: Literal["direct"] | ReverseEntity | EdgeEntity | str | None,
    default_space: str,
    default_version: str,
) -> Literal["direct"] | ReverseEntity | EdgeEntity | None:
    if isinstance(raw, EdgeEntity | ReverseEntity) or raw is None or (isinstance(raw, str) and raw == "direct"):
=======
    raw: Literal["direct"] | ReverseConnectionEntity | EdgeEntity | str | None,
    default_space: str,
    default_version: str,
) -> Literal["direct"] | ReverseConnectionEntity | EdgeEntity | None:
    if (
        isinstance(raw, EdgeEntity | ReverseConnectionEntity)
        or raw is None
        or (isinstance(raw, str) and raw == "direct")
    ):
>>>>>>> b86cec73
        return raw  # type: ignore[return-value]
    elif isinstance(raw, str) and raw.startswith("edge"):
        return EdgeEntity.load(raw, space=default_space, version=default_version)  # type: ignore[return-value]
    elif isinstance(raw, str) and raw.startswith("reverse"):
<<<<<<< HEAD
        return ReverseEntity.load(raw)  # type: ignore[return-value]
=======
        return ReverseConnectionEntity.load(raw)  # type: ignore[return-value]
>>>>>>> b86cec73
    raise NeatTypeError(f"Invalid connection: {type(raw)}")<|MERGE_RESOLUTION|>--- conflicted
+++ resolved
@@ -61,11 +61,7 @@
     asset = "asset"
     relationship = "relationship"
     edge = "edge"
-<<<<<<< HEAD
-    reverse = "reverse"
-=======
     reverse_connection = "reverse"
->>>>>>> b86cec73
 
 
 # ALLOWED
@@ -527,13 +523,8 @@
         return cls()
 
 
-<<<<<<< HEAD
-class ReverseEntity(Entity):
-    type_: ClassVar[EntityTypes] = EntityTypes.reverse
-=======
 class ReverseConnectionEntity(Entity):
     type_: ClassVar[EntityTypes] = EntityTypes.reverse_connection
->>>>>>> b86cec73
     prefix: _UndefinedType = Undefined
     suffix: Literal["reverse"] = "reverse"
     property_: str = Field(alias="property")
@@ -697,13 +688,6 @@
 
 
 def load_connection(
-<<<<<<< HEAD
-    raw: Literal["direct"] | ReverseEntity | EdgeEntity | str | None,
-    default_space: str,
-    default_version: str,
-) -> Literal["direct"] | ReverseEntity | EdgeEntity | None:
-    if isinstance(raw, EdgeEntity | ReverseEntity) or raw is None or (isinstance(raw, str) and raw == "direct"):
-=======
     raw: Literal["direct"] | ReverseConnectionEntity | EdgeEntity | str | None,
     default_space: str,
     default_version: str,
@@ -713,14 +697,9 @@
         or raw is None
         or (isinstance(raw, str) and raw == "direct")
     ):
->>>>>>> b86cec73
         return raw  # type: ignore[return-value]
     elif isinstance(raw, str) and raw.startswith("edge"):
         return EdgeEntity.load(raw, space=default_space, version=default_version)  # type: ignore[return-value]
     elif isinstance(raw, str) and raw.startswith("reverse"):
-<<<<<<< HEAD
-        return ReverseEntity.load(raw)  # type: ignore[return-value]
-=======
         return ReverseConnectionEntity.load(raw)  # type: ignore[return-value]
->>>>>>> b86cec73
     raise NeatTypeError(f"Invalid connection: {type(raw)}")