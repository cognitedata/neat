import re
import sys
import warnings
from collections.abc import Iterable
from datetime import datetime
from typing import Any, TypeAlias, cast

from cognite.client.data_classes import Asset, Relationship
from cognite.client.data_classes.data_modeling import EdgeApply, MappedPropertyApply, NodeApply, NodeOrEdgeData
from cognite.client.data_classes.data_modeling.views import SingleHopConnectionDefinitionApply, ViewApply
from pydantic import BaseModel, ConfigDict, Field, create_model
from pydantic._internal._model_construction import ModelMetaclass
from rdflib import Graph, URIRef
from typing_extensions import TypeAliasType

from cognite.neat.graph.loaders.core.rdf_to_assets import NeatMetadataKeys
from cognite.neat.graph.transformations.query_generator.sparql import build_construct_query, triples2dictionary
from cognite.neat.rules import exceptions
from cognite.neat.rules.analysis import (
    define_class_asset_mapping,
    define_class_relationship_mapping,
    to_class_property_pairs,
)
from cognite.neat.rules.exporter.rules2dms import DataModel
from cognite.neat.rules.models.rules import Property, Rules, type_to_target_convention

if sys.version_info >= (3, 11):
    from datetime import UTC
else:
    from datetime import timezone

    UTC = timezone.utc

EdgeOneToOne: TypeAlias = TypeAliasType("EdgeOneToOne", str)  # type: ignore[valid-type]
EdgeOneToMany: TypeAlias = TypeAliasType("EdgeOneToMany", list[str])  # type: ignore[valid-type]


def default_model_configuration():
    return ConfigDict(
        populate_by_name=True, str_strip_whitespace=True, arbitrary_types_allowed=True, strict=False, extra="allow"
    )


def default_model_methods():
    return [from_graph, to_asset, to_relationship, to_node, to_edge, to_graph]


def default_model_property_attributes():
    return [attributes, edges_one_to_one, edges_one_to_many]


def rules_to_pydantic_models(
    transformation_rules: Rules, methods: list | None = None, property_attributes: list | None = None
) -> dict[str, ModelMetaclass]:
    """
    Generate pydantic models from transformation rules.

    Args:
        transformation_rules: Transformation rules
        methods: List of methods to register for pydantic models, by default None.
        property_attributes: List of property attributes to register for pydantic models, by default None.

    Returns:
        Dictionary containing pydantic models

    !!! note "Limitations"
        Currently this will take only unique properties and those which column rule_type
        is set to rdfpath, hence only_rdfpath = True. This means that at the moment
        we do not support UNION, i.e. ability to handle multiple rdfpaths for the same
        property. This is needed option and should be added in the second version of the exporter.
    """
    if methods is None:
        methods = default_model_methods()
    if property_attributes is None:
        property_attributes = default_model_property_attributes()

    class_property_pairs = to_class_property_pairs(transformation_rules, only_rdfpath=True)

    models: dict[str, ModelMetaclass] = {}
    for class_, properties in class_property_pairs.items():
        # generate fields from define properties
        fields = _properties_to_pydantic_fields(properties)

        # store default class to relationship mapping field
        # which is used by the `to_relationship` method
        fields["class_to_asset_mapping"] = (
            dict[str, list[str]],
            Field(define_class_asset_mapping(transformation_rules, class_)),
        )

        # store default class to relationship mapping field
        # which is used by the `to_relationship` method
        fields["class_to_relationship_mapping"] = (
            dict[str, list[str]],
            Field(define_class_relationship_mapping(transformation_rules, class_)),
        )

        fields["data_set_id"] = (
            int,
            Field(
                transformation_rules.metadata.data_set_id or None,
            ),
        )

        model = _dictionary_to_pydantic_model(class_, fields, methods=methods, property_attributes=property_attributes)

        models[class_] = model

    return models


def _properties_to_pydantic_fields(
    properties: dict[str, Property],
) -> dict[str, tuple[EdgeOneToMany | EdgeOneToOne | type | list[type], Any]]:
    """Turns definition of properties into pydantic fields.

    Parameters
    ----------
    properties : dict[str, Property]
        Dictionary of properties

    Returns
    -------
    dict[str, tuple[EdgeOneToMany | EdgeOneToOne | type | list[type], Any]]
        Dictionary of pydantic fields
    """

    fields: dict[str, tuple[EdgeOneToMany | EdgeOneToOne | type | list[type], Any]]

    fields = {"external_id": (str, Field(..., alias="external_id"))}

    for name, property_ in properties.items():
        field_type = _define_field_type(property_)

        field_definition: dict = {
            "alias": name,
            # keys below will be available under json_schema_extra
            "property_type": field_type.__name__ if field_type in [EdgeOneToOne, EdgeOneToMany] else "NodeAttribute",
            "property_value_type": property_.expected_value_type,
        }

        if field_type.__name__ in [EdgeOneToMany.__name__, list.__name__]:
            field_definition["min_length"] = property_.min_count
            field_definition["max_length"] = property_.max_count

        if not property_.is_mandatory and not property_.default:
            field_definition["default"] = None
        elif property_.default:
            field_definition["default"] = property_.default

        # making sure that field names are python compliant
        # their original names are stored as aliases
        fields[re.sub(r"[^_a-zA-Z0-9/_]", "_", name)] = (
            field_type,
            Field(**field_definition),  # type: ignore[pydantic-field]
        )

    return fields


def _define_field_type(property_: Property):
    if property_.property_type == "ObjectProperty" and property_.max_count == 1:
        return EdgeOneToOne
    elif property_.property_type == "ObjectProperty":
        return EdgeOneToMany
    elif property_.property_type == "DatatypeProperty" and property_.max_count == 1:
        return type_to_target_convention(property_.expected_value_type, "python")
    else:
        inner_type = type_to_target_convention(property_.expected_value_type, "python")
        return list[inner_type]  # type: ignore[valid-type]


def _dictionary_to_pydantic_model(
    name: str,
    model_definition: dict,
    model_configuration: ConfigDict | None = None,
    methods: list | None = None,
    property_attributes: list | None = None,
    validators: list | None = None,
) -> type[BaseModel]:
    """Generates pydantic model from dictionary containing definition of fields.
    Additionally, it adds methods to the model and validators.

    Parameters
    ----------
    name : str
        Name of the model
    model_definition : dict
        Dictionary containing definition of fields
    model_configuration : ConfigDict, optional
        Configuration of pydantic model, by default None
    methods : list, optional
        Methods that work on fields once model is instantiated, by default None
    property_attributes : list, optional
        Property attributed that work on model fields once model is instantiated, by default None
    validators : list, optional
        Any custom validators to be added in addition to base pydantic ones, by default None

    Returns
    -------
    type[BaseModel]
        Pydantic model
    """

    if model_configuration:
        model_configuration = default_model_configuration()

    fields: dict[str, tuple | type[BaseModel]] = {}

    for field_name, value in model_definition.items():
        if isinstance(value, tuple):
            fields[field_name] = value
        elif isinstance(value, dict):
            fields[field_name] = (_dictionary_to_pydantic_model(f"{name}_{field_name}", value), ...)
        else:
            raise exceptions.FieldValueOfUnknownType(field_name, value)

    model = create_model(name, __config__=model_configuration, **fields)  # type: ignore[call-overload]

    if methods:
        for method in methods:
            setattr(model, method.__name__, method)
    if property_attributes:
        for property_attribute in property_attributes:
            setattr(model, property_attribute.fget.__name__, property_attribute)

    # any additional validators to be added
    if validators:
        ...

    return model


@property  # type: ignore[misc]
def attributes(self) -> list[str]:
    return [
        field
        for field in self.model_fields_set
        if (schema := self.model_fields[field].json_schema_extra) and schema.get("property_type") == "NodeAttribute"
    ]


@property  # type: ignore[misc]
def edges_one_to_one(self) -> list[str]:
    return [
        field
        for field in self.model_fields_set
        if (schema := self.model_fields[field].json_schema_extra) and schema.get("property_type") == "EdgeOneToOne"
    ]


@property  # type: ignore[misc]
def edges_one_to_many(self) -> list[str]:
    return [
        field
        for field in self.model_fields_set
        if (schema := self.model_fields[field].json_schema_extra) and schema.get("property_type") == "EdgeOneToMany"
    ]


# Define methods that work on model instance
@classmethod  # type: ignore[misc]
def from_graph(
    cls,
    graph: Graph,
    transformation_rules: Rules,
    external_id: URIRef,
    incomplete_instance_allowed: bool = True,
):
    """Method that creates model instance from class instance stored in graph.

    Args:
        graph: Graph containing triples of class instance
        transformation_rules: Transformation rules
        external_id: External id of class instance to be used to instantiate associated pydantic model
        incomplete_instance_allowed: Flag allowing incomplete instances to be queried. Defaults to True.

    Raises:
        exceptions.MissingInstanceTriples: _description_
        exceptions.PropertyRequiredButNotProvided: _description_

    Returns:
        Pydantic model instance
    """

    # build sparql query for given object
    class_ = cls.__name__

    # here properties_optional is set to True in order to also return
    # incomplete class instances so we catch them and raise exceptions
    sparql_construct_query = build_construct_query(
        graph,
        class_,
        transformation_rules,
        class_instances=[external_id],
        properties_optional=incomplete_instance_allowed,
    )
    # In the docs, a construct query is said to return triple
    # Not sure if the triple will be URIRef or Literal
    query_result = cast(Iterable[tuple[URIRef, URIRef, str | URIRef]], graph.query(sparql_construct_query))

    result = triples2dictionary(query_result)

    if not result:
        raise exceptions.MissingInstanceTriples(external_id)

    # wrangle results to dict
    args: dict[str, list[str] | str] = {}
    for field in cls.model_fields.values():
        # if field is not required and not in result, skip
        if not field.is_required() and field.alias not in result:
            continue

        # if field is required and not in result, raise error
        if field.is_required() and field.alias not in result:
            raise exceptions.PropertyRequiredButNotProvided(field.alias, external_id)

        # flatten result if field is not edge or list of values
        if field.annotation.__name__ not in [EdgeOneToMany.__name__, list.__name__]:
            if isinstance(result[field.alias], list) and len(result[field.alias]) > 1:
                warnings.warn(
                    exceptions.FieldContainsMoreThanOneValue(
                        field.alias,
                        len(result[field.alias]),
                    ).message,
                    category=exceptions.FieldContainsMoreThanOneValue,
                    stacklevel=2,
                )

            args[field.alias] = result[field.alias][0]
        else:
            args[field.alias] = result[field.alias]

    return cls(**args)


# define methods that creates asset out of model id (default)
def to_asset(
    self,
    add_system_metadata: bool = True,
    metadata_keys: NeatMetadataKeys | None = None,
    add_labels: bool = True,
    data_set_id: int | None = None,
) -> Asset:
    """Convert model instance to asset.

    Parameters
    ----------
    add_system_metadata : bool, optional
        Flag indicating to add or not system/neat metadata, by default True
    metadata_keys : NeatMetadataKeys | None, optional
        Definition of system/neat metadata, by default None
    add_labels : bool, optional
        To add or not labels to asset, by default True
    data_set_id : int, optional
        Data set id to which asset belongs to, by default None

    Returns
    -------
    Asset
        Asset instance
    """
    # Needs copy otherwise modifications impact all instances
    class_instance_dictionary = self.model_dump(by_alias=True)
    adapted_mapping_config = _adapt_mapping_config_by_instance(
        self.external_id, class_instance_dictionary, self.class_to_asset_mapping
    )
    asset = _class_to_asset_instance_dictionary(class_instance_dictionary, adapted_mapping_config)

    # set default metadata keys if not provided
    metadata_keys = NeatMetadataKeys() if metadata_keys is None else metadata_keys

    # add system metadata
    if add_system_metadata:
        _add_system_metadata(self, metadata_keys, asset)

    if add_labels:
        asset["labels"] = [asset["metadata"][metadata_keys.type], "non-historic"]

    if data_set_id:
        return Asset(**asset, data_set_id=data_set_id)
    else:
        return Asset(**asset, data_set_id=self.data_set_id)


def _add_system_metadata(self, metadata_keys: NeatMetadataKeys, asset: dict):
    asset["metadata"][metadata_keys.type] = self.__class__.__name__
    asset["metadata"][metadata_keys.identifier] = self.external_id
    now = str(datetime.now(UTC))
    asset["metadata"][metadata_keys.start_time] = now
    asset["metadata"][metadata_keys.update_time] = now
    asset["metadata"][metadata_keys.active] = "true"


def _adapt_mapping_config_by_instance(external_id, class_instance_dictionary, mapping_config):
    adapted_mapping_config = {}
    for asset_field, class_properties in mapping_config.items():
        if asset_field != "metadata":
            # We are selecting first property that is available in the graph
            # and add it to corresponding asset field and exit loop
            for property_ in class_properties:
                if class_instance_dictionary.get(property_, None):
                    adapted_mapping_config[asset_field] = property_
                    break

        elif metadata_keys := [
            property_ for property_ in class_properties if class_instance_dictionary.get(property_, None)
        ]:
            adapted_mapping_config["metadata"] = metadata_keys

    # Raise warnings for fields that will miss in asset
    for asset_field in mapping_config:
        if asset_field not in adapted_mapping_config:
            warnings.warn(
                exceptions.FieldNotFoundInInstance(external_id, asset_field).message,
                category=exceptions.FieldNotFoundInInstance,
                stacklevel=2,
            )

    return adapted_mapping_config


def _class_to_asset_instance_dictionary(class_instance_dictionary, mapping_config):
    for key, values in mapping_config.items():
        if key != "metadata":
            mapping_config[key] = class_instance_dictionary.get(values, None)
        else:
            mapping_config[key] = {value: class_instance_dictionary.get(value, None) for value in values}

    return mapping_config


def to_relationship(self, transformation_rules: Rules) -> Relationship:
    """Creates relationship instance from model instance."""
    raise NotImplementedError()


def to_node(self, data_model: DataModel, add_class_prefix: bool) -> NodeApply:
    """Creates DMS node from pydantic model."""

    if not set(self.attributes + self.edges_one_to_one + self.edges_one_to_many).issubset(
        set(data_model.containers[type(self).__name__].properties.keys())
    ):
        raise exceptions.InstancePropertiesNotMatchingContainerProperties(
            self.__class__.__name__,
            self.attributes + self.edges_one_to_one + self.edges_one_to_many,
            list(data_model.containers[type(self).__name__].properties.keys()),
        )

    attributes: dict = {attribute: getattr(self, attribute) for attribute in self.attributes}
    if add_class_prefix:
        edges_one_to_one: dict = {}
        dm_view = data_model.views[type(self).__name__]
        if dm_view.properties:
            for edge in self.edges_one_to_one:
                mapped_property = dm_view.properties[edge]
                if isinstance(mapped_property, MappedPropertyApply):
                    object_view = mapped_property.source
                if object_view:
                    object_class_name = object_view.external_id
                    edges_one_to_one[edge] = {
                        "space": data_model.space,
                        "externalId": add_class_prefix_to_xid(
                            class_name=object_class_name,
                            external_id=getattr(self, edge),
                        ),
                    }
    else:
        edges_one_to_one = {
            edge_one_to_one: {"space": data_model.space, "externalId": getattr(self, edge_one_to_one)}
            for edge_one_to_one in self.edges_one_to_one
        }

    return NodeApply(
        space=data_model.space,
        external_id=self.external_id,
        sources=[
            NodeOrEdgeData(
                source=data_model.views[type(self).__name__].as_id(),
                properties=attributes | edges_one_to_one,
            )
        ],
    )


def to_edge(self, data_model: DataModel, add_class_prefix: bool) -> list[EdgeApply]:
    """Creates DMS edge from pydantic model."""
    edges: list[EdgeApply] = []

    def is_external_id_valid(external_id: str) -> bool:
        # should match "^[^\x00]{1,255}$" and not be None or none
        if external_id == "None" or external_id == "none":
            return False
        return bool(re.match(r"^[^\x00]{1,255}$", external_id))

    class_name = type(self).__name__

    for edge_one_to_many in self.edges_one_to_many:
<<<<<<< HEAD
<<<<<<< HEAD
        edge_type_id = f"{self.__class__.__name__}.{edge_one_to_many}"
        if add_class_prefix:
            edges_list = []
            dm_view = data_model.views[self.__class__.__name__]
            if dm_view.properties:
                for end_node in self.__getattribute__(edge_one_to_many):
                    if is_external_id_valid(end_node):
                        mapped_instance = dm_view.properties[edge_one_to_many]
                        if isinstance(mapped_instance, SingleHopConnectionDefinitionApply):
                            object_view = mapped_instance.source
                            if object_view:
                                object_class_name = object_view.external_id
                                ext_id_object = add_class_prefix_to_xid(
                                    class_name=object_class_name, external_id=end_node
                                )
                                edge_apply = EdgeApply(
                                    space=data_model.space,
                                    external_id=f"{self.external_id}-{ext_id_object}",
                                    type=(data_model.space, edge_type_id),
                                    start_node=(data_model.space, self.external_id),
                                    end_node=(
                                        data_model.space,
                                        ext_id_object,
                                    ),
                                )
                                edges_list.append(edge_apply)
                edges.extend(edges_list)
        else:
            edges.extend(
                EdgeApply(
                    space=data_model.space,
                    external_id=f"{self.external_id}-{end_node_id}",
                    type=(data_model.space, edge_type_id),
                    start_node=(data_model.space, self.external_id),
                    end_node=(
                        data_model.space,
                        end_node_id,
                    ),
=======
=======
>>>>>>> 120f2a0a
        edge_type_id = f"{class_name}.{edge_one_to_many}"
        for end_node_id in getattr(self, edge_one_to_many):
            if not is_external_id_valid(end_node_id):
                warnings.warn(
                    message=exceptions.EdgeConditionUnmet(edge_one_to_many).message,
                    category=exceptions.EdgeConditionUnmet,
                    stacklevel=2,
<<<<<<< HEAD
>>>>>>> c6fa719e18fa6fce86f01def311a354ce9ed659e
=======
>>>>>>> 120f2a0a
                )
            end_node_external_id = end_node_id
            if add_class_prefix:
                end_node_class_name = _get_end_node_class_name(data_model.views[class_name], edge_one_to_many)
                if end_node_class_name:
                    end_node_external_id = add_class_prefix_to_xid(end_node_class_name, end_node_id)
                else:
                    warnings.warn(
                        message=exceptions.EdgeConditionUnmet(edge_one_to_many).message,
                        category=exceptions.EdgeConditionUnmet,
                        stacklevel=2,
                    )

            edge = EdgeApply(
                space=data_model.space,
                external_id=f"{self.external_id}-{end_node_external_id}",
                type=(data_model.space, edge_type_id),
                start_node=(data_model.space, self.external_id),
                end_node=(data_model.space, end_node_external_id),
            )
            edges.append(edge)
    return edges


def _get_end_node_class_name(view: ViewApply, edge: str) -> str | None:
    """Get the class name of the end node of an edge."""
    if view.properties is None:
        return None
    mapped_instance = view.properties[edge]
    if isinstance(mapped_instance, SingleHopConnectionDefinitionApply) and mapped_instance.source:
        return mapped_instance.source.external_id
    return None


def to_graph(self, transformation_rules: Rules, graph: Graph):
    """Writes instance as set of triples to triple store (Graphs)."""
    ...


def add_class_prefix_to_xid(class_name: str, external_id: str) -> str:
    """Adds class name as prefix to the external_id"""
    return f"{class_name}_{external_id}"<|MERGE_RESOLUTION|>--- conflicted
+++ resolved
@@ -496,49 +496,6 @@
     class_name = type(self).__name__
 
     for edge_one_to_many in self.edges_one_to_many:
-<<<<<<< HEAD
-<<<<<<< HEAD
-        edge_type_id = f"{self.__class__.__name__}.{edge_one_to_many}"
-        if add_class_prefix:
-            edges_list = []
-            dm_view = data_model.views[self.__class__.__name__]
-            if dm_view.properties:
-                for end_node in self.__getattribute__(edge_one_to_many):
-                    if is_external_id_valid(end_node):
-                        mapped_instance = dm_view.properties[edge_one_to_many]
-                        if isinstance(mapped_instance, SingleHopConnectionDefinitionApply):
-                            object_view = mapped_instance.source
-                            if object_view:
-                                object_class_name = object_view.external_id
-                                ext_id_object = add_class_prefix_to_xid(
-                                    class_name=object_class_name, external_id=end_node
-                                )
-                                edge_apply = EdgeApply(
-                                    space=data_model.space,
-                                    external_id=f"{self.external_id}-{ext_id_object}",
-                                    type=(data_model.space, edge_type_id),
-                                    start_node=(data_model.space, self.external_id),
-                                    end_node=(
-                                        data_model.space,
-                                        ext_id_object,
-                                    ),
-                                )
-                                edges_list.append(edge_apply)
-                edges.extend(edges_list)
-        else:
-            edges.extend(
-                EdgeApply(
-                    space=data_model.space,
-                    external_id=f"{self.external_id}-{end_node_id}",
-                    type=(data_model.space, edge_type_id),
-                    start_node=(data_model.space, self.external_id),
-                    end_node=(
-                        data_model.space,
-                        end_node_id,
-                    ),
-=======
-=======
->>>>>>> 120f2a0a
         edge_type_id = f"{class_name}.{edge_one_to_many}"
         for end_node_id in getattr(self, edge_one_to_many):
             if not is_external_id_valid(end_node_id):
@@ -546,10 +503,6 @@
                     message=exceptions.EdgeConditionUnmet(edge_one_to_many).message,
                     category=exceptions.EdgeConditionUnmet,
                     stacklevel=2,
-<<<<<<< HEAD
->>>>>>> c6fa719e18fa6fce86f01def311a354ce9ed659e
-=======
->>>>>>> 120f2a0a
                 )
             end_node_external_id = end_node_id
             if add_class_prefix:
