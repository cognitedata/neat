--- conflicted
+++ resolved
@@ -33,19 +33,13 @@
 from pydantic import BaseModel, ConfigDict
 
 from cognite.neat.rules import exceptions
-<<<<<<< HEAD
-from cognite.neat.rules._validation import are_entity_names_dms_compliant, are_properties_redefined
-from cognite.neat.rules.analysis import to_class_property_pairs
-from cognite.neat.rules.models import Property, TransformationRules
-from cognite.neat.rules.type_mapping import DATA_TYPE_MAPPING
-=======
 from cognite.neat.rules.analysis import to_class_property_pairs
 from cognite.neat.rules.exporter._validation import (
     are_entity_names_dms_compliant,
     are_properties_redefined,
 )
-from cognite.neat.rules.models.rules import DATA_TYPE_MAPPING, Property, Rules
->>>>>>> 120f2a0a
+from cognite.neat.rules.models.rules import Property, Rules
+from cognite.neat.rules.type_mapping import DATA_TYPE_MAPPING
 from cognite.neat.utils.utils import generate_exception_report
 
 
@@ -79,16 +73,16 @@
     )
 
     @classmethod
-    def from_rules(cls, transformation_rules: Rules) -> Self:
-        """Generates a DataModel class instance from a TransformationRules instance.
-
-        Args:
-            transformation_rules: instance of TransformationRules.
+    def from_rules(cls, rule: Rules) -> Self:
+        """Generates a DataModel class instance from a Rules instance.
+
+        Args:
+            rule: instance of Rules.
 
         Returns:
             Instance of DataModel.
         """
-        names_compliant, name_warnings = are_entity_names_dms_compliant(transformation_rules, return_report=True)
+        names_compliant, name_warnings = are_entity_names_dms_compliant(rule, return_report=True)
         if not names_compliant:
             logging.error(
                 exceptions.EntitiesContainNonDMSCompliantCharacters(
@@ -97,44 +91,44 @@
             )
             raise exceptions.EntitiesContainNonDMSCompliantCharacters(report=generate_exception_report(name_warnings))
 
-        properties_redefined, redefinition_warnings = are_properties_redefined(transformation_rules, return_report=True)
+        properties_redefined, redefinition_warnings = are_properties_redefined(rule, return_report=True)
         if properties_redefined:
             logging.error(
                 exceptions.PropertiesDefinedMultipleTimes(report=generate_exception_report(redefinition_warnings))
             )
             raise exceptions.PropertiesDefinedMultipleTimes(report=generate_exception_report(redefinition_warnings))
 
-        if transformation_rules.metadata.data_model_name is None:
-            logging.error(exceptions.DataModelNameMissing(prefix=transformation_rules.metadata.prefix).message)
-            raise exceptions.DataModelNameMissing(prefix=transformation_rules.metadata.prefix)
+        if rule.metadata.data_model_name is None:
+            logging.error(exceptions.DataModelNameMissing(prefix=rule.metadata.prefix).message)
+            raise exceptions.DataModelNameMissing(prefix=rule.metadata.prefix)
 
         return cls(
-            space=transformation_rules.metadata.cdf_space_name,
-            external_id=transformation_rules.metadata.data_model_name,
-            version=transformation_rules.metadata.version,
-            description=transformation_rules.metadata.description,
-            name=transformation_rules.metadata.title,
-            containers=cls.containers_from_rules(transformation_rules),
-            views=cls.views_from_rules(transformation_rules),
+            space=rule.metadata.cdf_space_name,
+            external_id=rule.metadata.data_model_name,
+            version=rule.metadata.version,
+            description=rule.metadata.description,
+            name=rule.metadata.title,
+            containers=cls.containers_from_rules(rule),
+            views=cls.views_from_rules(rule),
         )
 
     @staticmethod
-    def containers_from_rules(transformation_rules: Rules) -> dict[str, ContainerApply]:
-        """Create a dictionary of ContainerApply instances from a TransformationRules instance.
-
-        Args:
-            transformation_rules: instance of TransformationRules.`
+    def containers_from_rules(rule: Rules) -> dict[str, ContainerApply]:
+        """Create a dictionary of ContainerApply instances from a Rules instance.
+
+        Args:
+            rule: instance of Rules.`
 
         Returns:
             Dictionary of ContainerApply instances.
         """
-        class_properties = to_class_property_pairs(transformation_rules)
+        class_properties = to_class_property_pairs(rule)
         return {
             class_id: ContainerApply(
-                space=transformation_rules.metadata.cdf_space_name,
+                space=rule.metadata.cdf_space_name,
                 external_id=class_id,
-                name=transformation_rules.classes[class_id].class_name,
-                description=transformation_rules.classes[class_id].description,
+                name=rule.classes[class_id].class_name,
+                description=rule.classes[class_id].description,
                 properties=DataModel.container_properties_from_dict(properties),
             )
             for class_id, properties in class_properties.items()
@@ -186,26 +180,26 @@
         return container_properties
 
     @staticmethod
-    def views_from_rules(transformation_rules: Rules) -> dict[str, ViewApply]:
-        """Generates a dictionary of ViewApply instances from a TransformationRules instance.
-
-        Args:
-            transformation_rules: Iinstance of TransformationRules.
+    def views_from_rules(rule: Rules) -> dict[str, ViewApply]:
+        """Generates a dictionary of ViewApply instances from a Rules instance.
+
+        Args:
+            rule: Instance of Rules.
 
         Returns:
             Dictionary of ViewApply instances.
         """
-        class_properties = to_class_property_pairs(transformation_rules)
+        class_properties = to_class_property_pairs(rule)
         return {
             class_id: ViewApply(
-                space=transformation_rules.metadata.cdf_space_name,
+                space=rule.metadata.cdf_space_name,
                 external_id=class_id,
-                name=transformation_rules.classes[class_id].class_name,
-                description=transformation_rules.classes[class_id].description,
+                name=rule.classes[class_id].class_name,
+                description=rule.classes[class_id].description,
                 properties=DataModel.view_properties_from_dict(
-                    properties, transformation_rules.metadata.cdf_space_name, transformation_rules.metadata.version
+                    properties, rule.metadata.cdf_space_name, rule.metadata.version
                 ),
-                version=transformation_rules.metadata.version,
+                version=rule.metadata.version,
             )
             for class_id, properties in class_properties.items()
         }
