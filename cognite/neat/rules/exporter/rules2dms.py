--- conflicted
+++ resolved
@@ -61,10 +61,6 @@
         data_model_id: The id of the data model to be created.
         container_policy: How to create/reuse existing containers.
         existing_model: In the case of updating an existing model, this is the existing model.
-<<<<<<< HEAD
-        set_expected_source: Whether to set the expected source on views with direct relation properties.
-=======
->>>>>>> eb02c342
         report: Report. This is used when the exporter object is created from RawRules
     """
 
@@ -74,10 +70,6 @@
         data_model_id: dm.DataModelId | None = None,
         container_policy: Literal["one-to-one-view", "extend-existing", "neat-optimized"] = "one-to-one-view",
         existing_model: dm.DataModel[dm.View] | None = None,
-<<<<<<< HEAD
-        set_expected_source: bool = True,
-=======
->>>>>>> eb02c342
         report: str | None = None,
     ):
         super().__init__(rules, report)
@@ -88,10 +80,6 @@
         if container_policy != "one-to-one-view":
             raise NotImplementedError("Only one-to-one-view container policy is currently supported")
         self.existing_model = existing_model
-<<<<<<< HEAD
-        self.set_expected_source = set_expected_source
-=======
->>>>>>> eb02c342
 
     def _export_to_file(self, filepath: Path) -> None:
         if filepath.suffix not in {".yaml", ".yml"}:
@@ -108,11 +96,7 @@
         )
 
     def export(self) -> DMSSchema:
-<<<<<<< HEAD
-        model = DataModel.from_rules(self.rules, self.data_model_id, self.set_expected_source)
-=======
         model = DataModel.from_rules(self.rules, self.data_model_id)
->>>>>>> eb02c342
         return DMSSchema(
             data_model=DataModelApply(
                 space=model.space,
@@ -199,11 +183,7 @@
             description=rules.metadata.description,
             name=rules.metadata.title,
             containers=cls.containers_from_rules(rules, space),
-<<<<<<< HEAD
-            views=cls.views_from_rules(rules, space, set_expected_source),
-=======
             views=cls.views_from_rules(rules, space),
->>>>>>> eb02c342
         )
 
     @staticmethod
@@ -275,22 +255,12 @@
         return container_properties
 
     @staticmethod
-<<<<<<< HEAD
-    def views_from_rules(
-        rule: Rules, space: str | None = None, set_expected_source: bool = True
-    ) -> dict[str, ViewApply]:
-=======
     def views_from_rules(rule: Rules, space: str | None = None) -> dict[str, ViewApply]:
->>>>>>> eb02c342
         """Generates a dictionary of ViewApply instances from a Rules instance.
 
         Args:
             rule: Instance of Rules.
             space: Name of the space to place the views.
-<<<<<<< HEAD
-            set_expected_source: Whether to set the expected source on views with direct relation properties.
-=======
->>>>>>> eb02c342
 
         Returns:
             Dictionary of ViewApply instances.
@@ -303,13 +273,7 @@
                 external_id=class_id,
                 name=rule.classes[class_id].class_name,
                 description=rule.classes[class_id].description,
-<<<<<<< HEAD
-                properties=DataModel.view_properties_from_dict(
-                    properties, space, rule.metadata.version, set_expected_source
-                ),
-=======
                 properties=DataModel.view_properties_from_dict(properties, space, rule.metadata.version),
->>>>>>> eb02c342
                 version=rule.metadata.version,
             )
             for class_id, properties in class_properties.items()
@@ -317,7 +281,7 @@
 
     @staticmethod
     def view_properties_from_dict(
-        properties: dict[str, Property], space: str, version: str, set_expected_source: bool = True
+        properties: dict[str, Property], space: str, version: str
     ) -> dict[str, MappedPropertyApply | ConnectionDefinitionApply]:
         view_properties: dict[str, MappedPropertyApply | ConnectionDefinitionApply] = {}
         for property_id, property_definition in properties.items():
@@ -337,9 +301,7 @@
                     container_property_identifier=property_id,
                     name=property_definition.property_name,
                     description=property_definition.description,
-                    source=ViewId(space=space, external_id=property_definition.expected_value_type, version=version)
-                    if set_expected_source
-                    else None,
+                    source=ViewId(space=space, external_id=property_definition.expected_value_type, version=version),
                 )
 
             # edge 1-many
