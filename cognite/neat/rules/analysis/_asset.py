import warnings
from graphlib import TopologicalSorter
from typing import cast

from cognite.neat.rules.models import AssetRules
from cognite.neat.rules.models._rdfpath import RDFPath
from cognite.neat.rules.models.asset import AssetClass, AssetProperty
from cognite.neat.rules.models.entities import (
    AssetEntity,
    AssetFields,
    ClassEntity,
    EntityTypes,
    ReferenceEntity,
    RelationshipEntity,
)

from ._base import BaseAnalysis


class AssetAnalysis(
    BaseAnalysis[AssetRules, AssetClass, AssetProperty, ClassEntity, str]
):
    """Assumes analysis over only the complete schema"""

    def _get_reference(
        self, class_or_property: AssetClass | AssetProperty
    ) -> ReferenceEntity | None:
        return (
            class_or_property.reference
            if isinstance(class_or_property.reference, ReferenceEntity)
            else None
        )

    def _get_cls_entity(self, class_: AssetClass | AssetProperty) -> ClassEntity:
        return class_.class_

    def _get_prop_entity(self, property_: AssetProperty) -> str:
        return property_.property_

    def _get_cls_parents(self, class_: AssetClass) -> list[ClassEntity] | None:
        return list(class_.parent or []) or None

    def _get_reference_rules(self) -> AssetRules | None:
        return self.rules.reference

    @classmethod
    def _set_cls_entity(cls, property_: AssetProperty, class_: ClassEntity) -> None:
        property_.class_ = class_

    def _get_object(self, property_: AssetProperty) -> ClassEntity | None:
        return (
            property_.value_type
            if isinstance(property_.value_type, ClassEntity)
            else None
        )

    def _get_max_occurrence(self, property_: AssetProperty) -> int | float | None:
        return property_.max_count

    def _get_classes(self) -> list[AssetClass]:
        return list(self.rules.classes)

    def _get_properties(self) -> list[AssetProperty]:
        return list(self.rules.properties)

    def subset_rules(self, desired_classes: set[ClassEntity]) -> AssetRules:
        raise NotImplementedError("Method not implemented")

    def class_property_pairs(
        self,
        only_rdfpath: bool = False,
        consider_inheritance: bool = False,
        implementation_type: EntityTypes = EntityTypes.asset,
    ) -> dict[ClassEntity, dict[str, AssetProperty]]:
        class_property_pairs = {}

        T_implementation = (
            AssetEntity
            if implementation_type == EntityTypes.asset
            else RelationshipEntity
        )

        for class_, properties in self.classes_with_properties(
            consider_inheritance
        ).items():
            processed_properties = {}
            for property_ in properties:
                if property_.property_ in processed_properties:
                    # TODO: use appropriate Warning class from _exceptions.py
                    # if missing make one !
                    warnings.warn(
                        f"Property {property_.property_} for {class_} has been defined more than once!"
                        " Only the first definition will be considered, skipping the rest..",
                        stacklevel=2,
                    )
                    continue

                if (
                    property_.implementation
                    and any(
                        isinstance(implementation, T_implementation)
                        for implementation in property_.implementation
                    )
                    and (
                        not only_rdfpath
                        or (
                            only_rdfpath
                            and isinstance(property_.transformation, RDFPath)
                        )
                    )
                ):
                    implementation = [
                        implementation
                        for implementation in property_.implementation
                        if isinstance(implementation, T_implementation)
                    ]

                    processed_properties[property_.property_] = property_.model_copy(
                        deep=True, update={"implementation": implementation}
                    )

            if processed_properties:
                class_property_pairs[class_] = processed_properties

        return class_property_pairs

    def class_topological_sort(self) -> list[ClassEntity]:
        child_parent_asset: dict[ClassEntity, set[ClassEntity]] = {}
        for class_, properties in self.asset_definition().items():
            child_parent_asset[class_] = set()
            for property_ in properties.values():
                if any(
<<<<<<< HEAD
                    cast(AssetEntity, implementation).property_
                    == AssetFields.parentExternalId
=======
                    cast(AssetEntity, implementation).property_ == AssetFields.parentExternalId
>>>>>>> 29224978
                    for implementation in property_.implementation
                ):
                    child_parent_asset[property_.class_].add(
                        cast(ClassEntity, property_.value_type)
                    )

        return list(TopologicalSorter(child_parent_asset).static_order())

    def asset_definition(
        self, only_rdfpath: bool = False, consider_inheritance: bool = False
    ) -> dict[ClassEntity, dict[str, AssetProperty]]:
        return self.class_property_pairs(
            consider_inheritance=consider_inheritance,
            only_rdfpath=only_rdfpath,
            implementation_type=EntityTypes.asset,
        )

    def relationship_definition(
        self, only_rdfpath: bool = False, consider_inheritance: bool = False
    ) -> dict[ClassEntity, dict[str, AssetProperty]]:
        return self.class_property_pairs(
            consider_inheritance=consider_inheritance,
            only_rdfpath=only_rdfpath,
            implementation_type=EntityTypes.relationship,
        )

    def define_asset_property_renaming_config(
        self, class_: ClassEntity
    ) -> dict[str, str]:
        property_renaming_configuration = {}

        if asset_definition := self.asset_definition().get(class_, None):
            for property_, transformation in asset_definition.items():
                asset_property = cast(list[AssetEntity], transformation.implementation)[
                    0
                ].property_

                if asset_property != "metadata":
                    property_renaming_configuration[property_] = str(asset_property)
                else:
                    property_renaming_configuration[property_] = (
                        f"{asset_property}.{property_}"
                    )

        return property_renaming_configuration

    def define_relationship_property_renaming_config(
        self, class_: ClassEntity
    ) -> dict[str, str]:
        property_renaming_configuration = {}

        if relationship_definition := self.relationship_definition().get(class_, None):
            for property_, transformation in relationship_definition.items():
                relationship = cast(
                    list[RelationshipEntity], transformation.implementation
                )[0]

                if relationship.label:
                    property_renaming_configuration[property_] = relationship.label
                else:
                    property_renaming_configuration[property_] = property_

        return property_renaming_configuration<|MERGE_RESOLUTION|>--- conflicted
+++ resolved
@@ -17,19 +17,11 @@
 from ._base import BaseAnalysis
 
 
-class AssetAnalysis(
-    BaseAnalysis[AssetRules, AssetClass, AssetProperty, ClassEntity, str]
-):
+class AssetAnalysis(BaseAnalysis[AssetRules, AssetClass, AssetProperty, ClassEntity, str]):
     """Assumes analysis over only the complete schema"""
 
-    def _get_reference(
-        self, class_or_property: AssetClass | AssetProperty
-    ) -> ReferenceEntity | None:
-        return (
-            class_or_property.reference
-            if isinstance(class_or_property.reference, ReferenceEntity)
-            else None
-        )
+    def _get_reference(self, class_or_property: AssetClass | AssetProperty) -> ReferenceEntity | None:
+        return class_or_property.reference if isinstance(class_or_property.reference, ReferenceEntity) else None
 
     def _get_cls_entity(self, class_: AssetClass | AssetProperty) -> ClassEntity:
         return class_.class_
@@ -48,11 +40,7 @@
         property_.class_ = class_
 
     def _get_object(self, property_: AssetProperty) -> ClassEntity | None:
-        return (
-            property_.value_type
-            if isinstance(property_.value_type, ClassEntity)
-            else None
-        )
+        return property_.value_type if isinstance(property_.value_type, ClassEntity) else None
 
     def _get_max_occurrence(self, property_: AssetProperty) -> int | float | None:
         return property_.max_count
@@ -74,15 +62,9 @@
     ) -> dict[ClassEntity, dict[str, AssetProperty]]:
         class_property_pairs = {}
 
-        T_implementation = (
-            AssetEntity
-            if implementation_type == EntityTypes.asset
-            else RelationshipEntity
-        )
+        T_implementation = AssetEntity if implementation_type == EntityTypes.asset else RelationshipEntity
 
-        for class_, properties in self.classes_with_properties(
-            consider_inheritance
-        ).items():
+        for class_, properties in self.classes_with_properties(consider_inheritance).items():
             processed_properties = {}
             for property_ in properties:
                 if property_.property_ in processed_properties:
@@ -97,17 +79,8 @@
 
                 if (
                     property_.implementation
-                    and any(
-                        isinstance(implementation, T_implementation)
-                        for implementation in property_.implementation
-                    )
-                    and (
-                        not only_rdfpath
-                        or (
-                            only_rdfpath
-                            and isinstance(property_.transformation, RDFPath)
-                        )
-                    )
+                    and any(isinstance(implementation, T_implementation) for implementation in property_.implementation)
+                    and (not only_rdfpath or (only_rdfpath and isinstance(property_.transformation, RDFPath)))
                 ):
                     implementation = [
                         implementation
@@ -130,17 +103,10 @@
             child_parent_asset[class_] = set()
             for property_ in properties.values():
                 if any(
-<<<<<<< HEAD
-                    cast(AssetEntity, implementation).property_
-                    == AssetFields.parentExternalId
-=======
                     cast(AssetEntity, implementation).property_ == AssetFields.parentExternalId
->>>>>>> 29224978
                     for implementation in property_.implementation
                 ):
-                    child_parent_asset[property_.class_].add(
-                        cast(ClassEntity, property_.value_type)
-                    )
+                    child_parent_asset[property_.class_].add(cast(ClassEntity, property_.value_type))
 
         return list(TopologicalSorter(child_parent_asset).static_order())
 
@@ -162,36 +128,26 @@
             implementation_type=EntityTypes.relationship,
         )
 
-    def define_asset_property_renaming_config(
-        self, class_: ClassEntity
-    ) -> dict[str, str]:
+    def define_asset_property_renaming_config(self, class_: ClassEntity) -> dict[str, str]:
         property_renaming_configuration = {}
 
         if asset_definition := self.asset_definition().get(class_, None):
             for property_, transformation in asset_definition.items():
-                asset_property = cast(list[AssetEntity], transformation.implementation)[
-                    0
-                ].property_
+                asset_property = cast(list[AssetEntity], transformation.implementation)[0].property_
 
                 if asset_property != "metadata":
                     property_renaming_configuration[property_] = str(asset_property)
                 else:
-                    property_renaming_configuration[property_] = (
-                        f"{asset_property}.{property_}"
-                    )
+                    property_renaming_configuration[property_] = f"{asset_property}.{property_}"
 
         return property_renaming_configuration
 
-    def define_relationship_property_renaming_config(
-        self, class_: ClassEntity
-    ) -> dict[str, str]:
+    def define_relationship_property_renaming_config(self, class_: ClassEntity) -> dict[str, str]:
         property_renaming_configuration = {}
 
         if relationship_definition := self.relationship_definition().get(class_, None):
             for property_, transformation in relationship_definition.items():
-                relationship = cast(
-                    list[RelationshipEntity], transformation.implementation
-                )[0]
+                relationship = cast(list[RelationshipEntity], transformation.implementation)[0]
 
                 if relationship.label:
                     property_renaming_configuration[property_] = relationship.label
