--- conflicted
+++ resolved
@@ -16,10 +16,6 @@
     ViewId,
 )
 
-<<<<<<< HEAD
-from cognite.neat._utils.spreadsheet import SpreadsheetRead
-=======
->>>>>>> 48de8a42
 from cognite.neat._utils.text import humanize_collection, to_camel_case, to_snake_case
 
 if sys.version_info < (3, 11):
