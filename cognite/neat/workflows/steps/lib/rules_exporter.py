--- conflicted
+++ resolved
@@ -3,11 +3,7 @@
 from typing import ClassVar, Literal, cast
 
 from cognite.neat.rules import exporters
-<<<<<<< HEAD
-from cognite.neat.rules._shared import InformationRules, Rules
-=======
 from cognite.neat.rules._shared import DMSRules, InformationRules, Rules
->>>>>>> 9773ed3d
 from cognite.neat.workflows._exceptions import StepNotInitialized
 from cognite.neat.workflows.model import FlowMessage, StepExecutionStatus
 from cognite.neat.workflows.steps.data_contracts import CogniteClient, MultiRuleData
@@ -198,14 +194,7 @@
         Configurable(
             name="File path",
             value="staging/ontology.ttl",
-<<<<<<< HEAD
-            label=(
-                "Relative path for the ontology file storage, "
-                "must end with .ttl ! It will be auto-created if not provided !"
-            ),
-=======
             label=("Relative path for the ontology file storage, " " It will be auto-created if not provided ! "),
->>>>>>> 9773ed3d
         )
     ]
 
@@ -218,45 +207,18 @@
                 error_text="Rules must be made either by Information Architect or DMS Architect!",
                 step_execution_status=StepExecutionStatus.ABORT_AND_FAIL,
             )
-<<<<<<< HEAD
-        elif rules.dms and not rules.information:
-            information_rules = rules.dms.as_information_architect_rules()
-        else:
-            information_rules = cast(InformationRules, rules.information)
-
-        # ontology file
-        default_path = self.data_store_path / Path(
-            f"{information_rules.metadata.prefix}-"
-            f"v{information_rules.metadata.version.strip().replace('.', '_')}"
-            "-ontology.ttl"
-        )
-
-        if not self.configs["File path"]:
-            storage_path = default_path
-        else:
-            storage_path = self.data_store_path / Path(self.configs["File path"])
-=======
 
         default_path = self.data_store_path / "staging" / _get_default_file_name(rules, "ontology", "ttl")
->>>>>>> 9773ed3d
 
         storage_path = (
             self.data_store_path / Path(self.configs["File path"]) if self.configs["File path"] else default_path
         )
         storage_path.parent.mkdir(parents=True, exist_ok=True)
-<<<<<<< HEAD
-
-        exporter = exporters.OWLExporter()
-        exporter.export_to_file(storage_path, information_rules)
-
-        relative_ontology_file_path = str(storage_path).split("/data/")[1]
-=======
 
         exporter = exporters.OWLExporter()
         exporter.export_to_file(storage_path, cast(InformationRules | DMSRules, rules.information or rules.dms))
 
         relative_file_path = "/".join(storage_path.relative_to(self.data_store_path).parts)
->>>>>>> 9773ed3d
 
         output_text = (
             "<p></p>"
@@ -296,27 +258,8 @@
                 error_text="Rules must be made either by Information Architect or DMS Architect!",
                 step_execution_status=StepExecutionStatus.ABORT_AND_FAIL,
             )
-<<<<<<< HEAD
-        elif rules.dms and not rules.information:
-            information_rules = rules.dms.as_information_architect_rules()
-        else:
-            information_rules = cast(InformationRules, rules.information)
-
-        # shacl file
-        default_path = self.data_store_path / Path(
-            f"{information_rules.metadata.prefix}-"
-            f"v{information_rules.metadata.version.strip().replace('.', '_')}"
-            "-shacl.ttl"
-        )
-
-        if not self.configs["File path"]:
-            storage_path = default_path
-        else:
-            storage_path = self.data_store_path / Path(self.configs["File path"])
-=======
 
         default_path = self.data_store_path / "staging" / _get_default_file_name(rules, "shacl", "ttl")
->>>>>>> 9773ed3d
 
         storage_path = (
             self.data_store_path / Path(self.configs["File path"]) if self.configs["File path"] else default_path
@@ -324,16 +267,6 @@
         storage_path.parent.mkdir(parents=True, exist_ok=True)
 
         exporter = exporters.SHACLExporter()
-<<<<<<< HEAD
-        exporter.export_to_file(storage_path, information_rules)
-
-        relative_ontology_file_path = str(storage_path).split("/data/")[1]
-
-        output_text = (
-            "<p></p>"
-            "Rules exported as SHACL can be downloaded here : "
-            f'<a href="/data/{relative_ontology_file_path}?{time.time()}" '
-=======
         exporter.export_to_file(storage_path, cast(InformationRules | DMSRules, rules.information or rules.dms))
 
         relative_file_path = "/".join(storage_path.relative_to(self.data_store_path).parts)
@@ -342,7 +275,6 @@
             "<p></p>"
             "Rules exported as SHACL shapes can be downloaded here : "
             f'<a href="/data/{relative_file_path}?{time.time()}" '
->>>>>>> 9773ed3d
             f'target="_blank">{storage_path.stem}.ttl</a>'
         )
 
@@ -377,38 +309,7 @@
                 error_text="Rules must be made either by Information Architect or DMS Architect!",
                 step_execution_status=StepExecutionStatus.ABORT_AND_FAIL,
             )
-        elif rules.dms and not rules.information:
-            information_rules = rules.dms.as_information_architect_rules()
-        else:
-            information_rules = cast(InformationRules, rules.information)
-
-<<<<<<< HEAD
-        # shacl file
-        default_path = self.data_store_path / Path(
-            f"{information_rules.metadata.prefix}-"
-            f"v{information_rules.metadata.version.strip().replace('.', '_')}"
-            "-sdm.ttl"
-        )
-
-        if not self.configs["File path"]:
-            storage_path = default_path
-        else:
-            storage_path = self.data_store_path / Path(self.configs["File path"])
-
-        storage_path.parent.mkdir(parents=True, exist_ok=True)
-
-        exporter = exporters.SemanticDataModelExporter()
-        exporter.export_to_file(storage_path, information_rules)
-
-        relative_ontology_file_path = str(storage_path).split("/data/")[1]
-
-        output_text = (
-            "<p></p>"
-            "Rules exported as semantic data model can be downloaded here : "
-            f'<a href="/data/{relative_ontology_file_path}?{time.time()}" '
-            f'target="_blank">{storage_path.stem}.ttl</a>'
-        )
-=======
+
         default_path = self.data_store_path / "staging" / _get_default_file_name(rules, "semantic-data-model", "ttl")
 
         storage_path = (
@@ -430,7 +331,6 @@
 
         return FlowMessage(output_text=output_text)
 
->>>>>>> 9773ed3d
 
 def _get_default_file_name(rules: MultiRuleData, file_category: str = "ontology", extension: str = "ttl") -> str:
     name = rules.information.metadata.prefix if rules.information else cast(DMSRules, rules.dms).metadata.space
