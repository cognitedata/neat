import logging
import time
import warnings
from pathlib import Path
from typing import ClassVar, Literal, cast

from cognite.client import data_modeling as dm

import cognite.neat.graph.extractors._graph_capturing_sheet
from cognite.neat.exceptions import wrangle_warnings
from cognite.neat.rules import exporter
from cognite.neat.rules.exporter._rules2dms import DMSSchemaComponents
from cognite.neat.rules.exporter._rules2graphql import GraphQLSchema
from cognite.neat.rules.exporter._rules2ontology import Ontology
from cognite.neat.utils.utils import generate_exception_report
from cognite.neat.workflows._exceptions import StepNotInitialized
from cognite.neat.workflows.model import FlowMessage, StepExecutionStatus
from cognite.neat.workflows.steps.data_contracts import CogniteClient, DMSSchemaComponentsData, RulesData
from cognite.neat.workflows.steps.step_model import Configurable, Step

__all__ = [
    "ExportDMSSchemaComponentsToYAML",
    "ExportDMSSchemaComponentsToCDF",
    "ExportRulesToGraphQLSchema",
    "ExportRulesToOntology",
    "ExportRulesToSHACL",
    "ExportRulesToGraphCapturingSheet",
    "ExportRulesToExcel",
    "GenerateDMSSchemaComponentsFromRules",
    "DeleteDMSSchemaComponents",
]

CATEGORY = __name__.split(".")[-1].replace("_", " ").title()


class GenerateDMSSchemaComponentsFromRules(Step):
    """
    This step generates DMS Schema components, such as data model, views, containers, etc. from Rules.
    """

    description = "This step generates DMS Schema components, such as data model, views, containers, etc. from Rules."
    category = CATEGORY

    def run(self, rules: RulesData) -> (FlowMessage, DMSSchemaComponentsData):  # type: ignore[override, syntax]
        data_model = DMSSchemaComponents.from_rules(rules.rules)

        output_text = (
            "DMS Schema Components Generated: "
            f"<li> - {len(data_model.spaces)} spaces</li>"
            f"<li> - {len(data_model.containers)} containers</li>"
            f"<li> - {len(data_model.views)} views</li>"
            f"</ul> which are referred in data model <b><code>{data_model.space}:{data_model.external_id}</code>"
            f"</b>/v=<b><code>{data_model.version}</code></b>"
        )

        # need to store the data model in the step so that it can be used by the next step
        # see GraphQL step

        return FlowMessage(output_text=output_text), DMSSchemaComponentsData(components=data_model)


class ExportDMSSchemaComponentsToYAML(Step):
    """
    This step exports DMS schema components as YAML files
    """

    description = "This step exports DMS schema components as YAML files"
    category = CATEGORY
    configurables: ClassVar[list[Configurable]] = [
        Configurable(name="storage_dir", value="staging", label="Directory to store DMS schema files"),
        Configurable(
            name="format",
            value="yaml-dump",
            label="Format of the output files",
            options=["yaml-dump", "cognite-toolkit", "all"],
        ),
    ]

    def run(self, data_model_contract: DMSSchemaComponentsData) -> FlowMessage:  # type: ignore[override, syntax]
        if self.configs is None or self.data_store_path is None:
            raise StepNotInitialized(type(self).__name__)

        staging_dir_str = self.configs["storage_dir"]
        format_ = self.configs["format"]

        staging_dir = self.data_store_path / Path(staging_dir_str)
        staging_dir.mkdir(parents=True, exist_ok=True)

        if format_ in ["yaml-dump", "all"]:
            base_file_name = (
                f"{data_model_contract.components.space}-"
                f"{data_model_contract.components.external_id}-"
                f"v{data_model_contract.components.version.strip().replace('.', '_')}"
            )

            _container_file_name = f"{base_file_name}-containers.yaml"
            _data_model_file_name = f"{base_file_name}-data-model.yaml"

            container_full_path = staging_dir / _container_file_name
            data_model_full_path = staging_dir / _data_model_file_name

            data_model = dm.DataModelApply(
                space=data_model_contract.components.space,
                external_id=data_model_contract.components.external_id,
                version=data_model_contract.components.version,
                description=data_model_contract.components.description,
                name=data_model_contract.components.name,
                views=list(data_model_contract.components.views.values()),
            )

            containers = dm.ContainerApplyList(data_model_contract.components.containers.values())

            container_full_path.write_text(containers.dump_yaml())
            data_model_full_path.write_text(data_model.dump_yaml())

            output_text = (
                "<p></p>"
                "DMS Schema exported and can be downloaded here : "
                "<p></p>"
                f'- <a href="/data/{staging_dir_str}/{_data_model_file_name}?{time.time()}" '
                f'target="_blank">{_data_model_file_name}</a>'
                "<p></p>"
                f'- <a href="/data/{staging_dir_str}/{_container_file_name}?{time.time()}" '
                f'target="_blank">{_container_file_name}</a>'
            )

            return FlowMessage(output_text=output_text)
        else:
            return FlowMessage(
                error_text=f"Export format <b><code>{format_}</code></b> not implemented!",
                step_execution_status=StepExecutionStatus.ABORT_AND_FAIL,
            )


class ExportDMSSchemaComponentsToCDF(Step):
    """
    This step exports generated DMS Schema components to CDF
    """

    description = "This step exports generated DMS Schema components to CDF."
    category = CATEGORY

    configurables: ClassVar[list[Configurable]] = [
        Configurable(
            name="components",
            type="multi_select",
            value="",
            label="Select which DMS schema component(s) to export to CDF",
            options=["space", "container", "view", "data model"],
        ),
        Configurable(
            name="existing_component_handling",
            value="fail",
            label=(
                "How to handle situation when components being exported in CDF already exist."
                "Fail the step if any component already exists, "
                "Skip the component if it already exists, "
                " or Update the component try to update the component."
            ),
            options=["fail", "skip", "update"],
        ),
        Configurable(
            name="multi_space_components_create",
            value="False",
            label=(
                "Whether to create only components belonging to the data model space"
                " (i.e. space define under Metadata sheet of Rules), "
                "or also additionally components outside of the data model space."
            ),
            options=["True", "False"],
        ),
    ]

    def run(self, data_model: DMSSchemaComponentsData, cdf_client: CogniteClient) -> FlowMessage:  # type: ignore[override, syntax]
        existing_component_handling: str = self.configs["existing_component_handling"]
        multi_space_components_create: bool = self.configs["multi_space_components_create"] == "True"
        components_to_create = {key for key, value in self.complex_configs["components"].items() if value}

        if not components_to_create:
            return FlowMessage(
                error_text="No DMS Schema components selected for upload! Please select minimum one!",
                step_execution_status=StepExecutionStatus.ABORT_AND_FAIL,
            )

        logs, errors = data_model.components.to_cdf(
            cdf_client,
            components_to_create=components_to_create,
            existing_component_handling=cast(Literal["skip"], existing_component_handling),
            multi_space_components_create=multi_space_components_create,
            return_report=True,
        )

        report = "# DMS Schema Components Export to CDF\n\n"
        for component, log in logs.items():
            if log:
                report += f"## {component.upper()}\n" + "\n".join(log) + "\n\n"

        report += "\n\n# ERRORS\n\n"
        for component, log in errors.items():
            if log:
                report += f"## {component.upper()}\n" + "\n".join(log) + "\n\n"

        # report
        report_file = "dms_component_creation_report.txt"
        report_dir = self.data_store_path / Path("staging")
        report_dir.mkdir(parents=True, exist_ok=True)
        report_full_path = report_dir / report_file
        report_full_path.write_text(report)

        output_text = (
            "<p></p>"
            "Download DMS Schema Components export "
            f'<a href="/data/staging/{report_file}?{time.time()}" '
            f'target="_blank">report</a>'
        )

        if any(value for value in errors.values()):
            return FlowMessage(error_text=output_text, step_execution_status=StepExecutionStatus.ABORT_AND_FAIL)
        else:
            return FlowMessage(output_text=output_text)


class DeleteDMSSchemaComponents(Step):
    """
    This step deletes DMS Schema components
    """

    description = "This step deletes DMS Data model and all underlying containers and views."
    category = CATEGORY

    configurables: ClassVar[list[Configurable]] = [
        Configurable(
            name="components",
            type="multi_select",
            value="",
            label="Select which DMS schema component(s) to delete",
            options=["space", "container", "view", "data model"],
        ),
        Configurable(
            name="multi_space_components_removal",
            value="False",
            label=(
<<<<<<< HEAD
                "Whether to remove only components belonging to the data model space"
                " (i.e. space define under Metadata sheet of Rules), "
                "or also additionally components outside of the data model space. (WARNING)"
=======
                "False (default) = Only delete components inside the space referred"
                " in Metadata Sheet of Rules"
                r", True = Delete all components referred to in Rules<\p>"
>>>>>>> 2b34bef5
            ),
            options=["True", "False"],
        ),
    ]

    def run(self, data_model: DMSSchemaComponentsData, cdf_client: CogniteClient) -> FlowMessage:  # type: ignore[override, syntax]
        components_to_remove = {key for key, value in self.complex_configs["components"].items() if value}
        multi_space_components_removal: bool = self.configs["multi_space_components_removal"] == "True"
        if not components_to_remove:
            return FlowMessage(
                error_text="No DMS Schema components selected for deletion! Please select minimum one!",
                step_execution_status=StepExecutionStatus.ABORT_AND_FAIL,
            )

        logs, errors = data_model.components.remove(
            cdf_client,
            components_to_remove=components_to_remove,
            multi_space_components_removal=multi_space_components_removal,
            return_report=True,
        )

        report = "# DMS Schema Components Removal from CDF\n\n"
        for component, log in logs.items():
            if log:
                report += f"## {component.upper()}\n" + "\n".join(log) + "\n\n"

        report += "\n\n# ERRORS\n\n"
        for component, log in errors.items():
            if log:
                report += f"## {component.upper()}\n" + "\n".join(log) + "\n\n"

        # report
        report_file = "dms_component_removal_report.txt"
        report_dir = self.data_store_path / Path("staging")
        report_dir.mkdir(parents=True, exist_ok=True)
        report_full_path = report_dir / report_file
        report_full_path.write_text(report)

        output_text = (
            "<p></p>"
            "Download DMS Schema Components removal "
            f'<a href="/data/staging/{report_file}?{time.time()}" '
            f'target="_blank">report</a>'
        )

        if any(value for value in errors.values()):
            return FlowMessage(error_text=output_text, step_execution_status=StepExecutionStatus.ABORT_AND_FAIL)
        else:
            return FlowMessage(output_text=output_text)


class ExportRulesToGraphQLSchema(Step):
    """
    This step generates GraphQL schema from data model defined in transformation rules
    """

    description = "This step generates GraphQL schema from data model defined in transformation rules."
    category = CATEGORY
    configurables: ClassVar[list[Configurable]] = [
        Configurable(
            name="file_name",
            value="",
            label=(
                "Name of the GraphQL schema file it must have .graphql extension,"
                " if empty defaults to form `prefix-version.graphql`"
            ),
        ),
        Configurable(name="storage_dir", value="staging", label="Directory to store GraphQL schema file"),
    ]

    def run(self, transformation_rules: RulesData) -> FlowMessage:  # type: ignore[override, syntax]
        if self.configs is None or self.data_store_path is None:
            raise StepNotInitialized(type(self).__name__)
        data_model_gql = GraphQLSchema.from_rules(transformation_rules.rules, verbose=True).schema

        default_name = (
            f"{transformation_rules.rules.metadata.prefix}-"
            f"v{transformation_rules.rules.metadata.version.strip().replace('.', '_')}"
            ".graphql"
        )

        schema_name = self.configs["file_name"] or default_name

        staging_dir_str = self.configs["storage_dir"]
        staging_dir = self.data_store_path / Path(staging_dir_str)
        staging_dir.mkdir(parents=True, exist_ok=True)
        fdm_model_full_path = staging_dir / schema_name

        fdm_model_full_path.write_text(data_model_gql)

        output_text = (
            "<p></p>"
            "GraphQL Schema generated and can be downloaded here : "
            f'<a href="/data/{staging_dir_str}/{schema_name}?{time.time()}" '
            f'target="_blank">{schema_name}</a>'
        )

        return FlowMessage(output_text=output_text)


class ExportRulesToOntology(Step):
    """
    This step exports Rules to OWL ontology
    """

    description = "This step exports Rules to OWL ontology"
    category = CATEGORY
    configurables: ClassVar[list[Configurable]] = [
        Configurable(
            name="ontology_file_path",
            value="staging/ontology.ttl",
            label=(
                "Relative path for the ontology file storage, "
                "must end with .ttl ! Will be auto-created if not provided !"
            ),
        )
    ]

    def run(self, rules: RulesData) -> FlowMessage:  # type: ignore[override, syntax]
        if self.configs is None or self.data_store_path is None:
            raise StepNotInitialized(type(self).__name__)

        # ontology file
        default_path = self.data_store_path / Path(
            f"{rules.rules.metadata.prefix}-"
            f"v{rules.rules.metadata.version.strip().replace('.', '_')}"
            "-ontology.ttl"
        )

        if not self.configs["ontology_file_path"]:
            storage_path = default_path
        else:
            storage_path = self.data_store_path / Path(self.configs["ontology_file_path"])

        storage_path.parent.mkdir(parents=True, exist_ok=True)
        report_file_path = storage_path.parent / f"report_{storage_path.stem}.txt"

        with warnings.catch_warnings(record=True) as validation_warnings:
            ontology = Ontology.from_rules(rules=rules.rules)

        storage_path.write_text(ontology.ontology)
        report_file_path.write_text(generate_exception_report(wrangle_warnings(validation_warnings), "Warnings"))

        relative_ontology_file_path = str(storage_path).split("/data/")[1]

        output_text = (
            "<p></p>"
            "Rules exported to ontology can be downloaded here : "
            f'<a href="/data/{relative_ontology_file_path}?{time.time()}" '
            f'target="_blank">{storage_path.stem}.ttl</a>'
        )

        return FlowMessage(output_text=output_text)


class ExportRulesToSHACL(Step):
    """
    This step exports Rules to SHACL
    """

    description = "This step exports Rules to SHACL"
    category = CATEGORY
    configurables: ClassVar[list[Configurable]] = [
        Configurable(
            name="shacl_file_path",
            value="staging/shacl.ttl",
            label=(
                "Relative path for the SHACL file storage, "
                "must end with .ttl ! Will be auto-created if not provided !"
            ),
        )
    ]

    def run(self, rules: RulesData) -> FlowMessage:  # type: ignore[override, syntax]
        if self.configs is None or self.data_store_path is None:
            raise StepNotInitialized(type(self).__name__)

        # ontology file
        default_path = self.data_store_path / Path(
            f"{rules.rules.metadata.prefix}-" f"v{rules.rules.metadata.version.strip().replace('.', '_')}" "-shacl.ttl"
        )

        if not self.configs["shacl_file_path"]:
            storage_path = default_path
        else:
            storage_path = self.data_store_path / Path(self.configs["shacl_file_path"])
        report_file_path = storage_path.parent / f"report_{storage_path.stem}.txt"

        with warnings.catch_warnings(record=True) as validation_warnings:
            ontology = Ontology.from_rules(rules=rules.rules)

        storage_path.parent.mkdir(parents=True, exist_ok=True)
        storage_path.write_text(ontology.constraints)
        report_file_path.write_text(generate_exception_report(wrangle_warnings(validation_warnings), "Warnings"))

        relative_shacl_file_path = str(storage_path).split("/data/")[1]

        output_text = (
            "<p></p>"
            "Rules exported to ontology can be downloaded here : "
            f'<a href="/data/{relative_shacl_file_path}?{time.time()}" '
            f'target="_blank">{storage_path.stem}.ttl</a>'
        )

        return FlowMessage(output_text=output_text)


class ExportRulesToGraphCapturingSheet(Step):
    """
    This step generates graph capturing sheet
    """

    description = "This step generates graph capturing sheet"
    category = CATEGORY
    configurables: ClassVar[list[Configurable]] = [
        Configurable(name="file_name", value="graph_capture_sheet.xlsx", label="File name of the data capture sheet"),
        Configurable(name="auto_identifier_type", value="index-based", label="Type of automatic identifier"),
        Configurable(name="storage_dir", value="staging", label="Directory to store data capture sheets"),
    ]

    def run(self, rules: RulesData) -> FlowMessage:  # type: ignore[override, syntax]
        if self.configs is None or self.data_store_path is None:
            raise StepNotInitialized(type(self).__name__)
        logging.info("Generate graph capture sheet")
        sheet_name = self.configs["file_name"]
        auto_identifier_type = self.configs["auto_identifier_type"]
        staging_dir_str = self.configs["storage_dir"]
        logging.info(f"Auto identifier type {auto_identifier_type}")
        staging_dir = self.data_store_path / Path(staging_dir_str)

        staging_dir.mkdir(parents=True, exist_ok=True)

        data_capture_sheet_path = staging_dir / sheet_name

        cognite.neat.graph.extractors._graph_capturing_sheet.rules2graph_capturing_sheet(
            rules.rules, data_capture_sheet_path, auto_identifier_type=auto_identifier_type
        )

        output_text = (
            "Data capture sheet generated and can be downloaded here : "
            f'<a href="/data/{staging_dir_str}/{sheet_name}?{time.time()}" target="_blank">'
            f"{sheet_name}</a>"
        )
        return FlowMessage(output_text=output_text)


class ExportRulesToExcel(Step):
    description = "This step export Rules to Excel representation"
    category = CATEGORY
    version = "0.1.0-alpha"
    configurables: ClassVar[list[Configurable]] = [
        Configurable(
            name="output_file_path", value="rules/custom-rules.xlsx", label="File path to the generated Excel file"
        )
    ]

    def run(self, rules_data: RulesData) -> FlowMessage:  # type: ignore[override, syntax]
        full_path = Path(self.data_store_path) / Path(self.configs["output_file_path"])
        exporter.ExcelExporter.from_rules(rules=rules_data.rules).export_to_file(filepath=full_path)
        return FlowMessage(output_text="Generated Excel file from rules")<|MERGE_RESOLUTION|>--- conflicted
+++ resolved
@@ -240,15 +240,9 @@
             name="multi_space_components_removal",
             value="False",
             label=(
-<<<<<<< HEAD
-                "Whether to remove only components belonging to the data model space"
-                " (i.e. space define under Metadata sheet of Rules), "
-                "or also additionally components outside of the data model space. (WARNING)"
-=======
                 "False (default) = Only delete components inside the space referred"
                 " in Metadata Sheet of Rules"
                 r", True = Delete all components referred to in Rules<\p>"
->>>>>>> 2b34bef5
             ),
             options=["True", "False"],
         ),
