--- conflicted
+++ resolved
@@ -1,18 +1,11 @@
 from abc import ABC, abstractmethod
-<<<<<<< HEAD
 from typing import ClassVar, Optional, TypeVar
-=======
-from typing import ClassVar, TypeVar
 
->>>>>>> 4bdf10dd
 from pydantic import BaseModel, ConfigDict
 
-<<<<<<< HEAD
+from cognite.neat.app.monitoring.metrics import NeatMetricsCollector
+
 from cognite.neat.workflows.model import WorkflowConfigs
-=======
-from cognite.neat.app.monitoring.metrics import NeatMetricsCollector
-from cognite.neat.workflows.model import WorkflowConfigItem, WorkflowConfigs
->>>>>>> 4bdf10dd
 
 
 class Config(BaseModel):
@@ -40,11 +33,7 @@
 class Step(ABC):
     description: str = ""
     category: str = "default"
-<<<<<<< HEAD
-    configuration_templates: list[ConfigItemTemplate] = []
-=======
     configuration_templates: ClassVar[list[WorkflowConfigItem]] = []
->>>>>>> 4bdf10dd
     scope: str = "global"
     metrics: NeatMetricsCollector | None = None
     configs: WorkflowConfigs | None = None
