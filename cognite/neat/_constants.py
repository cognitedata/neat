from pathlib import Path

from cognite.client.data_classes.data_modeling.ids import DataModelId
from rdflib import DCTERMS, OWL, RDF, RDFS, SKOS, XSD, Namespace, URIRef

from cognite import neat

<<<<<<< HEAD
IN_NOTEBOOK = True
try:
    from IPython import get_ipython

    if "IPKernelApp" not in get_ipython().config:  # pragma: no cover
        IN_NOTEBOOK = False
except ImportError:
    IN_NOTEBOOK = False
except AttributeError:
    IN_NOTEBOOK = False
=======

def _is_in_notebook() -> bool:
    try:
        from IPython import get_ipython

        if "IPKernelApp" not in get_ipython().config:  # pragma: no cover
            return False
    except ImportError:
        return False
    except AttributeError:
        return False
    return True


IN_NOTEBOOK = _is_in_notebook()
>>>>>>> d366452d

PACKAGE_DIRECTORY = Path(neat.__file__).parent
COGNITE_MODELS = (
    DataModelId("cdf_cdm", "CogniteCore", "v1"),
    DataModelId("cdf_idm", "CogniteProcessIndustries", "v1"),
)
DMS_LISTABLE_PROPERTY_LIMIT = 1000

EXAMPLE_RULES = PACKAGE_DIRECTORY / "_rules" / "examples"
EXAMPLE_GRAPHS = PACKAGE_DIRECTORY / "_graph" / "examples"
EXAMPLE_WORKFLOWS = PACKAGE_DIRECTORY / "_workflows" / "examples"

DEFAULT_SPACE_URI = "http://purl.org/cognite/{space}#"
DEFAULT_NAMESPACE = Namespace("http://purl.org/cognite/neat#")
DEFAULT_BASE_URI = URIRef(DEFAULT_NAMESPACE)
CLASSIC_CDF_NAMESPACE = Namespace("http://purl.org/cognite/cdf-classic#")
UNKNOWN_TYPE = DEFAULT_NAMESPACE.UnknownType


def get_default_prefixes() -> dict[str, Namespace]:
    return {
        "rdf": RDF._NS,
        "rdfs": RDFS._NS,
        "dct": DCTERMS._NS,
        "skos": SKOS._NS,
        "owl": OWL._NS,
        "xsd": XSD._NS,
        "pav": Namespace("http://purl.org/pav/"),
    }


DEFAULT_URI = ""

DEFAULT_DOCS_URL = "https://cognite-neat.readthedocs-hosted.com/en/latest/"

DMS_CONTAINER_PROPERTY_SIZE_LIMIT = 100
DMS_VIEW_CONTAINER_SIZE_LIMIT = 10<|MERGE_RESOLUTION|>--- conflicted
+++ resolved
@@ -4,19 +4,6 @@
 from rdflib import DCTERMS, OWL, RDF, RDFS, SKOS, XSD, Namespace, URIRef
 
 from cognite import neat
-
-<<<<<<< HEAD
-IN_NOTEBOOK = True
-try:
-    from IPython import get_ipython
-
-    if "IPKernelApp" not in get_ipython().config:  # pragma: no cover
-        IN_NOTEBOOK = False
-except ImportError:
-    IN_NOTEBOOK = False
-except AttributeError:
-    IN_NOTEBOOK = False
-=======
 
 def _is_in_notebook() -> bool:
     try:
@@ -32,7 +19,6 @@
 
 
 IN_NOTEBOOK = _is_in_notebook()
->>>>>>> d366452d
 
 PACKAGE_DIRECTORY = Path(neat.__file__).parent
 COGNITE_MODELS = (
