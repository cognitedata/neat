--- conflicted
+++ resolved
@@ -12,7 +12,7 @@
 from rdflib.graph import DATASET_DEFAULT_GRAPH_ID
 from rdflib.plugins.stores.sparqlstore import SPARQLUpdateStore
 
-from cognite.neat._graph._shared import rdflib_to_oxi_type
+from cognite.neat._graph._shared import quad_formats, rdflib_to_oxi_type
 from cognite.neat._graph.extractors import RdfFileExtractor, TripleExtractors
 from cognite.neat._graph.queries import Queries
 from cognite.neat._graph.transformers import Transformers
@@ -132,7 +132,6 @@
             # as well base_namespace
             self.rules[named_graph] = rules
             self.base_namespace[named_graph] = rules.metadata.namespace
-
             self.queries = Queries(self.dataset, self.rules)
             self.provenance.append(
                 Change.record(
@@ -225,6 +224,7 @@
                 )
                 if isinstance(extractor.filepath, ZipExtFile):
                     extractor.filepath.close()
+
             elif isinstance(extractor, RdfFileExtractor):
                 success = False
                 issue_text = "\n".join([issue.as_message() for issue in extractor.issue_list])
@@ -279,31 +279,21 @@
                 stacklevel=2,
             )
             return
+
         if self.multi_type_instances:
             warnings.warn(
                 "Multi typed instances detected, issues with loading can occur!",
                 stacklevel=2,
             )
-<<<<<<< HEAD
-
-        if cls := InformationAnalysis(self.rules[named_graph]).classes_by_neat_id.get(class_neat_id):
-=======
-        analysis = InformationAnalysis(self.rules)
+
+        analysis = InformationAnalysis(self.rules[named_graph])
+
         if cls := analysis.classes_by_neat_id.get(class_neat_id):
->>>>>>> 3e858b7a
             if property_link_pairs:
                 property_renaming_config = {
                     prop_uri: prop_name
                     for prop_name, prop_neat_id in property_link_pairs.items()
-<<<<<<< HEAD
-                    if (
-                        prop_uri := InformationAnalysis(self.rules[named_graph]).neat_id_to_transformation_property_uri(
-                            prop_neat_id
-                        )
-                    )
-=======
                     if (prop_uri := analysis.neat_id_to_instance_source_property_uri(prop_neat_id))
->>>>>>> 3e858b7a
                 }
                 if information_properties := analysis.classes_with_properties(consider_inheritance=True).get(
                     cls.class_
@@ -518,23 +508,28 @@
         if self.type_ == "OxigraphStore":
             local_import("pyoxigraph", "oxi")
 
-            # this is necessary to trigger rdflib oxigraph plugin
-            self.graph(named_graph).parse(
-                filepath,  # type: ignore[arg-type]
-                format=rdflib_to_oxi_type(format),
-                transactional=False,
-                publicID=base_uri,
-            )
+            if format in quad_formats():
+                self.dataset.parse(
+                    filepath,  # type: ignore[arg-type]
+                    format=rdflib_to_oxi_type(format),
+                    transactional=False,
+                    publicID=base_uri,
+                )
+            else:
+                self.graph(named_graph).parse(
+                    filepath,  # type: ignore[arg-type]
+                    format=rdflib_to_oxi_type(format),
+                    transactional=False,
+                    publicID=base_uri,
+                )
             self.dataset.store._store.optimize()  # type: ignore[attr-defined]
 
         # All other stores
         else:
-            if isinstance(filepath, ZipExtFile) or filepath.is_file():
-                self.graph(named_graph).parse(filepath, publicID=base_uri)  # type: ignore[arg-type]
+            if format in quad_formats():
+                self.dataset.parse(filepath, publicID=base_uri, format=format)  # type: ignore[arg-type]
             else:
-                for filename in filepath.iterdir():
-                    if filename.is_file():
-                        self.graph(named_graph).parse(filename, publicID=base_uri)
+                self.graph(named_graph).parse(filepath, publicID=base_uri, format=format)  # type: ignore[arg-type]
 
     def _add_triples(
         self,
