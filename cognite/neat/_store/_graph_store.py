--- conflicted
+++ resolved
@@ -302,13 +302,9 @@
                 "Multi typed instances detected, issues with loading can occur!",
                 stacklevel=2,
             )
-<<<<<<< HEAD
-        analysis = InformationAnalysis(self.rules)
-=======
 
         analysis = InformationAnalysis(self.rules[named_graph])
 
->>>>>>> bb66a961
         if cls := analysis.classes_by_neat_id.get(class_neat_id):
             if property_link_pairs:
                 property_renaming_config = {
