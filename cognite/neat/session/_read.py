--- conflicted
+++ resolved
@@ -32,11 +32,10 @@
         source: RDFFileType | None = None,
     ) -> IssueList:
         if type is None:
-<<<<<<< HEAD
             type = object_wizard()
 
         if type.lower() == "Data Model".lower():
-            source = source or rdf_dm_wizard()
+            source = source or rdf_dm_wizard("What type of data model is the RDF?")
             if source == "Ontology":
                 return self._ontology(io)
             elif source == "IMF":
@@ -48,23 +47,6 @@
             return IssueList()
         else:
             raise ValueError(f"Expected data model or instances, got {type}")
-=======
-            type = object_wizard("What is the type of RDF?")
-
-        if type == "Data Model":
-            source = source or rdf_dm_wizard("What type of data model is the RDF?")
-        else:
-            raise NotImplementedError(f"Currently only Data Model is supported, got {type}")
-
-        if source == "Ontology":
-            return self._ontology(io)
-        elif source == "IMF":
-            return self._imf(io)
-        elif source == "Instances":
-            return self._inference(io)
-        else:
-            raise ValueError(f"Expected ontology, imf or instances, got {source}")
->>>>>>> 8b0c2713
 
     def _ontology(self, io: Any) -> IssueList:
         filepath = self._return_filepath(io)
