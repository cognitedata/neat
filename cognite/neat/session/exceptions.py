--- conflicted
+++ resolved
@@ -5,12 +5,8 @@
 
 from cognite.neat.core._issues.errors import CDFMissingClientError, NeatImportError
 from cognite.neat.core._issues.errors._external import OxigraphStorageLockedError
-<<<<<<< HEAD
-from cognite.neat.core._issues.errors._general import NeatValueError
+from cognite.neat.core._issues.errors._general import NeatValueError, WillExceedLimitError
 from cognite.neat.plugins._issues import PluginError
-=======
-from cognite.neat.core._issues.errors._general import NeatValueError, WillExceedLimitError
->>>>>>> 0eac1cf3
 from cognite.neat.session._experimental import ExperimentalFeatureWarning
 
 from ._collector import _COLLECTOR
@@ -55,11 +51,8 @@
             NeatImportError,
             NeatValueError,
             OxigraphStorageLockedError,
-<<<<<<< HEAD
             PluginError,
-=======
             WillExceedLimitError,
->>>>>>> 0eac1cf3
         ) as e:
             print(f"{_ERROR_PREFIX} {escape(e.as_message())}")
         except ModuleNotFoundError as e:
