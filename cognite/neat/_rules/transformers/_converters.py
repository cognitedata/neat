import re
import warnings
from abc import ABC, abstractmethod
from collections import Counter, defaultdict
from collections.abc import Collection, Mapping
from datetime import date, datetime
from typing import Literal, TypeVar, cast

from cognite.client.data_classes import data_modeling as dms
from cognite.client.data_classes.data_modeling import DataModelId, DataModelIdentifier, ViewId

from cognite.neat._constants import (
    COGNITE_MODELS,
    DMS_CONTAINER_PROPERTY_SIZE_LIMIT,
)
from cognite.neat._issues._base import IssueList
from cognite.neat._issues.errors import NeatValueError
from cognite.neat._issues.warnings._models import (
    EnterpriseModelNotBuildOnTopOfCDMWarning,
    SolutionModelBuildOnTopOfCDMWarning,
)
from cognite.neat._rules._shared import (
    InputRules,
    JustRules,
    OutRules,
    ReadRules,
    VerifiedRules,
)
from cognite.neat._rules.analysis import DMSAnalysis
from cognite.neat._rules.models import (
    DMSInputRules,
    DMSRules,
    ExtensionCategory,
    InformationRules,
    SchemaCompleteness,
    SheetList,
    data_types,
)
from cognite.neat._rules.models.data_types import DataType, String
from cognite.neat._rules.models.dms import DMSMetadata, DMSProperty, DMSView
from cognite.neat._rules.models.dms._rules import DMSContainer
from cognite.neat._rules.models.entities import (
    ClassEntity,
    ContainerEntity,
    DMSUnknownEntity,
    EdgeEntity,
    MultiValueTypeInfo,
    ReferenceEntity,
    ReverseConnectionEntity,
    UnknownEntity,
    ViewEntity,
)
from cognite.neat._rules.models.information import InformationClass, InformationMetadata, InformationProperty
from cognite.neat._rules.models.information._rules_input import (
    InformationInputClass,
    InformationInputProperty,
    InformationInputRules,
)
from cognite.neat._utils.collection_ import remove_list_elements
from cognite.neat._utils.text import to_camel

from ._base import RulesTransformer

T_VerifiedInRules = TypeVar("T_VerifiedInRules", bound=VerifiedRules)
T_VerifiedOutRules = TypeVar("T_VerifiedOutRules", bound=VerifiedRules)
T_InputInRules = TypeVar("T_InputInRules", bound=InputRules)
T_InputOutRules = TypeVar("T_InputOutRules", bound=InputRules)


class ConversionTransformer(RulesTransformer[T_VerifiedInRules, T_VerifiedOutRules], ABC):
    """Base class for all conversion transformers."""

    def transform(self, rules: T_VerifiedInRules | OutRules[T_VerifiedInRules]) -> JustRules[T_VerifiedOutRules]:
        out = self._transform(self._to_rules(rules))
        return JustRules(out)

    @abstractmethod
    def _transform(self, rules: T_VerifiedInRules) -> T_VerifiedOutRules:
        raise NotImplementedError()


class ToCompliantEntities(RulesTransformer[InformationInputRules, InformationInputRules]):  # type: ignore[misc]
    """Converts input rules to rules with compliant entity IDs that match regex patters used
    by DMS schema components."""

    def transform(
        self, rules: InformationInputRules | OutRules[InformationInputRules]
    ) -> ReadRules[InformationInputRules]:
        return ReadRules(self._transform(self._to_rules(rules)), IssueList(), {})

    def _transform(self, rules: InformationInputRules) -> InformationInputRules:
        rules.classes = self._fix_classes(rules.classes)
        rules.properties = self._fix_properties(rules.properties)
        rules.metadata.version += "_dms_compliant"

        return rules

    @classmethod
    def _fix_entity(cls, entity: str) -> str:
        entity = re.sub(r"[^_a-zA-Z0-9]+", "_", entity)

        # entity id must start with a letter
        if not entity[0].isalpha():
            entity = "prefix_" + entity
        # and end with a letter or number
        if not entity[-1].isalnum():
            entity = entity + "_suffix"

        # removing any double underscores that could occur
        return re.sub(r"[^a-zA-Z0-9]+", "_", entity)

    @classmethod
    def _fix_class(cls, class_: str | ClassEntity) -> str | ClassEntity:
        if isinstance(class_, str):
            if len(class_.split(":")) == 2:
                prefix, suffix = class_.split(":")
                class_ = f"{cls._fix_entity(prefix)}:{cls._fix_entity(suffix)}"

            else:
                class_ = cls._fix_entity(class_)

        elif isinstance(class_, ClassEntity) and type(class_.prefix) is str:
            class_ = ClassEntity(
                prefix=cls._fix_entity(class_.prefix),
                suffix=cls._fix_entity(class_.suffix),
            )

        return class_

    @classmethod
    def _fix_value_type(
        cls, value_type: str | DataType | ClassEntity | MultiValueTypeInfo
    ) -> str | DataType | ClassEntity | MultiValueTypeInfo:
        fixed_value_type: str | DataType | ClassEntity | MultiValueTypeInfo

        if isinstance(value_type, str):
            # this is a multi value type but as string
            if " | " in value_type:
                value_types = value_type.split(" | ")
                fixed_value_type = " | ".join([cast(str, cls._fix_value_type(v)) for v in value_types])
            # this is value type specified with prefix:suffix string
            elif ":" in value_type:
                fixed_value_type = cls._fix_class(value_type)

            # this is value type specified as suffix only
            else:
                fixed_value_type = cls._fix_entity(value_type)

        # value type specified as instances of DataType, ClassEntity or MultiValueTypeInfo
        elif isinstance(value_type, MultiValueTypeInfo):
            fixed_value_type = MultiValueTypeInfo(
                types=[cast(DataType | ClassEntity, cls._fix_value_type(type_)) for type_ in value_type.types],
            )
        elif isinstance(value_type, ClassEntity):
            fixed_value_type = cls._fix_class(value_type)

        # this is a DataType instance but also we should default to original value
        else:
            fixed_value_type = value_type

        return fixed_value_type

    @classmethod
    def _fix_classes(cls, definitions: list[InformationInputClass]) -> list[InformationInputClass]:
        fixed_definitions = []
        for definition in definitions:
            definition.class_ = cls._fix_class(definition.class_)
            fixed_definitions.append(definition)
        return fixed_definitions

    @classmethod
    def _fix_properties(cls, definitions: list[InformationInputProperty]) -> list[InformationInputProperty]:
        fixed_definitions = []
        for definition in definitions:
            definition.class_ = cls._fix_class(definition.class_)
            definition.property_ = cls._fix_entity(definition.property_)
            definition.value_type = cls._fix_value_type(definition.value_type)
            fixed_definitions.append(definition)
        return fixed_definitions


class InformationToDMS(ConversionTransformer[InformationRules, DMSRules]):
    """Converts InformationRules to DMSRules."""

    def __init__(self, ignore_undefined_value_types: bool = False):
        self.ignore_undefined_value_types = ignore_undefined_value_types

    def _transform(self, rules: InformationRules) -> DMSRules:
        return _InformationRulesConverter(rules).as_dms_rules(self.ignore_undefined_value_types)


class DMSToInformation(ConversionTransformer[DMSRules, InformationRules]):
    """Converts DMSRules to InformationRules."""

    def _transform(self, rules: DMSRules) -> InformationRules:
        return _DMSRulesConverter(rules).as_information_rules()


class ConvertToRules(ConversionTransformer[VerifiedRules, VerifiedRules]):
    """Converts any rules to any rules."""

    def __init__(self, out_cls: type[VerifiedRules]):
        self._out_cls = out_cls

    def _transform(self, rules: VerifiedRules) -> VerifiedRules:
        if isinstance(rules, self._out_cls):
            return rules
        if isinstance(rules, InformationRules) and self._out_cls is DMSRules:
            return InformationToDMS().transform(rules).rules
        if isinstance(rules, DMSRules) and self._out_cls is InformationRules:
            return DMSToInformation().transform(rules).rules
        raise ValueError(f"Unsupported conversion from {type(rules)} to {self._out_cls}")


_T_Entity = TypeVar("_T_Entity", bound=ClassEntity | ViewEntity)


class SetIDDMSModel(RulesTransformer[DMSRules, DMSRules]):
    def __init__(self, new_id: DataModelId | tuple[str, str, str]):
        self.new_id = DataModelId.load(new_id)

    def transform(self, rules: DMSRules | OutRules[DMSRules]) -> JustRules[DMSRules]:
        if self.new_id.version is None:
            raise NeatValueError("Version is required when setting a new Data Model ID")
        dump = self._to_rules(rules).dump()
        dump["metadata"]["space"] = self.new_id.space
        dump["metadata"]["external_id"] = self.new_id.external_id
        dump["metadata"]["version"] = self.new_id.version
        # Serialize and deserialize to set the new space and external_id
        # as the default values for the new model.
        return JustRules(DMSRules.model_validate(DMSInputRules.load(dump).dump()))


class ToExtension(RulesTransformer[DMSRules, DMSRules]):
    def __init__(
        self,
        new_model_id: DataModelIdentifier,
        org_name: str = "My",
        type_: Literal["enterprise", "solution"] = "enterprise",
        mode: Literal["read", "write"] = "read",
        dummy_property: str = "GUID",
        move_connections: bool = False,
    ):
        self.new_model_id = DataModelId.load(new_model_id)
        if not self.new_model_id.version:
            raise NeatValueError("Version is required for the new model.")

        self.org_name = org_name
        self.mode = mode
        self.type_ = type_
        self.dummy_property = dummy_property
        self.move_connections = move_connections

    def transform(self, rules: DMSRules | OutRules[DMSRules]) -> JustRules[DMSRules]:
        # Copy to ensure immutability
        reference_model = self._to_rules(rules)
        reference_model_id = reference_model.metadata.as_data_model_id()

        # if model is solution then we need to get correct space for views and containers
        if self.type_ == "solution":
            if self.mode not in ["read", "write"]:
                raise NeatValueError(f"Unsupported mode: {self.mode}")

            if reference_model_id in COGNITE_MODELS:
                warnings.warn(
                    SolutionModelBuildOnTopOfCDMWarning(reference_model_id=reference_model_id),
                    stacklevel=2,
                )

            return self._to_solution(reference_model)

        elif self.type_ == "enterprise":
            if reference_model_id not in COGNITE_MODELS:
                warnings.warn(
                    EnterpriseModelNotBuildOnTopOfCDMWarning(reference_model_id=reference_model_id).as_message(),
                    stacklevel=2,
                )

            return self._to_enterprise(reference_model)

        else:
            raise NeatValueError(f"Unsupported data model type: {self.type_}")

    def _has_views_in_multiple_space(self, rules: DMSRules) -> bool:
        return any(view.view.space != rules.metadata.space for view in rules.views)

    def _to_solution(self, reference_rules: DMSRules) -> JustRules[DMSRules]:
        """For creation of solution data model / rules specifically for mapping over existing containers."""

        dump = reference_rules.dump()

        # Prepare new model metadata prior validation
        dump["metadata"]["schema_"] = SchemaCompleteness.partial.value
        dump["metadata"]["data_model_type"] = self.type_
        dump["metadata"]["name"] = f"{self.org_name} {self.type_} data model"
        dump["metadata"]["space"] = self.new_model_id.space
        dump["metadata"]["external_id"] = self.new_model_id.external_id
        dump["metadata"]["version"] = self.new_model_id.version

        # dropping reference and last from the dump as they can cause validation
        # issues especially if reference is enterprise model build on top of CDM
        dump.pop("reference", None)
        dump.pop("last", None)

        # Set implement to NONE for all views
        for view in dump["views"]:
            view["implements"] = None

        if self._has_views_in_multiple_space(reference_rules):
            views_to_remove = []
            for view in dump["views"]:
                if ":" in view["view"]:
                    views_to_remove.append(view)

            dump["views"] = remove_list_elements(dump["views"], views_to_remove)

        solution_model = DMSRules.model_validate(DMSInputRules.load(dump).dump())

        # Dropping containers coming from reference model
        solution_model.containers = SheetList[DMSContainer]()

        # We want to map properties to existing containers allowing extension
        for prop in solution_model.properties:
            if prop.container and prop.container.space == self.new_model_id.space:
                prop.container = ContainerEntity(
                    space=reference_rules.metadata.space,
                    externalId=prop.container.suffix,
                )

        # If reference model on which we are mapping one of Cognite Data Models
        # since we want to affix these with the organization name
        if reference_rules.metadata.as_data_model_id() in COGNITE_MODELS:
            # Remove Cognite affix in view external_id / suffix.
            for prop in solution_model.properties:
                prop.view = self._remove_cognite_affix(prop.view)
                if isinstance(prop.value_type, ViewEntity):
                    prop.value_type = self._remove_cognite_affix(prop.value_type)
            for view in solution_model.views:
                view.view = self._remove_cognite_affix(view.view)

        if self.mode == "write":
            _, new_containers, new_properties = self._get_new_components(solution_model)

            # Here we add ONLY dummy properties of the solution model and
            # corresponding solution model space containers to hold them
            solution_model.containers.extend(new_containers)
            solution_model.properties.extend(new_properties)

        return JustRules(solution_model)

    def _to_enterprise(self, reference_model: DMSRules) -> JustRules[DMSRules]:
        dump = reference_model.dump()

        # This is must prior model validation to avoid validation issues
        dump["metadata"]["schema_"] = SchemaCompleteness.partial.value

        # This will create reference model components in the enterprise model space
        enterprise_model = DMSRules.model_validate(DMSInputRules.load(dump).dump())

        # Post validation metadata update:
        enterprise_model.metadata.name = self.type_
        enterprise_model.metadata.name = f"{self.org_name} {self.type_} data model"
        enterprise_model.metadata.space = self.new_model_id.space
        enterprise_model.metadata.external_id = self.new_model_id.external_id
        enterprise_model.metadata.version = cast(str, self.new_model_id.version)

        if reference_model.metadata.as_data_model_id() in COGNITE_MODELS:
            enterprise_model.reference = reference_model

        # Here we are creating enterprise specific components
        enterprise_views, enterprise_containers, enterprise_properties = self._get_new_components(enterprise_model)

        # And we are adding them to the enterprise model
        # extending reference views with new ones
        enterprise_model.views.extend(enterprise_views)

        # Move connections from reference model to enterprise model
        if self.move_connections:
            enterprise_connections = self._move_connections(enterprise_model)
        else:
            enterprise_connections = SheetList[DMSProperty]()

        # while overwriting containers and properties with new ones
        enterprise_model.containers = enterprise_containers
        enterprise_model.properties = enterprise_properties

        enterprise_properties.extend(enterprise_connections)

        return JustRules(enterprise_model)

    def _remove_cognite_affix(self, entity: _T_Entity) -> _T_Entity:
        """This method removes `Cognite` affix from the entity."""
        new_suffix = entity.suffix.replace("Cognite", self.org_name or "")
        if isinstance(entity, ViewEntity):
            return ViewEntity(space=entity.space, externalId=new_suffix, version=entity.version)  # type: ignore[return-value]
        elif isinstance(entity, ClassEntity):
            return ClassEntity(prefix=entity.prefix, suffix=new_suffix, version=entity.version)  # type: ignore[return-value]
        raise ValueError(f"Unsupported entity type: {type(entity)}")

    def _get_new_components(
        self, rules: DMSRules
    ) -> tuple[SheetList[DMSView], SheetList[DMSContainer], SheetList[DMSProperty]]:
        new_views = SheetList[DMSView]()
        new_containers = SheetList[DMSContainer]()
        new_properties = SheetList[DMSProperty]()

        for definition in rules.views:
            view_entity = self._remove_cognite_affix(definition.view)

            view_entity.version = cast(str, self.new_model_id.version)
            view_entity.prefix = self.new_model_id.space
            container_entity = ContainerEntity(space=view_entity.prefix, externalId=view_entity.external_id)

            view = DMSView(
                view=view_entity,
                implements=[definition.view],
                in_model=True,
                name=definition.name,
            )

            container = DMSContainer(
                container=container_entity,
            )

            property_ = DMSProperty(
                view=view_entity,
                view_property=f"{to_camel(view_entity.suffix)}{self.dummy_property}",
                value_type=String(),
                nullable=True,
                immutable=False,
                is_list=False,
                container=container_entity,
                container_property=f"{to_camel(view_entity.suffix)}{self.dummy_property}",
            )

            new_properties.append(property_)
            new_views.append(view)
            new_containers.append(container)

        return new_views, new_containers, new_properties

    def _move_connections(self, rules: DMSRules) -> SheetList[DMSProperty]:
        implements: dict[ViewEntity, list[ViewEntity]] = defaultdict(list)
        new_properties = SheetList[DMSProperty]()

        for view in rules.views:
            if view.view.space == rules.metadata.space and view.implements:
                for implemented_view in view.implements:
                    implements.setdefault(implemented_view, []).append(view.view)

        # currently only supporting single implementation of reference view in enterprise view
        # connections that do not have properties
        if all(len(v) == 1 for v in implements.values()):
            for prop_ in rules.properties:
                if (
                    prop_.view.space != rules.metadata.space
                    and prop_.connection
                    and isinstance(prop_.value_type, ViewEntity)
                    and implements.get(prop_.view)
                    and implements.get(prop_.value_type)
                ):
                    if isinstance(prop_.connection, EdgeEntity) and prop_.connection.properties:
                        continue
                    new_property = prop_.model_copy(deep=True)
                    new_property.view = implements[prop_.view][0]
                    new_property.value_type = implements[prop_.value_type][0]
                    new_properties.append(new_property)

        return new_properties


class ReduceCogniteModel(RulesTransformer[DMSRules, DMSRules]):
    _ASSET_VIEW = ViewId("cdf_cdm", "CogniteAsset", "v1")
    _VIEW_BY_COLLECTION: Mapping[Literal["3D", "Annotation", "BaseViews"], frozenset[ViewId]] = {
        "3D": frozenset(
            {
                ViewId("cdf_cdm", "Cognite3DModel", "v1"),
                ViewId("cdf_cdm", "Cognite3DObject", "v1"),
                ViewId("cdf_cdm", "Cognite3DRevision", "v1"),
                ViewId("cdf_cdm", "Cognite3DTransformation", "v1"),
                ViewId("cdf_cdm", "Cognite360Image", "v1"),
                ViewId("cdf_cdm", "Cognite360ImageAnnotation", "v1"),
                ViewId("cdf_cdm", "Cognite360ImageCollection", "v1"),
                ViewId("cdf_cdm", "Cognite360ImageModel", "v1"),
                ViewId("cdf_cdm", "Cognite360ImageStation", "v1"),
                ViewId("cdf_cdm", "CogniteCADModel", "v1"),
                ViewId("cdf_cdm", "CogniteCADNode", "v1"),
                ViewId("cdf_cdm", "CogniteCADRevision", "v1"),
                ViewId("cdf_cdm", "CogniteCubeMap", "v1"),
                ViewId("cdf_cdm", "CognitePointCloudModel", "v1"),
                ViewId("cdf_cdm", "CognitePointCloudRevision", "v1"),
                ViewId("cdf_cdm", "CognitePointCloudVolume", "v1"),
            }
        ),
        "Annotation": frozenset(
            {
                ViewId("cdf_cdm", "CogniteAnnotation", "v1"),
                ViewId("cdf_cdm", "CogniteDiagramAnnotation", "v1"),
            }
        ),
        "BaseViews": frozenset(
            {
                ViewId("cdf_cdm", "CogniteDescribable", "v1"),
                ViewId("cdf_cdm", "CogniteSchedulable", "v1"),
                ViewId("cdf_cdm", "CogniteSourceable", "v1"),
                ViewId("cdf_cdm", "CogniteVisualizable", "v1"),
            }
        ),
    }

    def __init__(self, drop: Collection[Literal["3D", "Annotation", "BaseViews"] | str]):
        self.drop_collection = cast(
            list[Literal["3D", "Annotation", "BaseViews"]],
            [collection for collection in drop if collection in self._VIEW_BY_COLLECTION],
        )
        self.drop_external_ids = {external_id for external_id in drop if external_id not in self._VIEW_BY_COLLECTION}

    def transform(self, rules: DMSRules | OutRules[DMSRules]) -> JustRules[DMSRules]:
        verified = self._to_rules(rules)
        if verified.metadata.as_data_model_id() not in COGNITE_MODELS:
            raise NeatValueError(f"Can only reduce Cognite Data Models, not {verified.metadata.as_data_model_id()}")

        exclude_views = {view for collection in self.drop_collection for view in self._VIEW_BY_COLLECTION[collection]}
        exclude_views |= {view.view.as_id() for view in verified.views if view.view.suffix in self.drop_external_ids}
        new_model = verified.model_copy(deep=True)

        properties_by_view = DMSAnalysis(new_model).classes_with_properties(consider_inheritance=True)

        new_model.views = SheetList[DMSView](
            [view for view in new_model.views if view.view.as_id() not in exclude_views]
        )
        new_properties = SheetList[DMSProperty]()

        for view in new_model.views:
            for prop in properties_by_view[view.view]:
                if self._is_asset_3D_property(prop):
                    # We filter out the 3D property of asset
                    continue
                new_properties.append(prop)

        new_model.properties = new_properties

        return JustRules(new_model)

    def _is_asset_3D_property(self, prop: DMSProperty) -> bool:
        if "3D" not in self.drop_collection:
            return False
<<<<<<< HEAD
        return prop.view.as_id() == self._ASSET_VIEW
=======
        return prop.view.as_id() == self._ASSET_VIEW and prop.view_property == "object3D"
>>>>>>> 4252fe50


class _InformationRulesConverter:
    def __init__(self, information: InformationRules):
        self.rules = information
        self.is_addition = (
            self.rules.metadata.schema_ is SchemaCompleteness.extended
            and self.rules.metadata.extension is ExtensionCategory.addition
        )
        self.is_reshape = (
            self.rules.metadata.schema_ is SchemaCompleteness.extended
            and self.rules.metadata.extension is ExtensionCategory.reshape
        )
        if self.rules.last:
            self.last_classes = {class_.class_: class_ for class_ in self.rules.last.classes}
        else:
            self.last_classes = {}
        self.property_count_by_container: dict[ContainerEntity, int] = defaultdict(int)

    def as_dms_rules(self, ignore_undefined_value_types: bool = False) -> "DMSRules":
        from cognite.neat._rules.models.dms._rules import (
            DMSContainer,
            DMSProperty,
            DMSRules,
            DMSView,
        )

        info_metadata = self.rules.metadata
        default_version = info_metadata.version
        default_space = self._to_space(info_metadata.prefix)
        metadata = self._convert_metadata_to_dms(info_metadata)

        properties_by_class: dict[ClassEntity, list[DMSProperty]] = defaultdict(list)
        referenced_containers: dict[ContainerEntity, Counter[ClassEntity]] = defaultdict(Counter)
        for prop in self.rules.properties:
            if ignore_undefined_value_types and isinstance(prop.value_type, UnknownEntity):
                continue
            dms_property = self._as_dms_property(prop, default_space, default_version)
            properties_by_class[prop.class_].append(dms_property)
            if dms_property.container:
                referenced_containers[dms_property.container][prop.class_] += 1

        views: list[DMSView] = [
            DMSView(
                name=cls_.name,
                view=cls_.class_.as_view_entity(default_space, default_version),
                description=cls_.description,
                implements=self._get_view_implements(cls_, info_metadata),
            )
            for cls_ in self.rules.classes
        ]

        last_dms_rules = _InformationRulesConverter(self.rules.last).as_dms_rules() if self.rules.last else None
        ref_dms_rules = (
            _InformationRulesConverter(self.rules.reference).as_dms_rules() if self.rules.reference else None
        )

        class_by_entity = {cls_.class_: cls_ for cls_ in self.rules.classes}
        if self.rules.last:
            for cls_ in self.rules.last.classes:
                if cls_.class_ not in class_by_entity:
                    class_by_entity[cls_.class_] = cls_

        existing_containers: set[ContainerEntity] = set()
        for rule_set in [last_dms_rules, ref_dms_rules]:
            if rule_set:
                existing_containers.update({c.container for c in rule_set.containers or []})

        containers: list[DMSContainer] = []
        for container_entity, class_entities in referenced_containers.items():
            if container_entity in existing_containers:
                continue
            constrains = self._create_container_constraint(
                class_entities, default_space, class_by_entity, referenced_containers
            )
            most_used_class_entity = class_entities.most_common(1)[0][0]
            class_ = class_by_entity[most_used_class_entity]
            container = DMSContainer(
                container=container_entity,
                name=class_.name,
                description=class_.description,
                constraint=constrains or None,
            )
            containers.append(container)

        return DMSRules(
            metadata=metadata,
            properties=SheetList[DMSProperty]([prop for prop_set in properties_by_class.values() for prop in prop_set]),
            views=SheetList[DMSView](views),
            containers=SheetList[DMSContainer](containers),
        )

    @staticmethod
    def _create_container_constraint(
        class_entities: Counter[ClassEntity],
        default_space: str,
        class_by_entity: dict[ClassEntity, InformationClass],
        referenced_containers: Collection[ContainerEntity],
    ) -> list[ContainerEntity]:
        constrains: list[ContainerEntity] = []
        for entity in class_entities:
            class_ = class_by_entity[entity]
            for parent in class_.parent or []:
                parent_entity = parent.as_container_entity(default_space)
                if parent_entity in referenced_containers:
                    constrains.append(parent_entity)
        return constrains

    @classmethod
    def _convert_metadata_to_dms(cls, metadata: InformationMetadata) -> "DMSMetadata":
        from cognite.neat._rules.models.dms._rules import (
            DMSMetadata,
        )

        return DMSMetadata(
            schema_=metadata.schema_,
            data_model_type=metadata.data_model_type,
            space=metadata.space,
            version=metadata.version,
            external_id=metadata.external_id,
            creator=metadata.creator,
            name=metadata.name,
            created=metadata.created,
            updated=metadata.updated,
        )

    def _as_dms_property(self, prop: InformationProperty, default_space: str, default_version: str) -> "DMSProperty":
        """This creates the first"""

        from cognite.neat._rules.models.dms._rules import DMSProperty

        # returns property type, which can be ObjectProperty or DatatypeProperty
        value_type: DataType | ViewEntity | DMSUnknownEntity
        if isinstance(prop.value_type, DataType):
            value_type = prop.value_type

        # UnknownEntity should  resolve to DMSUnknownEntity
        # meaning end node type is unknown
        elif isinstance(prop.value_type, UnknownEntity):
            value_type = DMSUnknownEntity()

        elif isinstance(prop.value_type, ClassEntity):
            value_type = prop.value_type.as_view_entity(default_space, default_version)

        elif isinstance(prop.value_type, MultiValueTypeInfo):
            # Multi Object type should resolve to DMSUnknownEntity
            # meaning end node type is unknown
            if prop.value_type.is_multi_object_type():
                value_type = DMSUnknownEntity()

            # Multi Data type should resolve to a single data type, or it should
            elif prop.value_type.is_multi_data_type():
                value_type = self.convert_multi_data_type(prop.value_type)

            # Mixed types default to string
            else:
                value_type = String()

        else:
            raise ValueError(f"Unsupported value type: {prop.value_type.type_}")

        connection: Literal["direct"] | ReverseConnectionEntity | EdgeEntity | None = None
        if isinstance(value_type, ViewEntity):
            # Default connection type.
            connection = EdgeEntity() if prop.is_list else "direct"

        # defaulting to direct connection
        elif isinstance(value_type, DMSUnknownEntity):
            connection = "direct"

        container: ContainerEntity | None = None
        container_property: str | None = None
        is_list: bool | None = prop.is_list
        nullable: bool | None = not prop.is_mandatory
        if isinstance(connection, EdgeEntity):
            nullable = None
        elif connection == "direct":
            nullable = True
            container, container_property = self._get_container(prop, default_space)
        else:
            container, container_property = self._get_container(prop, default_space)

        return DMSProperty(
            name=prop.name,
            value_type=value_type,
            nullable=nullable,
            is_list=is_list,
            connection=connection,
            default=prop.default,
            container=container,
            container_property=container_property,
            view=prop.class_.as_view_entity(default_space, default_version),
            view_property=prop.property_,
        )

    @classmethod
    def _to_space(cls, prefix: str) -> str:
        """Ensures that the prefix comply with the CDF space regex"""
        prefix = re.sub(r"[^a-zA-Z0-9_-]", "_", prefix)
        if prefix[0].isdigit() or prefix[0] == "_":
            prefix = f"a{prefix}"
        prefix = prefix[:43]
        if prefix[-1] == "_":
            prefix = f"{prefix[:-1]}1"
        return prefix

    def _get_container(self, prop: InformationProperty, default_space: str) -> tuple[ContainerEntity, str]:
        if isinstance(prop.reference, ReferenceEntity):
            return (
                prop.reference.as_container_entity(default_space),
                prop.reference.property_ or prop.property_,
            )
        elif (self.is_addition or self.is_reshape) and prop.class_ in self.last_classes:
            # We need to create a new container for the property, as we cannot change
            # the existing container in the last schema
            container_entity = prop.class_.as_container_entity(default_space)
            container_entity.suffix = self._bump_suffix(container_entity.suffix)
        else:
            container_entity = prop.class_.as_container_entity(default_space)

        while self.property_count_by_container[container_entity] >= DMS_CONTAINER_PROPERTY_SIZE_LIMIT:
            container_entity.suffix = self._bump_suffix(container_entity.suffix)

        self.property_count_by_container[container_entity] += 1
        return container_entity, prop.property_

    def _get_view_implements(self, cls_: InformationClass, metadata: InformationMetadata) -> list[ViewEntity]:
        implements = []
        for parent in cls_.parent or []:
            if self.rules.reference and parent.prefix == self.rules.reference.metadata.prefix:
                view_entity = parent.as_view_entity(
                    self.rules.reference.metadata.prefix, self.rules.reference.metadata.version
                )
            else:
                view_entity = parent.as_view_entity(metadata.prefix, metadata.version)
            implements.append(view_entity)
        return implements

    @staticmethod
    def _bump_suffix(suffix: str) -> str:
        suffix_number = re.search(r"\d+$", suffix)

        if suffix_number:
            return suffix[: suffix_number.start()] + str(int(suffix_number.group()) + 1)
        else:
            return f"{suffix}2"

    @staticmethod
    def convert_multi_data_type(value_type: MultiValueTypeInfo) -> DataType:
        if not value_type.is_multi_data_type():
            raise ValueError("Only MultiValueType with DataType types is supported")
        # We check above that there are no ClassEntity types in the MultiValueType
        py_types = {type_.python for type_ in value_type.types}  # type: ignore[union-attr]

        # JSON mixed with other types should resolve to string that is safe choice
        if dms.Json in py_types and len(py_types) > 1:
            return data_types.String()
        elif dms.Json in py_types:
            return data_types.Json()
        elif not (py_types - {bool}):
            return data_types.Boolean()
        elif not (py_types - {int, bool}):
            return data_types.Integer()
        elif not (py_types - {float, int, bool}):
            return data_types.Double()
        elif not (py_types - {datetime, date}):
            return data_types.DateTime()

        return data_types.String()


class _DMSRulesConverter:
    def __init__(self, dms: DMSRules):
        self.dms = dms

    def as_information_rules(
        self,
    ) -> "InformationRules":
        from cognite.neat._rules.models.information._rules import (
            InformationClass,
            InformationProperty,
            InformationRules,
        )

        dms = self.dms.metadata

        metadata = self._convert_metadata_to_info(dms)

        classes = [
            InformationClass(
                # we do not want a version in class as we use URI for the class
                class_=ClassEntity(prefix=view.view.prefix, suffix=view.view.suffix),
                description=view.description,
                parent=[
                    # we do not want a version in class as we use URI for the class
                    implemented_view.as_class(skip_version=True)
                    for implemented_view in view.implements or []
                ],
            )
            for view in self.dms.views
        ]

        properties: list[InformationProperty] = []
        value_type: DataType | ClassEntity | str
        for property_ in self.dms.properties:
            if isinstance(property_.value_type, DataType):
                value_type = property_.value_type
            elif isinstance(property_.value_type, ViewEntity):
                value_type = ClassEntity(
                    prefix=property_.value_type.prefix,
                    suffix=property_.value_type.suffix,
                )
            elif isinstance(property_.value_type, DMSUnknownEntity):
                value_type = UnknownEntity()
            else:
                raise ValueError(f"Unsupported value type: {property_.value_type.type_}")

            properties.append(
                InformationProperty(
                    # Removing version
                    class_=ClassEntity(suffix=property_.view.suffix, prefix=property_.view.prefix),
                    property_=property_.view_property,
                    value_type=value_type,
                    description=property_.description,
                    min_count=(0 if property_.nullable or property_.nullable is None else 1),
                    max_count=(float("inf") if property_.is_list or property_.nullable is None else 1),
                )
            )

        return InformationRules(
            metadata=metadata,
            properties=SheetList[InformationProperty](properties),
            classes=SheetList[InformationClass](classes),
        )

    @classmethod
    def _convert_metadata_to_info(cls, metadata: DMSMetadata) -> "InformationMetadata":
        from cognite.neat._rules.models.information._rules import InformationMetadata

        return InformationMetadata(
            schema_=metadata.schema_,
            data_model_type=metadata.data_model_type,
            extension=metadata.extension,
            space=metadata.space,
            external_id=metadata.external_id,
            version=metadata.version,
            description=metadata.description,
            name=metadata.name,
            creator=metadata.creator,
            created=metadata.created,
            updated=metadata.updated,
        )<|MERGE_RESOLUTION|>--- conflicted
+++ resolved
@@ -545,11 +545,7 @@
     def _is_asset_3D_property(self, prop: DMSProperty) -> bool:
         if "3D" not in self.drop_collection:
             return False
-<<<<<<< HEAD
-        return prop.view.as_id() == self._ASSET_VIEW
-=======
         return prop.view.as_id() == self._ASSET_VIEW and prop.view_property == "object3D"
->>>>>>> 4252fe50
 
 
 class _InformationRulesConverter:
