import dataclasses
import re
import warnings
from abc import ABC
from collections import Counter, defaultdict
from collections.abc import Collection, Mapping
from datetime import date, datetime
from typing import ClassVar, Literal, TypeVar, cast, overload

from cognite.client.data_classes import data_modeling as dms
from cognite.client.data_classes.data_modeling import DataModelId, DataModelIdentifier, ViewId
from rdflib import Namespace

from cognite.neat._client import NeatClient
from cognite.neat._client.data_classes.data_modeling import ContainerApplyDict, ViewApplyDict
from cognite.neat._constants import (
    COGNITE_MODELS,
    DMS_CONTAINER_PROPERTY_SIZE_LIMIT,
    get_default_prefixes_and_namespaces,
)
from cognite.neat._issues.errors import NeatValueError
from cognite.neat._issues.warnings import NeatValueWarning
from cognite.neat._issues.warnings._models import (
    EnterpriseModelNotBuildOnTopOfCDMWarning,
    SolutionModelBuildOnTopOfCDMWarning,
)
from cognite.neat._rules._shared import (
    ReadInputRules,
    ReadRules,
    T_InputRules,
    VerifiedRules,
)
from cognite.neat._rules.analysis import DMSAnalysis
from cognite.neat._rules.importers import DMSImporter
from cognite.neat._rules.models import (
    DMSInputRules,
    DMSRules,
    InformationRules,
    SheetList,
    data_types,
)
from cognite.neat._rules.models._rdfpath import Entity as RDFPathEntity
from cognite.neat._rules.models._rdfpath import RDFPath, SingleProperty
from cognite.neat._rules.models.data_types import AnyURI, DataType, String
from cognite.neat._rules.models.dms import DMSMetadata, DMSProperty, DMSValidation, DMSView
from cognite.neat._rules.models.dms._rules import DMSContainer
from cognite.neat._rules.models.entities import (
    ClassEntity,
    ContainerEntity,
    DMSUnknownEntity,
    EdgeEntity,
    Entity,
    HasDataFilter,
    MultiValueTypeInfo,
    ReverseConnectionEntity,
    T_Entity,
    UnknownEntity,
    ViewEntity,
)
from cognite.neat._rules.models.information import InformationClass, InformationMetadata, InformationProperty
from cognite.neat._rules.models.information._rules_input import (
    InformationInputClass,
    InformationInputProperty,
    InformationInputRules,
)
from cognite.neat._utils.text import to_camel

from ._base import RulesTransformer
from ._verification import VerifyDMSRules

T_VerifiedInRules = TypeVar("T_VerifiedInRules", bound=VerifiedRules)
T_VerifiedOutRules = TypeVar("T_VerifiedOutRules", bound=VerifiedRules)
T_InputInRules = TypeVar("T_InputInRules", bound=ReadInputRules)
T_InputOutRules = TypeVar("T_InputOutRules", bound=ReadInputRules)


class ConversionTransformer(RulesTransformer[T_VerifiedInRules, T_VerifiedOutRules], ABC):
    """Base class for all conversion transformers."""

    ...


class ToCompliantEntities(RulesTransformer[ReadRules[InformationInputRules], ReadRules[InformationInputRules]]):  # type: ignore[misc]
    """Converts input rules to rules with compliant entity IDs that match regex patters used
    by DMS schema components."""

    @property
    def description(self) -> str:
        return "Ensures externalIDs are compliant with CDF"

    def transform(self, rules: ReadRules[InformationInputRules]) -> ReadRules[InformationInputRules]:
        if rules.rules is None:
            return rules
        copy: InformationInputRules = dataclasses.replace(rules.rules)
        copy.classes = self._fix_classes(copy.classes)
        copy.properties = self._fix_properties(copy.properties)
        return ReadRules(copy, rules.read_context)

    @classmethod
    def _fix_entity(cls, entity: str) -> str:
        entity = re.sub(r"[^_a-zA-Z0-9]+", "_", entity)

        # entity id must start with a letter
        if not entity[0].isalpha():
            entity = "prefix_" + entity
        # and end with a letter or number
        if not entity[-1].isalnum():
            entity = entity + "_suffix"

        # removing any double underscores that could occur
        return re.sub(r"[^a-zA-Z0-9]+", "_", entity)

    @classmethod
    def _fix_class(cls, class_: str | ClassEntity) -> str | ClassEntity:
        if isinstance(class_, str):
            if len(class_.split(":")) == 2:
                prefix, suffix = class_.split(":")
                class_ = f"{cls._fix_entity(prefix)}:{cls._fix_entity(suffix)}"

            else:
                class_ = cls._fix_entity(class_)

        elif isinstance(class_, ClassEntity) and type(class_.prefix) is str:
            class_ = ClassEntity(
                prefix=cls._fix_entity(class_.prefix),
                suffix=cls._fix_entity(class_.suffix),
            )

        return class_

    @classmethod
    def _fix_value_type(
        cls, value_type: str | DataType | ClassEntity | MultiValueTypeInfo
    ) -> str | DataType | ClassEntity | MultiValueTypeInfo:
        fixed_value_type: str | DataType | ClassEntity | MultiValueTypeInfo

        if isinstance(value_type, str):
            # this is a multi value type but as string
            if " | " in value_type:
                value_types = value_type.split(" | ")
                fixed_value_type = " | ".join([cast(str, cls._fix_value_type(v)) for v in value_types])
            # this is value type specified with prefix:suffix string
            elif ":" in value_type:
                fixed_value_type = cls._fix_class(value_type)

            # this is value type specified as suffix only
            else:
                fixed_value_type = cls._fix_entity(value_type)

        # value type specified as instances of DataType, ClassEntity or MultiValueTypeInfo
        elif isinstance(value_type, MultiValueTypeInfo):
            fixed_value_type = MultiValueTypeInfo(
                types=[cast(DataType | ClassEntity, cls._fix_value_type(type_)) for type_ in value_type.types],
            )
        elif isinstance(value_type, ClassEntity):
            fixed_value_type = cls._fix_class(value_type)

        # this is a DataType instance but also we should default to original value
        else:
            fixed_value_type = value_type

        return fixed_value_type

    @classmethod
    def _fix_classes(cls, definitions: list[InformationInputClass]) -> list[InformationInputClass]:
        fixed_definitions = []
        for definition in definitions:
            definition.class_ = cls._fix_class(definition.class_)
            fixed_definitions.append(definition)
        return fixed_definitions

    @classmethod
    def _fix_properties(cls, definitions: list[InformationInputProperty]) -> list[InformationInputProperty]:
        fixed_definitions = []
        for definition in definitions:
            definition.class_ = cls._fix_class(definition.class_)
            definition.property_ = cls._fix_entity(definition.property_)
            definition.value_type = cls._fix_value_type(definition.value_type)
            fixed_definitions.append(definition)
        return fixed_definitions


class PrefixEntities(RulesTransformer[ReadRules[T_InputRules], ReadRules[T_InputRules]]):  # type: ignore[type-var]
    """Prefixes all entities with a given prefix."""

    def __init__(self, prefix: str) -> None:
        self._prefix = prefix

    @property
    def description(self) -> str:
        return f"Prefixes all views with {self._prefix!r}"

    def transform(self, rules: ReadRules[T_InputRules]) -> ReadRules[T_InputRules]:
        in_ = rules.rules
        if in_ is None:
            return rules
        copy: T_InputRules = dataclasses.replace(in_)
        if isinstance(copy, InformationInputRules):
            prefixed_by_class: dict[str, str] = {}
            for cls in copy.classes:
                prefixed = str(self._with_prefix(cls.class_))
                prefixed_by_class[str(cls.class_)] = prefixed
                cls.class_ = prefixed
            for prop in copy.properties:
                prop.class_ = self._with_prefix(prop.class_)
                if str(prop.value_type) in prefixed_by_class:
                    prop.value_type = prefixed_by_class[str(prop.value_type)]
            return ReadRules(copy, rules.read_context)  # type: ignore[arg-type]
        elif isinstance(copy, DMSInputRules):
            prefixed_by_view: dict[str, str] = {}
            for view in copy.views:
                prefixed = str(self._with_prefix(view.view))
                prefixed_by_view[str(view.view)] = prefixed
                view.view = prefixed
            for dms_prop in copy.properties:
                dms_prop.view = self._with_prefix(dms_prop.view)
                if str(dms_prop.value_type) in prefixed_by_view:
                    dms_prop.value_type = prefixed_by_view[str(dms_prop.value_type)]
            if copy.containers:
                for container in copy.containers:
                    container.container = self._with_prefix(container.container)
            return ReadRules(copy, rules.read_context)
        raise NeatValueError(f"Unsupported rules type: {type(copy)}")

    @overload
    def _with_prefix(self, raw: str) -> str: ...

    @overload
    def _with_prefix(self, raw: T_Entity) -> T_Entity: ...

    def _with_prefix(self, raw: str | T_Entity) -> str | T_Entity:
        is_entity_format = not isinstance(raw, str)
        entity = Entity.load(raw)
        output: ClassEntity | ViewEntity | ContainerEntity
        if isinstance(entity, ClassEntity):
            output = ClassEntity(prefix=entity.prefix, suffix=f"{self._prefix}{entity.suffix}", version=entity.version)
        elif isinstance(entity, ViewEntity):
            output = ViewEntity(
                space=entity.space, externalId=f"{self._prefix}{entity.external_id}", version=entity.version
            )
        elif isinstance(entity, ContainerEntity):
            output = ContainerEntity(space=entity.space, externalId=f"{self._prefix}{entity.external_id}")
        elif isinstance(entity, UnknownEntity | Entity):
            return f"{self._prefix}{raw}"
        else:
            raise NeatValueError(f"Unsupported entity type: {type(entity)}")
        if is_entity_format:
            return cast(T_Entity, output)
        return str(output)


class InformationToDMS(ConversionTransformer[InformationRules, DMSRules]):
    """Converts InformationRules to DMSRules."""

    def __init__(self, ignore_undefined_value_types: bool = False):
        self.ignore_undefined_value_types = ignore_undefined_value_types

    def transform(self, rules: InformationRules) -> DMSRules:
        return _InformationRulesConverter(rules).as_dms_rules(self.ignore_undefined_value_types)


class DMSToInformation(ConversionTransformer[DMSRules, InformationRules]):
    """Converts DMSRules to InformationRules."""

    def __init__(self, instance_namespace: Namespace | None = None):
        self.instance_namespace = instance_namespace

    def transform(self, rules: DMSRules) -> InformationRules:
        return _DMSRulesConverter(rules, self.instance_namespace).as_information_rules()


class ConvertToRules(ConversionTransformer[VerifiedRules, VerifiedRules]):
    """Converts any rules to any rules."""

    def __init__(self, out_cls: type[VerifiedRules]):
        self._out_cls = out_cls

    def transform(self, rules: VerifiedRules) -> VerifiedRules:
        if isinstance(rules, self._out_cls):
            return rules
        if isinstance(rules, InformationRules) and self._out_cls is DMSRules:
            return InformationToDMS().transform(rules)
        if isinstance(rules, DMSRules) and self._out_cls is InformationRules:
            return DMSToInformation().transform(rules)
        raise ValueError(f"Unsupported conversion from {type(rules)} to {self._out_cls}")


_T_Entity = TypeVar("_T_Entity", bound=ClassEntity | ViewEntity)


class SetIDDMSModel(RulesTransformer[DMSRules, DMSRules]):
    def __init__(self, new_id: DataModelId | tuple[str, str, str]):
        self.new_id = DataModelId.load(new_id)

    @property
    def description(self) -> str:
        return f"Sets the Data Model ID to {self.new_id.as_tuple()}"

    def transform(self, rules: DMSRules) -> DMSRules:
        if self.new_id.version is None:
            raise NeatValueError("Version is required when setting a new Data Model ID")
        dump = rules.dump()
        dump["metadata"]["space"] = self.new_id.space
        dump["metadata"]["external_id"] = self.new_id.external_id
        dump["metadata"]["version"] = self.new_id.version
        # Serialize and deserialize to set the new space and external_id
        # as the default values for the new model.
        return DMSRules.model_validate(DMSInputRules.load(dump).dump())


class ToExtensionModel(RulesTransformer[DMSRules, DMSRules], ABC):
    type_: ClassVar[str]

    def __init__(self, new_model_id: DataModelIdentifier, org_name: str, dummy_property: str | None = None) -> None:
        self.new_model_id = DataModelId.load(new_model_id)
        if not self.new_model_id.version:
            raise NeatValueError("Version is required for the new model.")
        self.org_name = org_name
        self.dummy_property = dummy_property

    @property
    def description(self) -> str:
        return f"Prepared data model {self.new_model_id} to be {self.type_.replace('_', ' ')} data model."

    def _create_new_views(
        self, rules: DMSRules
    ) -> tuple[SheetList[DMSView], SheetList[DMSContainer], SheetList[DMSProperty]]:
        """Creates new views for the new model.

        If the dummy property is provided, it will also create a new container for each view
        with a single property that is the dummy property.
        """
        new_views = SheetList[DMSView]()
        new_containers = SheetList[DMSContainer]()
        new_properties = SheetList[DMSProperty]()

        for definition in rules.views:
            view_entity = self._remove_cognite_affix(definition.view)
            view_entity.version = cast(str, self.new_model_id.version)
            view_entity.prefix = self.new_model_id.space

            new_views.append(
                DMSView(
                    view=view_entity,
                    implements=[definition.view],
                    in_model=True,
                    name=definition.name,
                )
            )
            if self.dummy_property is None:
                continue

            container_entity = ContainerEntity(space=view_entity.prefix, externalId=view_entity.external_id)

            container = DMSContainer(container=container_entity)

            prefix = to_camel(view_entity.suffix)
            property_ = DMSProperty(
                view=view_entity,
                view_property=f"{prefix}{self.dummy_property}",
                value_type=String(),
                nullable=True,
                immutable=False,
                is_list=False,
                container=container_entity,
                container_property=f"{prefix}{self.dummy_property}",
            )

            new_properties.append(property_)
            new_containers.append(container)

        return new_views, new_containers, new_properties

    def _remove_cognite_affix(self, entity: _T_Entity) -> _T_Entity:
        """This method removes `Cognite` affix from the entity."""
        new_suffix = entity.suffix.replace("Cognite", self.org_name or "")
        if isinstance(entity, ViewEntity):
            return ViewEntity(space=entity.space, externalId=new_suffix, version=entity.version)  # type: ignore[return-value]
        elif isinstance(entity, ClassEntity):
            return ClassEntity(prefix=entity.prefix, suffix=new_suffix, version=entity.version)  # type: ignore[return-value]
        raise ValueError(f"Unsupported entity type: {type(entity)}")


class ToEnterpriseModel(ToExtensionModel):
    type_: ClassVar[str] = "enterprise"

    def __init__(
        self,
        new_model_id: DataModelIdentifier,
        org_name: str = "My",
        dummy_property: str = "GUID",
        move_connections: bool = False,
    ):
        super().__init__(new_model_id, org_name, dummy_property)
        self.move_connections = move_connections

    def transform(self, rules: DMSRules) -> DMSRules:
        reference_model_id = rules.metadata.as_data_model_id()
        if reference_model_id not in COGNITE_MODELS:
            warnings.warn(
                EnterpriseModelNotBuildOnTopOfCDMWarning(reference_model_id=reference_model_id).as_message(),
                stacklevel=2,
            )

        return self._to_enterprise(rules)

    def _to_enterprise(self, reference_model: DMSRules) -> DMSRules:
        dump = reference_model.dump()

        # This will create reference model components in the enterprise model space
        enterprise_model = DMSRules.model_validate(DMSInputRules.load(dump).dump())

        # Post validation metadata update:
        enterprise_model.metadata.name = self.type_
        enterprise_model.metadata.name = f"{self.org_name} {self.type_} data model"
        enterprise_model.metadata.space = self.new_model_id.space
        enterprise_model.metadata.external_id = self.new_model_id.external_id
        enterprise_model.metadata.version = cast(str, self.new_model_id.version)

        # Here we are creating enterprise views with a single container with a dummy property
        # for each view
        enterprise_views, enterprise_containers, enterprise_properties = self._create_new_views(enterprise_model)

        # We keep the reference views, and adding new enterprise views...
        enterprise_model.views.extend(enterprise_views)

        if self.move_connections:
            # Move connections from reference model to new enterprise model
            enterprise_properties.extend(self._move_connections(enterprise_model))

        # ... however, we do not want to keep the reference containers and properties
        enterprise_model.containers = enterprise_containers
        enterprise_model.properties = enterprise_properties

        return enterprise_model

    @staticmethod
    def _move_connections(rules: DMSRules) -> SheetList[DMSProperty]:
        implements: dict[ViewEntity, list[ViewEntity]] = defaultdict(list)
        new_properties = SheetList[DMSProperty]()

        for view in rules.views:
            if view.view.space == rules.metadata.space and view.implements:
                for implemented_view in view.implements:
                    implements.setdefault(implemented_view, []).append(view.view)

        # currently only supporting single implementation of reference view in enterprise view
        # connections that do not have properties
        if all(len(v) == 1 for v in implements.values()):
            for prop_ in rules.properties:
                if (
                    prop_.view.space != rules.metadata.space
                    and prop_.connection
                    and isinstance(prop_.value_type, ViewEntity)
                    and implements.get(prop_.view)
                    and implements.get(prop_.value_type)
                ):
                    if isinstance(prop_.connection, EdgeEntity) and prop_.connection.properties:
                        continue
                    new_property = prop_.model_copy(deep=True)
                    new_property.view = implements[prop_.view][0]
                    new_property.value_type = implements[prop_.value_type][0]
                    new_properties.append(new_property)

        return new_properties


class ToSolutionModel(ToExtensionModel):
    """Creates a solution data model based on an existing data model.

    The solution data model will create a new view for each view in the existing model.

    Args:
        new_model_id: DataData model identifier for the new model.
        org_name: If the existing model is a Cognite Data Model, this will replace the "Cognite" affix.
        mode: The mode of the solution model. Either "read" or "write". A "write" model will create a new
            container for each view with a dummy property. Read mode will only inherit the view filter from the
            original model.
        dummy_property: Only applicable if mode='write'. The identifier of the dummy property in the newly created
            container.
        exclude_views_in_other_spaces: Whether to exclude views that are not in the same space as the existing model,
            when creating the solution model.
        filter_type: If mode="read", this is the type of filter to apply to the new views. The filter is used to
            ensure that the new views will return the same instance as the original views. The view filter is the
            simplest filter, but it has limitation in the fusion UI. The container filter is in essence a more
            verbose version of the view filter, and it has better support in the fusion UI. The default is "container".

    """

    type_: ClassVar[str] = "solution"

    def __init__(
        self,
        new_model_id: DataModelIdentifier,
        org_name: str = "My",
        mode: Literal["read", "write"] = "read",
        dummy_property: str | None = "GUID",
        exclude_views_in_other_spaces: bool = True,
        filter_type: Literal["container", "view"] = "container",
    ):
        super().__init__(new_model_id, org_name, dummy_property if mode == "write" else None)
        self.mode = mode
        self.exclude_views_in_other_spaces = exclude_views_in_other_spaces
        self.filter_type = filter_type

    def transform(self, rules: DMSRules) -> DMSRules:
        reference_model = rules
        reference_model_id = reference_model.metadata.as_data_model_id()

        # if model is solution then we need to get correct space for views and containers
        if self.mode not in ["read", "write"]:
            raise NeatValueError(f"Unsupported mode: {self.mode}")

        if reference_model_id in COGNITE_MODELS:
            warnings.warn(
                SolutionModelBuildOnTopOfCDMWarning(reference_model_id=reference_model_id),
                stacklevel=2,
            )

        return self._to_solution(reference_model)

    @staticmethod
    def _has_views_in_multiple_space(rules: DMSRules) -> bool:
        return any(view.view.space != rules.metadata.space for view in rules.views)

    def _to_solution(self, reference_rules: DMSRules) -> DMSRules:
        """For creation of solution data model / rules specifically for mapping over existing containers."""

        dump = reference_rules.dump(entities_exclude_defaults=True)

        # Prepare new model metadata prior validation
        # Since we dropped the defaults, all entities will update the space and version
        # to the new model space and version
        dump["metadata"]["name"] = f"{self.org_name} {self.type_} data model"
        dump["metadata"]["space"] = self.new_model_id.space
        dump["metadata"]["external_id"] = self.new_model_id.external_id
        dump["metadata"]["version"] = self.new_model_id.version

        solution_model = DMSRules.model_validate(DMSInputRules.load(dump).dump())

        # This is not desirable for the containers, so we manually fix that here.
        # It is easier to change the space for all entities and then revert the containers, than
        # to change the space for all entities except the containers.
        for prop in solution_model.properties:
            if prop.container and prop.container.space == self.new_model_id.space:
                # If the container is in the new model space, we want to map it to the reference model space
                # This is reverting the .dump() -> .load() above.
                prop.container = ContainerEntity(
                    space=reference_rules.metadata.space,
                    externalId=prop.container.suffix,
                )

        for view in solution_model.views:
            view.implements = None

        if self.exclude_views_in_other_spaces and self._has_views_in_multiple_space(reference_rules):
            solution_model.views = SheetList[DMSView](
                [view for view in solution_model.views if view.view.space == solution_model.metadata.space]
            )

        # Dropping containers coming from reference model
        solution_model.containers = None

        # If reference model on which we are mapping one of Cognite Data Models
        # since we want to affix these with the organization name
        if reference_rules.metadata.as_data_model_id() in COGNITE_MODELS:
            # Remove Cognite affix in view external_id / suffix.
            for prop in solution_model.properties:
                prop.view = self._remove_cognite_affix(prop.view)
                if isinstance(prop.value_type, ViewEntity):
                    prop.value_type = self._remove_cognite_affix(prop.value_type)
            for view in solution_model.views:
                view.view = self._remove_cognite_affix(view.view)
                if view.implements:
                    view.implements = [self._remove_cognite_affix(implemented) for implemented in view.implements]

        if self.mode == "write":
            _, new_containers, new_properties = self._create_new_views(solution_model)
            # Here we add ONLY dummy properties of the solution model and
            # corresponding solution model space containers to hold them
            solution_model.containers = new_containers
            solution_model.properties.extend(new_properties)
        elif self.mode == "read":
            # Inherit view filter from original model to ensure the same instances are returned
            # when querying the new view.
            ref_views_by_external_id = {
                view.view.external_id: view
                for view in reference_rules.views
                if view.view.space == reference_rules.metadata.space
            }
            ref_containers_by_ref_view = defaultdict(set)
            for prop in reference_rules.properties:
                if prop.container:
                    ref_containers_by_ref_view[prop.view].add(prop.container)
            for view in solution_model.views:
                if ref_view := ref_views_by_external_id.get(view.view.external_id):
                    if self.filter_type == "view":
                        view.filter_ = HasDataFilter(inner=[ref_view.view])
                    elif self.filter_type == "container" and (
                        ref_containers := ref_containers_by_ref_view.get(ref_view.view)
                    ):
                        # Sorting to ensure deterministic order
                        view.filter_ = HasDataFilter(inner=sorted(ref_containers))

        return solution_model


class ToDataProductModel(ToSolutionModel):
    type_: ClassVar[str] = "data_product"

    def __init__(
        self,
        new_model_id: DataModelIdentifier,
        org_name: str = "My",
        include: Literal["same-space", "all"] = "same-space",
    ):
        super().__init__(new_model_id, org_name, mode="read", dummy_property=None, exclude_views_in_other_spaces=False)
        self.include = include

    def transform(self, rules: DMSRules) -> DMSRules:
        # Copy to ensure immutability
        expanded = self._expand_properties(rules.model_copy(deep=True))
        if self.include == "same-space":
            expanded.views = SheetList[DMSView](
                [view for view in expanded.views if view.view.space == expanded.metadata.space]
            )
            used_view_entities = {view.view for view in expanded.views}
            expanded.properties = SheetList[DMSProperty](
                [
                    prop
                    for prop in expanded.properties
                    if prop.view.space == expanded.metadata.space
                    and (
                        (isinstance(prop.value_type, ViewEntity) and prop.value_type in used_view_entities)
                        or not isinstance(prop.value_type, ViewEntity)
                    )
                ]
            )

        return self._to_solution(expanded)

    @staticmethod
    def _expand_properties(rules: DMSRules) -> DMSRules:
        probe = DMSAnalysis(rules)
        ancestor_properties_by_view = probe.classes_with_properties(
            consider_inheritance=True, allow_different_namespace=True
        )
        property_ids_by_view = {
            view: {prop.view_property for prop in properties}
            for view, properties in probe.classes_with_properties(consider_inheritance=False).items()
        }
        for view, property_ids in property_ids_by_view.items():
            ancestor_properties = ancestor_properties_by_view.get(view, [])
            for prop in ancestor_properties:
                if isinstance(prop.connection, ReverseConnectionEntity):
                    # If you try to add a reverse direct relation of a parent, it will fail as the ValueType of the
                    # original property will point to the parent view, and not the child.
                    continue
                if prop.view_property not in property_ids:
                    rules.properties.append(prop)
                    property_ids.add(prop.view_property)
        return rules


class ReduceCogniteModel(RulesTransformer[DMSRules, DMSRules]):
    _ASSET_VIEW = ViewId("cdf_cdm", "CogniteAsset", "v1")
    _VIEW_BY_COLLECTION: Mapping[Literal["3D", "Annotation", "BaseViews"], frozenset[ViewId]] = {
        "3D": frozenset(
            {
                ViewId("cdf_cdm", "Cognite3DModel", "v1"),
                ViewId("cdf_cdm", "Cognite3DObject", "v1"),
                ViewId("cdf_cdm", "Cognite3DRevision", "v1"),
                ViewId("cdf_cdm", "Cognite3DTransformation", "v1"),
                ViewId("cdf_cdm", "Cognite360Image", "v1"),
                ViewId("cdf_cdm", "Cognite360ImageAnnotation", "v1"),
                ViewId("cdf_cdm", "Cognite360ImageCollection", "v1"),
                ViewId("cdf_cdm", "Cognite360ImageModel", "v1"),
                ViewId("cdf_cdm", "Cognite360ImageStation", "v1"),
                ViewId("cdf_cdm", "CogniteCADModel", "v1"),
                ViewId("cdf_cdm", "CogniteCADNode", "v1"),
                ViewId("cdf_cdm", "CogniteCADRevision", "v1"),
                ViewId("cdf_cdm", "CogniteCubeMap", "v1"),
                ViewId("cdf_cdm", "CognitePointCloudModel", "v1"),
                ViewId("cdf_cdm", "CognitePointCloudRevision", "v1"),
                ViewId("cdf_cdm", "CognitePointCloudVolume", "v1"),
            }
        ),
        "Annotation": frozenset(
            {
                ViewId("cdf_cdm", "CogniteAnnotation", "v1"),
                ViewId("cdf_cdm", "CogniteDiagramAnnotation", "v1"),
            }
        ),
        "BaseViews": frozenset(
            {
                ViewId("cdf_cdm", "CogniteDescribable", "v1"),
                ViewId("cdf_cdm", "CogniteSchedulable", "v1"),
                ViewId("cdf_cdm", "CogniteSourceable", "v1"),
                ViewId("cdf_cdm", "CogniteVisualizable", "v1"),
            }
        ),
    }

    def __init__(self, drop: Collection[Literal["3D", "Annotation", "BaseViews"] | str]):
        self.drop_collection = cast(
            list[Literal["3D", "Annotation", "BaseViews"]],
            [collection for collection in drop if collection in self._VIEW_BY_COLLECTION],
        )
        self.drop_external_ids = {external_id for external_id in drop if external_id not in self._VIEW_BY_COLLECTION}

    def transform(self, rules: DMSRules) -> DMSRules:
        verified = rules
        if verified.metadata.as_data_model_id() not in COGNITE_MODELS:
            raise NeatValueError(f"Can only reduce Cognite Data Models, not {verified.metadata.as_data_model_id()}")

        exclude_views = {view for collection in self.drop_collection for view in self._VIEW_BY_COLLECTION[collection]}
        exclude_views |= {view.view.as_id() for view in verified.views if view.view.suffix in self.drop_external_ids}
        new_model = verified.model_copy(deep=True)

        properties_by_view = DMSAnalysis(new_model).classes_with_properties(consider_inheritance=True)

        new_model.views = SheetList[DMSView](
            [view for view in new_model.views if view.view.as_id() not in exclude_views]
        )
        new_properties = SheetList[DMSProperty]()

        for view in new_model.views:
            for prop in properties_by_view[view.view]:
                if self._is_asset_3D_property(prop):
                    # We filter out the 3D property of asset
                    continue
                new_properties.append(prop)

        new_model.properties = new_properties

        return new_model

    def _is_asset_3D_property(self, prop: DMSProperty) -> bool:
        if "3D" not in self.drop_collection:
            return False
        return prop.view.as_id() == self._ASSET_VIEW and prop.view_property == "object3D"

    @property
    def description(self) -> str:
        return f"Removed {len(self.drop_external_ids) + len(self.drop_collection)} views from data model"


class IncludeReferenced(RulesTransformer[DMSRules, DMSRules]):
    def __init__(self, client: NeatClient, include_properties: bool = False) -> None:
        self._client = client
        self.include_properties = include_properties

    def transform(self, rules: DMSRules) -> DMSRules:
        dms_rules = rules
        view_ids, container_ids = DMSValidation(dms_rules).imported_views_and_containers_ids()
        if not (view_ids or container_ids):
            warnings.warn(
                NeatValueWarning(
                    f"Data model {dms_rules.metadata.as_data_model_id()} does not have any "
                    "referenced views or containers."
                    "that is not already included in the data model."
                ),
                stacklevel=2,
            )
            return dms_rules

        schema = self._client.schema.retrieve([v.as_id() for v in view_ids], [c.as_id() for c in container_ids])
        copy_ = dms_rules.model_copy(deep=True)
        # Sorting to ensure deterministic order
        schema.containers = ContainerApplyDict(sorted(schema.containers.items(), key=lambda x: x[0].as_tuple()))
        schema.views = ViewApplyDict(sorted(schema.views.items(), key=lambda x: x[0].as_tuple()))
        importer = DMSImporter(schema)

        imported = importer.to_rules()
        if imported.rules is None:
            raise NeatValueError("Could not import the referenced views and containers.")

        verified = VerifyDMSRules(validate=False).transform(imported)
        if copy_.containers is None:
            copy_.containers = verified.containers
        else:
            existing_containers = {c.container for c in copy_.containers}
            copy_.containers.extend([c for c in verified.containers or [] if c.container not in existing_containers])
        existing_views = {v.view for v in copy_.views}
        copy_.views.extend([v for v in verified.views if v.view not in existing_views])
        if self.include_properties:
            existing_properties = {(p.view, p.view_property) for p in copy_.properties}
            copy_.properties.extend(
                [p for p in verified.properties if (p.view, p.view_property) not in existing_properties]
            )

        return copy_

    @property
    def description(self) -> str:
        return "Included referenced views and containers in the data model."


class AddClassImplements(RulesTransformer[InformationRules, InformationRules]):
    def __init__(self, implements: str, suffix: str):
        self.implements = implements
        self.suffix = suffix

    def transform(self, rules: InformationRules) -> InformationRules:
        info_rules = rules
        output = info_rules.model_copy(deep=True)
        for class_ in output.classes:
            if class_.class_.suffix.endswith(self.suffix):
                class_.implements = [ClassEntity(prefix=class_.class_.prefix, suffix=self.implements)]
        return output

    @property
    def description(self) -> str:
        return f"Added implements property to classes with suffix {self.suffix}"


class ClassicPrepareCore(RulesTransformer[InformationRules, InformationRules]):
    """Update the classic data model with the following:

    This is a special purpose transformer that is only intended to be used with when reading
    from classic cdf using the neat.read.cdf.classic.graph(...).

    - ClassicTimeseries.isString from boolean to string
    - Add class ClassicSourceSystem, and update all source properties from string to ClassicSourceSystem.
    - Rename externalId properties to classicExternalId
    - Renames the Relationship.sourceExternaId and Relationship.targetExternalId to startNode and endNode
    """

    def __init__(self, instance_namespace: Namespace) -> None:
        self.instance_namespace = instance_namespace

    @property
    def description(self) -> str:
        return "Update the classic data model to the data types in Cognite Core."

    def transform(self, rules: InformationRules) -> InformationRules:
        output = rules.model_copy(deep=True)
        for prop in output.properties:
            if prop.class_.suffix == "Timeseries" and prop.property_ == "isString":
                prop.value_type = String()
        prefix = output.metadata.prefix
        namespace = output.metadata.namespace
        source_system_class = InformationClass(
            class_=ClassEntity(prefix=prefix, suffix="ClassicSourceSystem"),
            description="A source system that provides data to the data model.",
            neatId=namespace["ClassicSourceSystem"],
        )
        output.classes.append(source_system_class)
        for prop in output.properties:
            if prop.property_ == "source" and prop.class_.suffix != "ClassicSourceSystem":
                prop.value_type = ClassEntity(prefix=prefix, suffix="ClassicSourceSystem")
            elif prop.property_ == "externalId":
                prop.property_ = "classicExternalId"
            elif prop.property_ == "sourceExternalId" and prop.class_.suffix == "ClassicRelationship":
                prop.property_ = "startNode"
            elif prop.property_ == "targetExternalId" and prop.class_.suffix == "ClassicRelationship":
                prop.property_ = "endNode"
        instance_prefix = next(
            (prefix for prefix, namespace in output.prefixes.items() if namespace == self.instance_namespace), None
        )
        if instance_prefix is None:
            raise NeatValueError("Instance namespace not found in the prefixes.")

        output.properties.append(
            InformationProperty(
                neatId=namespace["ClassicSourceSystem/name"],
                property_="name",
                value_type=String(),
                class_=ClassEntity(prefix=prefix, suffix="ClassicSourceSystem"),
                max_count=1,
                instance_source=RDFPath(
                    traversal=SingleProperty(
                        class_=RDFPathEntity(
                            prefix=instance_prefix,
                            suffix="ClassicSourceSystem",
                        ),
                        property=RDFPathEntity(prefix=instance_prefix, suffix="name"),
                    ),
                ),
            )
        )
        return output


<<<<<<< HEAD
=======
class ChangeViewPrefix(RulesTransformer[DMSRules, DMSRules]):
    def __init__(self, old: str, new: str) -> None:
        self.old = old
        self.new = new

    def transform(self, rules: DMSRules) -> DMSRules:
        output = rules.model_copy(deep=True)
        new_by_old: dict[ViewEntity, ViewEntity] = {}
        for view in output.views:
            if view.view.external_id.startswith(self.old):
                new_external_id = f"{self.new}{view.view.external_id.removeprefix(self.old)}"
                new_view_entity = view.view.copy(update={"suffix": new_external_id})
                new_by_old[view.view] = new_view_entity
                view.view = new_view_entity
        for view in output.views:
            if view.implements:
                view.implements = [new_by_old.get(implemented, implemented) for implemented in view.implements]
        for prop in output.properties:
            if prop.view in new_by_old:
                prop.view = new_by_old[prop.view]
            if prop.value_type in new_by_old and isinstance(prop.value_type, ViewEntity):
                prop.value_type = new_by_old[prop.value_type]
        return output


>>>>>>> bb66a961
class _InformationRulesConverter:
    _start_or_end_node: ClassVar[frozenset[str]] = frozenset({"endNode", "end_node", "startNode", "start_node"})

    def __init__(self, information: InformationRules):
        self.rules = information
        self.property_count_by_container: dict[ContainerEntity, int] = defaultdict(int)

    def as_dms_rules(self, ignore_undefined_value_types: bool = False) -> "DMSRules":
        from cognite.neat._rules.models.dms._rules import (
            DMSContainer,
            DMSProperty,
            DMSRules,
            DMSView,
        )

        info_metadata = self.rules.metadata
        default_version = info_metadata.version
        default_space = self._to_space(info_metadata.prefix)
        dms_metadata = self._convert_metadata_to_dms(info_metadata)

        properties_by_class: dict[ClassEntity, set[str]] = defaultdict(set)
        for prop in self.rules.properties:
            properties_by_class[prop.class_].add(prop.property_)

        # Edge Classes is defined by having both startNode and endNode properties
        edge_classes = {
            cls_
            for cls_, class_properties in properties_by_class.items()
            if ({"startNode", "start_node"} & class_properties) and ({"endNode", "end_node"} & class_properties)
        }
        edge_value_types_by_class_property_pair = {
            (prop.class_, prop.property_): prop.value_type
            for prop in self.rules.properties
            if prop.value_type in edge_classes and isinstance(prop.value_type, ClassEntity)
        }
        end_node_by_edge = {
            prop.class_: prop.value_type
            for prop in self.rules.properties
            if prop.class_ in edge_classes
            and (prop.property_ == "endNode" or prop.property_ == "end_node")
            and isinstance(prop.value_type, ClassEntity)
        }

        properties_by_class: dict[ClassEntity, list[DMSProperty]] = defaultdict(list)
        referenced_containers: dict[ContainerEntity, Counter[ClassEntity]] = defaultdict(Counter)
        for prop in self.rules.properties:
            if ignore_undefined_value_types and isinstance(prop.value_type, UnknownEntity):
                continue
            if prop.class_ in edge_classes and prop.property_ in self._start_or_end_node:
                continue
            dms_property = self._as_dms_property(
                prop,
                default_space,
                default_version,
                edge_classes,
                edge_value_types_by_class_property_pair,
                end_node_by_edge,
            )
            properties_by_class[prop.class_].append(dms_property)
            if dms_property.container:
                referenced_containers[dms_property.container][prop.class_] += 1

        views: list[DMSView] = []

        for cls_ in self.rules.classes:
            dms_view = DMSView(
                name=cls_.name,
                view=cls_.class_.as_view_entity(default_space, default_version),
                description=cls_.description,
                implements=self._get_view_implements(cls_, info_metadata),
            )

            dms_view.logical = cls_.neatId
            views.append(dms_view)

        class_by_entity = {cls_.class_: cls_ for cls_ in self.rules.classes}

        existing_containers: set[ContainerEntity] = set()

        containers: list[DMSContainer] = []
        for container_entity, class_entities in referenced_containers.items():
            if container_entity in existing_containers:
                continue
            constrains = self._create_container_constraint(
                class_entities, default_space, class_by_entity, referenced_containers
            )
            most_used_class_entity = class_entities.most_common(1)[0][0]
            class_ = class_by_entity[most_used_class_entity]

            if len(set(class_entities) - set(edge_classes)) == 0:
                used_for: Literal["node", "edge", "all"] = "edge"
            elif len(set(class_entities) - set(edge_classes)) == len(class_entities):
                used_for = "node"
            else:
                used_for = "all"

            container = DMSContainer(
                container=container_entity,
                name=class_.name,
                description=class_.description,
                constraint=constrains or None,
                used_for=used_for,
            )
            containers.append(container)

        dms_rules = DMSRules(
            metadata=dms_metadata,
            properties=SheetList[DMSProperty]([prop for prop_set in properties_by_class.values() for prop in prop_set]),
            views=SheetList[DMSView](views),
            containers=SheetList[DMSContainer](containers),
        )

        self.rules.sync_with_dms_rules(dms_rules)

        return dms_rules

    @staticmethod
    def _create_container_constraint(
        class_entities: Counter[ClassEntity],
        default_space: str,
        class_by_entity: dict[ClassEntity, InformationClass],
        referenced_containers: Collection[ContainerEntity],
    ) -> list[ContainerEntity]:
        constrains: list[ContainerEntity] = []
        for entity in class_entities:
            class_ = class_by_entity[entity]
            for parent in class_.implements or []:
                parent_entity = parent.as_container_entity(default_space)
                if parent_entity in referenced_containers:
                    constrains.append(parent_entity)
        return constrains

    @classmethod
    def _convert_metadata_to_dms(cls, metadata: InformationMetadata) -> "DMSMetadata":
        from cognite.neat._rules.models.dms._rules import (
            DMSMetadata,
        )

        dms_metadata = DMSMetadata(
            space=metadata.space,
            version=metadata.version,
            external_id=metadata.external_id,
            creator=metadata.creator,
            name=metadata.name,
            created=metadata.created,
            updated=metadata.updated,
        )

        dms_metadata.logical = metadata.identifier
        return dms_metadata

    def _as_dms_property(
        self,
        info_property: InformationProperty,
        default_space: str,
        default_version: str,
        edge_classes: set[ClassEntity],
        edge_value_types_by_class_property_pair: dict[tuple[ClassEntity, str], ClassEntity],
        end_node_by_edge: dict[ClassEntity, ClassEntity],
    ) -> "DMSProperty":
        from cognite.neat._rules.models.dms._rules import DMSProperty

        # returns property type, which can be ObjectProperty or DatatypeProperty
        value_type = self._get_value_type(
            info_property,
            default_space,
            default_version,
            edge_classes,
            end_node_by_edge,
        )

        connection = self._get_connection(
            info_property, value_type, edge_value_types_by_class_property_pair, default_space, default_version
        )

        container: ContainerEntity | None = None
        container_property: str | None = None
        is_list: bool | None = info_property.is_list
        nullable: bool | None = not info_property.is_mandatory
        if isinstance(connection, EdgeEntity):
            nullable = None
        elif connection == "direct":
            nullable = True
            container, container_property = self._get_container(info_property, default_space)
        else:
            container, container_property = self._get_container(info_property, default_space)

        dms_property = DMSProperty(
            name=info_property.name,
            value_type=value_type,
            nullable=nullable,
            is_list=is_list,
            connection=connection,
            default=info_property.default,
            container=container,
            container_property=container_property,
            view=info_property.class_.as_view_entity(default_space, default_version),
            view_property=info_property.property_,
        )

        # linking
        dms_property.logical = info_property.neatId

        return dms_property

    @staticmethod
    def _get_connection(
        prop: InformationProperty,
        value_type: DataType | ViewEntity | DMSUnknownEntity,
        edge_value_types_by_class_property_pair: dict[tuple[ClassEntity, str], ClassEntity],
        default_space: str,
        default_version: str,
    ) -> Literal["direct"] | ReverseConnectionEntity | EdgeEntity | None:
        if (
            isinstance(value_type, ViewEntity)
            and (prop.class_, prop.property_) in edge_value_types_by_class_property_pair
        ):
            edge_value_type = edge_value_types_by_class_property_pair[(prop.class_, prop.property_)]
            return EdgeEntity(properties=edge_value_type.as_view_entity(default_space, default_version))
        if isinstance(value_type, ViewEntity) and prop.is_list:
            return EdgeEntity()
        elif isinstance(value_type, ViewEntity):
            return "direct"
        # defaulting to direct connection
        elif isinstance(value_type, DMSUnknownEntity):
            return "direct"
        return None

    def _get_value_type(
        self,
        prop: InformationProperty,
        default_space: str,
        default_version: str,
        edge_classes: set[ClassEntity],
        end_node_by_edge: dict[ClassEntity, ClassEntity],
    ) -> DataType | ViewEntity | DMSUnknownEntity:
        if isinstance(prop.value_type, DataType):
            return prop.value_type

        # UnknownEntity should  resolve to DMSUnknownEntity
        # meaning end node type is unknown
        elif isinstance(prop.value_type, UnknownEntity):
            return DMSUnknownEntity()

        elif isinstance(prop.value_type, ClassEntity) and (prop.value_type in edge_classes):
            if prop.value_type in end_node_by_edge:
                return end_node_by_edge[prop.value_type].as_view_entity(default_space, default_version)
            # This occurs if the end node is not pointing to a class
            warnings.warn(
                NeatValueWarning(
                    f"Edge class {prop.value_type} does not have 'endNode' property, defaulting to DMSUnknownEntity"
                ),
                stacklevel=2,
            )
            return DMSUnknownEntity()
        elif isinstance(prop.value_type, ClassEntity):
            return prop.value_type.as_view_entity(default_space, default_version)

        elif isinstance(prop.value_type, MultiValueTypeInfo):
            # Multi Object type should resolve to DMSUnknownEntity
            # meaning end node type is unknown
            if prop.value_type.is_multi_object_type():
                non_unknown = [type_ for type_ in prop.value_type.types if isinstance(type_, UnknownEntity)]
                if list(non_unknown) == 1:
                    #
                    return non_unknown[0].as_view_entity(default_space, default_version)
                return DMSUnknownEntity()

            # Multi Data type should resolve to a single data type, or it should
            elif prop.value_type.is_multi_data_type():
                return self.convert_multi_data_type(prop.value_type)

            # Mixed types default to string
            else:
                non_any_uri = [type_ for type_ in prop.value_type.types if type_ != AnyURI()]
                if list(non_any_uri) == 1:
                    if isinstance(non_any_uri[0], ClassEntity):
                        return non_any_uri[0].as_view_entity(default_space, default_version)
                    else:
                        return non_any_uri[0]
                return String()

        raise ValueError(f"Unsupported value type: {prop.value_type.type_}")

    @classmethod
    def _to_space(cls, prefix: str) -> str:
        """Ensures that the prefix comply with the CDF space regex"""
        prefix = re.sub(r"[^a-zA-Z0-9_-]", "_", prefix)
        if prefix[0].isdigit() or prefix[0] == "_":
            prefix = f"a{prefix}"
        prefix = prefix[:43]
        if prefix[-1] == "_":
            prefix = f"{prefix[:-1]}1"
        return prefix

    def _get_container(self, prop: InformationProperty, default_space: str) -> tuple[ContainerEntity, str]:
        container_entity = prop.class_.as_container_entity(default_space)

        while self.property_count_by_container[container_entity] >= DMS_CONTAINER_PROPERTY_SIZE_LIMIT:
            container_entity.suffix = self._bump_suffix(container_entity.suffix)

        self.property_count_by_container[container_entity] += 1
        return container_entity, prop.property_

    def _get_view_implements(self, cls_: InformationClass, metadata: InformationMetadata) -> list[ViewEntity]:
        implements = []
        for parent in cls_.implements or []:
            view_entity = parent.as_view_entity(metadata.prefix, metadata.version)
            implements.append(view_entity)
        return implements

    @staticmethod
    def _bump_suffix(suffix: str) -> str:
        suffix_number = re.search(r"\d+$", suffix)

        if suffix_number:
            return suffix[: suffix_number.start()] + str(int(suffix_number.group()) + 1)
        else:
            return f"{suffix}2"

    @staticmethod
    def convert_multi_data_type(value_type: MultiValueTypeInfo) -> DataType:
        if not value_type.is_multi_data_type():
            raise ValueError("Only MultiValueType with DataType types is supported")
        # We check above that there are no ClassEntity types in the MultiValueType
        py_types = {type_.python for type_ in value_type.types}  # type: ignore[union-attr]

        # JSON mixed with other types should resolve to string that is safe choice
        if dms.Json in py_types and len(py_types) > 1:
            return data_types.String()
        elif dms.Json in py_types:
            return data_types.Json()
        elif not (py_types - {bool}):
            return data_types.Boolean()
        elif not (py_types - {int, bool}):
            return data_types.Integer()
        elif not (py_types - {float, int, bool}):
            return data_types.Double()
        elif not (py_types - {datetime, date}):
            return data_types.DateTime()

        return data_types.String()


class _DMSRulesConverter:
    def __init__(self, dms: DMSRules, instance_namespace: Namespace | None = None) -> None:
        self.dms = dms
        self.instance_namespace = instance_namespace

    def as_information_rules(
        self,
    ) -> "InformationRules":
        from cognite.neat._rules.models.information._rules import (
            InformationClass,
            InformationProperty,
            InformationRules,
        )

        dms = self.dms.metadata

        metadata = self._convert_metadata_to_info(dms)

        classes: list[InformationClass] = []
        for view in self.dms.views:
            info_class = InformationClass(
                # we do not want a version in class as we use URI for the class
                class_=ClassEntity(prefix=view.view.prefix, suffix=view.view.suffix),
                description=view.description,
                implements=[
                    # we do not want a version in class as we use URI for the class
                    implemented_view.as_class(skip_version=True)
                    for implemented_view in view.implements or []
                ],
            )

            # Linking
            info_class.physical = view.neatId
            classes.append(info_class)

        prefixes = get_default_prefixes_and_namespaces()
        instance_prefix: str | None = None
        if self.instance_namespace:
            instance_prefix = next((k for k, v in prefixes.items() if v == self.instance_namespace), None)
            if instance_prefix is None:
                # We need to add a new prefix
                instance_prefix = f"prefix_{len(prefixes) + 1}"
                prefixes[instance_prefix] = self.instance_namespace

        properties: list[InformationProperty] = []
        value_type: DataType | ClassEntity | str
        for property_ in self.dms.properties:
            if isinstance(property_.value_type, DataType):
                value_type = property_.value_type
            elif isinstance(property_.value_type, ViewEntity):
                value_type = ClassEntity(
                    prefix=property_.value_type.prefix,
                    suffix=property_.value_type.suffix,
                )
            elif isinstance(property_.value_type, DMSUnknownEntity):
                value_type = UnknownEntity()
            else:
                raise ValueError(f"Unsupported value type: {property_.value_type.type_}")

            transformation: RDFPath | None = None
            if instance_prefix is not None:
                transformation = RDFPath(
                    traversal=SingleProperty(
                        class_=RDFPathEntity(prefix=instance_prefix, suffix=property_.view.external_id),
                        property=RDFPathEntity(prefix=instance_prefix, suffix=property_.view_property),
                    )
                )

            info_property = InformationProperty(
                # Removing version
                class_=ClassEntity(suffix=property_.view.suffix, prefix=property_.view.prefix),
                property_=property_.view_property,
                value_type=value_type,
                description=property_.description,
                min_count=(0 if property_.nullable or property_.nullable is None else 1),
                max_count=(float("inf") if property_.is_list or property_.nullable is None else 1),
                instance_source=transformation,
            )

            # Linking
            info_property.physical = property_.neatId

            properties.append(info_property)

        info_rules = InformationRules(
            metadata=metadata,
            properties=SheetList[InformationProperty](properties),
            classes=SheetList[InformationClass](classes),
            prefixes=prefixes,
        )

        self.dms.sync_with_info_rules(info_rules)

        return info_rules

    @classmethod
    def _convert_metadata_to_info(cls, metadata: DMSMetadata) -> "InformationMetadata":
        from cognite.neat._rules.models.information._rules import InformationMetadata

        return InformationMetadata(
            space=metadata.space,
            external_id=metadata.external_id,
            version=metadata.version,
            description=metadata.description,
            name=metadata.name,
            creator=metadata.creator,
            created=metadata.created,
            updated=metadata.updated,
        )<|MERGE_RESOLUTION|>--- conflicted
+++ resolved
@@ -882,8 +882,6 @@
         return output
 
 
-<<<<<<< HEAD
-=======
 class ChangeViewPrefix(RulesTransformer[DMSRules, DMSRules]):
     def __init__(self, old: str, new: str) -> None:
         self.old = old
@@ -909,7 +907,6 @@
         return output
 
 
->>>>>>> bb66a961
 class _InformationRulesConverter:
     _start_or_end_node: ClassVar[frozenset[str]] = frozenset({"endNode", "end_node", "startNode", "start_node"})
 
