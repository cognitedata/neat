--- conflicted
+++ resolved
@@ -151,11 +151,7 @@
 
     role: ClassVar[RoleTypes]
     aspect: ClassVar[DataModelAspect]
-<<<<<<< HEAD
-    space: SpaceType = Field(SchemaCompleteness.partial, alias="prefix")
-=======
     space: SpaceType = Field(alias="prefix")
->>>>>>> ec908041
     external_id: DataModelExternalIdType = Field(alias="externalId")
     version: VersionType
 
