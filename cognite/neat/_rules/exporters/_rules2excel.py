from __future__ import annotations

import itertools
from datetime import datetime
from pathlib import Path
from types import GenericAlias
from typing import Any, ClassVar, Literal, cast, get_args

from openpyxl import Workbook
from openpyxl.cell import MergedCell
from openpyxl.styles import Alignment, Border, Font, PatternFill, Side
from openpyxl.utils import get_column_letter
from openpyxl.worksheet.datavalidation import DataValidation
from openpyxl.worksheet.worksheet import Worksheet
from rdflib import Namespace

<<<<<<< HEAD
from cognite.neat._constants import get_base_concepts
=======
from cognite.neat._constants import COGNITE_CONCEPTS
>>>>>>> fd7935ad
from cognite.neat._rules._constants import get_internal_properties
from cognite.neat._rules._shared import VerifiedRules
from cognite.neat._rules.models import (
    SheetRow,
)
from cognite.neat._rules.models._base_rules import BaseMetadata, RoleTypes
from cognite.neat._rules.models.data_types import (
    _DATA_TYPE_BY_DMS_TYPE,
)
from cognite.neat._rules.models.dms._rules import DMSRules
from cognite.neat._rules.models.information._rules import InformationRules
from cognite.neat._utils.spreadsheet import (
    find_column_with_value,
    generate_data_validation,
)

from ._base import BaseExporter

MAX_COLUMN_WIDTH = 70.0


class ExcelExporter(BaseExporter[VerifiedRules, Workbook]):
    """Export rules to Excel.

    Args:
        styling: The styling to use for the Excel file. Defaults to "default". See below for details
            on the different styles.
        new_model_id: The new model ID to use for the exported spreadsheet. This is only applicable if the input
            rules have 'is_reference' set. If provided, the model ID will be used to automatically create the
            new metadata sheet in the Excel file. The model id is expected to be a tuple of (prefix, title)
            (space, external_id) for InformationRules and DMSRules respectively.

        sheet_prefix: The prefix to use for the sheet names in the Excel file. Defaults to an empty string.

    The following styles are available:

    - "none":    No styling is applied.
    - "minimal": Column widths are adjusted to fit the content, and the header row(s) is frozen.
    - "default": Minimal + headers are bold, increased size, and colored.
    - "maximal": Default + alternating row colors in the properties sheet for each class in addition to extra
                 blank rows between classes and borders
    """

    Style = Literal["none", "minimal", "default", "maximal"]
    DumpOptions = Literal["user", "last", "reference"]
    _helper_sheet_name: str = "_helper"
    _main_header_by_sheet_name: ClassVar[dict[str, str]] = {
        "Properties": "Definition of Properties",
        "Classes": "Definition of Classes",
        "Views": "Definition of Views",
        "Containers": "Definition of Containers",
        "Nodes": "Definition of Nodes",
        "Enum": "Definition of Enum Collections",
    }
    _helper_sheet_column_indexes_by_names: ClassVar[dict[str, int]] = {
        "Class": 1,
        "View": 1,
        "Implements": 2,
        "Value Type": 3,
        "Container": 4,
        "In Model": 5,
        "Immutable": 5,
        "Used For": 6,
    }
    style_options = get_args(Style)
    dump_options = get_args(DumpOptions)

    def __init__(
        self,
        styling: Style = "default",
        new_model_id: tuple[str, str] | None = None,
        sheet_prefix: str | None = None,
        reference_rules_with_prefix: tuple[VerifiedRules, str] | None = None,
        add_empty_rows: bool = False,
        hide_internal_columns: bool = True,
        include_properties: Literal["same-space", "all"] = "all",
        add_drop_downs: bool = True,
        base_model: Literal["CogniteCore"] | None = None,
        no_concepts: int | None = None,
    ):
        self.sheet_prefix = sheet_prefix or ""
        if styling not in self.style_options:
            raise ValueError(f"Invalid styling: {styling}. Valid options are {self.style_options}")
        self.styling = styling
        self._styling_level = self.style_options.index(styling)
        self.new_model_id = new_model_id
        self.reference_rules_with_prefix = reference_rules_with_prefix
        self.add_empty_rows = add_empty_rows
        self.hide_internal_columns = hide_internal_columns
        self.include_properties = include_properties
        self.add_drop_downs = add_drop_downs
        self.base_model = base_model
        self.no_concepts = no_concepts

    @property
    def description(self) -> str:
        return "Export verified model to Excel."

    def export_to_file(self, rules: VerifiedRules, filepath: Path) -> None:
        """Exports transformation rules to excel file."""
        data = self.export(rules)
        try:
            data.save(filepath)
        finally:
            data.close()
        return None

<<<<<<< HEAD
    def template(
        self,
        role: RoleTypes,
        filepath: Path,
    ) -> None:
=======
    def template(self, role: RoleTypes, filepath: Path | None = None) -> None | Workbook:
>>>>>>> fd7935ad
        """This method will create an spreadsheet template for data modeling depending on the role.

        Args:
            role: The role for which the template is created. Can be either "dms" or "information".
            filepath: The path to the file where the template will be saved.

        """
        workbook = Workbook()
        # Remove default sheet named "Sheet"
        workbook.remove(workbook["Sheet"])

        rules_model = DMSRules if role == RoleTypes.dms else InformationRules

        headers_by_sheet = rules_model.headers_by_sheet(by_alias=True)
        headers_by_sheet.pop("Metadata")

        self._write_metadata_sheet(
            workbook,
            cast(BaseMetadata, rules_model.model_fields["metadata"].annotation).default().model_dump(),
        )

        for sheet_name, headers in headers_by_sheet.items():
            if sheet_name in ("Metadata", "Prefixes", "Reference", "Last"):
                continue
            sheet = self._create_sheet_with_header(workbook, headers, sheet_name)
            self._style_sheet_header(sheet, headers)

        self._adjust_column_widths(workbook)
        self._hide_internal_columns(workbook)

<<<<<<< HEAD
        self._add_drop_downs(role, workbook)

        try:
            workbook.save(filepath)
        finally:
            workbook.close()
        return None
=======
        if role == RoleTypes.dms:
            self._add_dms_drop_downs(workbook)
        else:
            self._add_info_drop_downs(workbook)

        if filepath:
            try:
                workbook.save(filepath)
            finally:
                workbook.close()
            return None

        return workbook
>>>>>>> fd7935ad

    def export(self, rules: VerifiedRules) -> Workbook:
        workbook = Workbook()
        # Remove default sheet named "Sheet"
        workbook.remove(workbook["Sheet"])

        dumped_user_rules: dict[str, Any] = rules.dump(by_alias=True)

        self._write_metadata_sheet(workbook, dumped_user_rules["Metadata"], sheet_prefix=self.sheet_prefix)
        self._write_sheets(workbook, dumped_user_rules, rules, sheet_prefix=self.sheet_prefix)
        if self.reference_rules_with_prefix:
            reference_rules, prefix = self.reference_rules_with_prefix
            dumped_reference_rules = reference_rules.dump(entities_exclude_defaults=False, by_alias=True)
            self._write_sheets(workbook, dumped_reference_rules, reference_rules, sheet_prefix=prefix)
            self._write_metadata_sheet(workbook, dumped_reference_rules["Metadata"], sheet_prefix=prefix)

        if isinstance(rules, InformationRules) and rules.prefixes:
            self._write_prefixes_sheet(workbook, rules.prefixes)

        if self._styling_level > 0:
            self._adjust_column_widths(workbook)

        if self.hide_internal_columns:
            self._hide_internal_columns(workbook)

        # Only add drop downs if the rules are DMSRules
<<<<<<< HEAD
        if self.add_drop_downs:
            self._add_drop_downs(rules.metadata.role, workbook)
=======
        if self.add_drop_downs and isinstance(rules, DMSRules):
            self._add_dms_drop_downs(workbook)
        elif self.add_drop_downs and isinstance(rules, InformationRules):
            self._add_info_drop_downs(workbook)
>>>>>>> fd7935ad

        return workbook

    def _hide_internal_columns(self, workbook: Workbook) -> None:
        """Hides internal columns in workbook sheets.
<<<<<<< HEAD
=======

        Args:
            workbook: Workbook representation of the Excel file.

        """
        for sheet in workbook.sheetnames:
            if sheet.lower() == "metadata":
                continue
            ws = workbook[sheet]
            for col in get_internal_properties():
                column_letter = find_column_with_value(ws, col)
                if column_letter:
                    ws.column_dimensions[column_letter].hidden = True

    def _add_info_drop_downs(self, workbook: Workbook, no_rows: int = 100) -> None:
        """Adds drop down menus to specific columns for fast and accurate data entry
        in the Information rules.
>>>>>>> fd7935ad

        Args:
            workbook: Workbook representation of the Excel file.

        """
        for sheet in workbook.sheetnames:
            if sheet.lower() == "metadata":
                continue
            ws = workbook[sheet]
            for col in get_internal_properties():
                column_letter = find_column_with_value(ws, col)
                if column_letter:
                    ws.column_dimensions[column_letter].hidden = True

    def _add_drop_downs(
        self,
        role: RoleTypes,
        workbook: Workbook,
    ) -> None:
        """Adds drop down menus to specific columns for fast and accurate data entry
        for both DMS and Information rules.

        Args:
            role: The role for which the drop downs are created. Can be either "dms" or "information".
            workbook: Workbook representation of the Excel file.

        !!! note "Why defining individual data validation per desired column?
            This is due to the internal working of openpyxl. Adding same validation to
            different column leads to unexpected behavior when the openpyxl workbook is exported
            as and Excel file. Probably, the validation is not copied to the new column,
            but instead reference to the data validation object is added.

        !!! note "Why 100*100 rows?"
            This is due to the fact that we need to add drop down menus for all properties
            in the sheet. The maximum number of properties per view/class is 100. So considering
            maximum number of views/classes is 100, we need to add 100*100 rows.
        """
        self._make_helper_info_sheet(workbook, no_rows)

        # We need create individual data validation and cannot re-use the same one due
        # the internals of openpyxl
        dv_classes = generate_data_validation(self._helper_sheet_name, "A", no_header_rows=0, no_rows=no_rows)
        dv_value_types = generate_data_validation(self._helper_sheet_name, "B", no_header_rows=0, no_rows=no_rows)
        dv_implements = generate_data_validation(
            self._helper_sheet_name,
            "C",
            no_header_rows=0,
            no_rows=no_rows + len(COGNITE_CONCEPTS),
        )

        workbook["Properties"].add_data_validation(dv_classes)
        workbook["Properties"].add_data_validation(dv_value_types)
        workbook["Classes"].add_data_validation(dv_implements)

        # we multiply no_rows with 100 since a view can have max 100 properties per view
        if column := find_column_with_value(workbook["Properties"], "Class"):
            dv_classes.add(f"{column}{3}:{column}{no_rows * 100}")

        if column := find_column_with_value(workbook["Properties"], "Value Type"):
            dv_value_types.add(f"{column}{3}:{column}{no_rows * 100}")

        if column := find_column_with_value(workbook["Classes"], "Implements"):
            dv_implements.add(f"{column}{3}:{column}{no_rows}")

    def _make_helper_info_sheet(self, workbook: Workbook, no_rows: int) -> None:
        """This helper Information sheet is used as source of data for drop down menus creation"""
        workbook.create_sheet(title=self._helper_sheet_name)

        for dtype_counter, dtype in enumerate(_DATA_TYPE_BY_DMS_TYPE.values()):
            # skip types which require special handling or are surpassed by CDM
            if dtype.xsd in ["enum", "timeseries", "sequence", "file", "json"]:
                continue
            workbook[self._helper_sheet_name].cell(row=dtype_counter + 1, column=2, value=dtype.xsd)

        # Add Cognite Core Data Views:
        for concept_counter, concept in enumerate(COGNITE_CONCEPTS):
            workbook[self._helper_sheet_name].cell(
                row=concept_counter + 1,
                column=3,
                value=f"cdf_cdm:{concept}(version=v1)",
            )

        for i in range(no_rows):
            workbook[self._helper_sheet_name].cell(
                row=i + 1,
                column=1,
                value=f'=IF(ISBLANK(Classes!A{i + 3}), "", Classes!A{i + 3})',
            )
            workbook[self._helper_sheet_name].cell(
                row=dtype_counter + i + 2,
                column=2,
                value=f'=IF(ISBLANK(Classes!A{i + 3}), "", Classes!A{i + 3})',
            )
            workbook[self._helper_sheet_name].cell(
                row=concept_counter + i + 2,
                column=3,
                value=f'=IF(ISBLANK(Classes!A{i + 3}), "", Classes!A{i + 3})',
            )

        workbook[self._helper_sheet_name].sheet_state = "hidden"

<<<<<<< HEAD
        self._make_helper_sheet(role, workbook, 100)

        data_validators: dict[str, DataValidation] = {}

        # We need create individual data validation and cannot re-use the same one due
        # the internals of openpyxl
=======
    def _add_dms_drop_downs(self, workbook: Workbook, no_rows: int = 100) -> None:
        """Adds drop down menus to specific columns for fast and accurate data entry
        in the DMS rules.

        Args:
            workbook: Workbook representation of the Excel file.
            no_rows: number of rows to add drop down menus. Defaults to 100*100.

        !!! note "Why no_rows=100?"
            Maximum number of views per data model is 100, thus this value is set accordingly

        !!! note "Why defining individual data validation per desired column?
            This is due to the internal working of openpyxl. Adding same validation to
            different column leads to unexpected behavior when the openpyxl workbook is exported
            as and Excel file. Probably, the validation is not copied to the new column,
            but instead reference to the data validation object is added.
        """

        self._make_helper_dms_sheet(workbook, no_rows)

        # We need create individual data validation and cannot re-use the same one due
        # the internals of openpyxl
        dv_views = generate_data_validation(self._helper_sheet_name, "A", no_header_rows=0, no_rows=no_rows)
        dv_containers = generate_data_validation(self._helper_sheet_name, "B", no_header_rows=0, no_rows=no_rows)
        dv_value_types = generate_data_validation(self._helper_sheet_name, "C", no_header_rows=0, no_rows=no_rows)
        dv_implements = generate_data_validation(
            self._helper_sheet_name,
            "F",
            no_header_rows=0,
            no_rows=no_rows + len(COGNITE_CONCEPTS),
        )
>>>>>>> fd7935ad

        self._add_data_validation(
            workbook,
            sheet_name="Views" if role == RoleTypes.dms else "Classes",
            column_name="Implements",
            data_validator_name="implements",
            data_validators=data_validators,
            no_validation_values=100,
            no_rows=100,
        )

        self._add_data_validation(
            workbook,
            sheet_name="Properties",
            column_name="Value Type",
            data_validator_name="value_type",
            data_validators=data_validators,
            no_validation_values=100,
            no_rows=100 * 100,  # 100 views/classes * 100 properties (max properties per view/class)
        )

        self._add_data_validation(
            workbook,
            sheet_name="Properties",
            column_name="View" if role == RoleTypes.dms else "Class",
            data_validator_name="views_or_classes",
            data_validators=data_validators,
            no_validation_values=100 * 100,
            no_rows=100,
        )

        if role == RoleTypes.dms:
            self._add_data_validation(
                workbook,
                sheet_name="Properties",
                column_name="Container",
                data_validator_name="container",
                data_validators=data_validators,
                no_validation_values=100,
                no_rows=100 * 100,
            )

<<<<<<< HEAD
            self._add_data_validation(
                workbook,
                sheet_name="Properties",
                column_name="Immutable",
                data_validator_name="immutable",
                data_validators=data_validators,
                no_validation_values=2,
                no_rows=100 * 100,
            )
=======
        workbook["Properties"].add_data_validation(dv_views)
        workbook["Properties"].add_data_validation(dv_containers)
        workbook["Properties"].add_data_validation(dv_value_types)
        workbook["Properties"].add_data_validation(dv_immutable)
        workbook["Views"].add_data_validation(dv_in_model)
        workbook["Views"].add_data_validation(dv_implements)
        workbook["Containers"].add_data_validation(dv_used_for)
>>>>>>> fd7935ad

            self._add_data_validation(
                workbook,
                sheet_name="Views",
                column_name="In Model",
                data_validator_name="in_model",
                data_validators=data_validators,
                no_validation_values=2,
                no_rows=100,  # 100 views
            )

            self._add_data_validation(
                workbook,
                sheet_name="Containers",
                column_name="Used For",
                data_validator_name="used_for",
                data_validators=data_validators,
                no_validation_values=3,
                no_rows=100,  # 100 views
            )

    def _make_helper_sheet(
        self,
        role: RoleTypes,
        workbook: Workbook,
        no_rows: int,
    ) -> None:
        """This helper sheet is used as source of data for drop down menus creation

        Args:
            role: The role for which the helper sheet is created. Can be either "dms" or "information".
            workbook: Workbook representation of the Excel file.
            no_rows: number of rows to add data too that will form base for drop down menus.
        """

        workbook.create_sheet(title=self._helper_sheet_name)

<<<<<<< HEAD
        for value_type_counter, value_type in enumerate(_DATA_TYPE_BY_DMS_TYPE.values()):
            value_type_as_str = value_type.dms._type.casefold() if role == RoleTypes.dms else value_type.xsd
            # skip types which require special handling or are surpassed by CDM
            if value_type_as_str in ["enum", "timeseries", "sequence", "file", "json"]:
                continue
            workbook[self._helper_sheet_name].cell(
                row=value_type_counter + 1,
                column=self._helper_sheet_column_indexes_by_names["Value Type"],
                value=value_type_as_str,
            )

        value_type_counter += 1

        if self.base_model and (concepts := get_base_concepts(self.base_model, self.no_concepts)):
            for concept_counter, concept in enumerate(concepts):
                workbook[self._helper_sheet_name].cell(
                    row=concept_counter + 1,
                    column=self._helper_sheet_column_indexes_by_names["Implements"],
                    value=concept,
                )
            concept_counter += 1
        else:
            concept_counter = 0

        views_or_classes_sheet = "Views" if role == RoleTypes.dms else "Classes"
        view_or_class_column = "View" if role == RoleTypes.dms else "Class"
=======
        if column := find_column_with_value(workbook["Views"], "Implements"):
            dv_implements.add(f"{column}{3}:{column}{no_rows}")

        if column := find_column_with_value(workbook["Containers"], "Used For"):
            dv_used_for.add(f"{column}{3}:{column}{no_rows}")

    def _make_helper_dms_sheet(self, workbook: Workbook, no_rows: int) -> None:
        """This helper DMS sheet is used as source of data for drop down menus creation"""
        workbook.create_sheet(title=self._helper_sheet_name)

        for dtype_counter, dtype in enumerate(_DATA_TYPE_BY_DMS_TYPE):
            if dtype in ["enum", "timeseries", "sequence", "file", "json"]:
                continue
            workbook[self._helper_sheet_name].cell(row=dtype_counter + 1, column=3, value=dtype)

        # Add Cognite Core Data Views:
        for concept_counter, concept in enumerate(COGNITE_CONCEPTS):
            workbook[self._helper_sheet_name].cell(
                row=concept_counter + 1,
                column=6,
                value=f"cdf_cdm:{concept}(version=v1)",
            )
>>>>>>> fd7935ad

        for i in range(no_rows):
            workbook[self._helper_sheet_name].cell(
                row=i + 1,
                column=self._helper_sheet_column_indexes_by_names[view_or_class_column],
                value=f'=IF(ISBLANK({views_or_classes_sheet}!A{i + 3}), "", {views_or_classes_sheet}!A{i + 3})',
            )

            workbook[self._helper_sheet_name].cell(
                row=concept_counter + i + 1,
                column=self._helper_sheet_column_indexes_by_names["Implements"],
                value=f'=IF(ISBLANK({views_or_classes_sheet}!A{i + 3}), "", {views_or_classes_sheet}!A{i + 3})',
            )

            workbook[self._helper_sheet_name].cell(
<<<<<<< HEAD
                row=value_type_counter + i + 1,
                column=self._helper_sheet_column_indexes_by_names["Value Type"],
                value=f'=IF(ISBLANK({views_or_classes_sheet}!A{i + 3}), "", {views_or_classes_sheet}!A{i + 3})',
=======
                row=dtype_counter + i + 2,
                column=3,
                value=f'=IF(ISBLANK(Views!A{i + 3}), "", Views!A{i + 3})',
>>>>>>> fd7935ad
            )
            workbook[self._helper_sheet_name].cell(
                row=concept_counter + i + 2,
                column=6,
                value=f'=IF(ISBLANK(Views!A{i + 3}), "", Views!A{i + 3})',
            )

            if role == RoleTypes.dms:
                workbook[self._helper_sheet_name].cell(
                    row=i + 1,
                    column=self._helper_sheet_column_indexes_by_names["Container"],
                    value=f'=IF(ISBLANK(Containers!A{i + 3}), "", Containers!A{i + 3})',
                )

        if role == RoleTypes.dms:
            for i, value in enumerate([True, False, ""]):
                workbook[self._helper_sheet_name].cell(
                    row=i + 1,
                    column=self._helper_sheet_column_indexes_by_names["In Model"],
                    value=cast(bool | str, value),
                )

            for i, value in enumerate(["node", "edge", "all"]):
                workbook[self._helper_sheet_name].cell(
                    row=i + 1,
                    column=self._helper_sheet_column_indexes_by_names["Used For"],
                    value=value,
                )

        workbook[self._helper_sheet_name].sheet_state = "hidden"

<<<<<<< HEAD
    def _add_data_validation(
        self,
        workbook: Workbook,
        sheet_name: str,
        column_name: str,
        data_validator_name: str,
        data_validators: dict,
        no_validation_values: int,
        no_rows: int,
    ) -> None:
        """Adds data validation to a column in a sheet.

        Args:
            workbook: Workbook representation of the Excel file.
            sheet_name: The name of the sheet to add the data validation to.
            column_name: The name of the column to add the data validation to.
            data_validator_name: The name of the data validation to add.
            data_validators: A dictionary to store the data validators.
            no_validation_values: The number of validation values to add.
            no_rows: The number of rows to add the data validation to.

        !!! note "Why defining individual data validation per desired column?"
            This is due to the internal working of openpyxl. Adding same validation to
            different column leads to unexpected behavior when the openpyxl workbook is exported
            as and Excel file.

        !!! note "Why starting at row 3?"
            This is due to the header rows in the sheet. The first two rows are reserved for the header.
        """

        # CREATE VALIDATOR
        data_validators[data_validator_name] = generate_data_validation(
            self._helper_sheet_name,
            get_column_letter(self._helper_sheet_column_indexes_by_names[column_name]),
            no_header_rows=0,
            no_validation_values=no_validation_values,
        )

        # REGISTER VALIDATOR TO SPECIFIC WORKBOOK SHEET
        workbook[sheet_name].add_data_validation(data_validators[data_validator_name])

        # APPLY VALIDATOR TO SPECIFIC COLUMN
        if column_letter := find_column_with_value(workbook[sheet_name], column_name):
            data_validators[data_validator_name].add(f"{column_letter}{3}:{column_letter}{3 + no_rows}")

=======
>>>>>>> fd7935ad
    def _create_sheet_with_header(
        self,
        workbook: Workbook,
        headers: list[str],
        sheet_name: str,
        sheet_prefix: str = "",
    ) -> Worksheet:
        """Creates an empty sheet with the given headers.

        Args:
            workbook: The workbook to add the sheet to.
            headers: The headers to add to the sheet.
            sheet_name: The name of the sheet.
            sheet_prefix: The prefix to add to the sheet name, if any.
        """

        sheet = workbook.create_sheet(f"{sheet_prefix}{sheet_name}")
        main_header = self._main_header_by_sheet_name[sheet_name]
        sheet.append([main_header] + [""] * (len(headers) - 1))

        if headers[0] == "Neat ID":
            # Move the Neat ID to the end of the columns
            headers = headers[1:] + ["Neat ID"]

        # Append the headers to the sheet
        sheet.append(headers)

        return sheet

    def _style_sheet_header(self, sheet: Worksheet, headers: list[str]) -> None:
        """Styles the sheet with the given headers.

        Args:
            sheet: The sheet to style.
            headers: The headers to style.
        """
        if self._styling_level > 0:
            # This freezes all rows above the given row
            sheet.freeze_panes = sheet["A3"]

            sheet["A1"].alignment = Alignment(horizontal="left")

        if self._styling_level > 1:
            # Make the header row bold, larger, and colored
            for cell, *_ in sheet.iter_cols(min_row=1, max_row=1, min_col=1, max_col=len(headers)):
                cell.font = Font(bold=True, size=20)
                cell.fill = PatternFill(fgColor="FFC000", patternType="solid")
            for cell in sheet["2"]:
                cell.font = Font(bold=True, size=14)

    def _write_sheets(
        self,
        workbook: Workbook,
        dumped_rules: dict[str, Any],
        rules: VerifiedRules,
        sheet_prefix: str = "",
    ) -> None:
        for sheet_name, headers in rules.headers_by_sheet(by_alias=True).items():
            if sheet_name in ("Metadata", "Prefixes", "Reference", "Last"):
                continue

            sheet = self._create_sheet_with_header(workbook, headers, sheet_name, sheet_prefix)

            fill_colors = itertools.cycle(["CADCFC", "FFFFFF"])
            fill_color = next(fill_colors)
            last_class: str | None = None
            item: dict[str, Any]
            for item in dumped_rules.get(sheet_name) or []:
                if "Neat ID" in item:
                    # Move the Neat ID to the end of the columns
                    item["Neat ID"] = item.pop("Neat ID")
                row = list(item.values())
                class_ = row[0]

                is_properties = sheet_name == "Properties"
                is_new_class = class_ != last_class and last_class is not None
                if self._styling_level > 2 and is_new_class and is_properties:
                    if self.add_empty_rows:
                        sheet.append([""] * len(headers))
                    for cell in sheet[sheet.max_row]:
                        cell.fill = PatternFill(fgColor=fill_color, patternType="solid")
                        side = Side(style="thin", color="000000")
                        cell.border = Border(left=side, right=side, top=side, bottom=side)
                    fill_color = next(fill_colors)

                if is_properties and self.include_properties == "same-space":
                    space = class_.split(":")[0] if ":" in class_ else rules.metadata.space
                    if space != rules.metadata.space:
                        continue

                sheet.append(row)
                if self._styling_level > 2 and is_properties:
                    for cell in sheet[sheet.max_row]:
                        cell.fill = PatternFill(fgColor=fill_color, patternType="solid")
                        side = Side(style="thin", color="000000")
                        cell.border = Border(left=side, right=side, top=side, bottom=side)
                last_class = class_

            self._style_sheet_header(sheet, headers)

    def _write_metadata_sheet(self, workbook: Workbook, metadata: dict[str, Any], sheet_prefix: str = "") -> None:
        # Excel does not support timezone in datetime strings
        if isinstance(metadata.get("created"), datetime):
            metadata["created"] = metadata["created"].replace(tzinfo=None)
        if isinstance(metadata.get("updated"), datetime):
            metadata["updated"] = metadata["updated"].replace(tzinfo=None)

        metadata_sheet = workbook.create_sheet(f"{sheet_prefix}Metadata")
        for key, value in metadata.items():
            metadata_sheet.append([key, value])

        if self._styling_level > 1:
            for cell in metadata_sheet["A"]:
                cell.font = Font(bold=True, size=12)

    def _write_prefixes_sheet(self, workbook: Workbook, prefixes: dict[str, Namespace]) -> None:
        metadata_sheet = workbook.create_sheet("Prefixes")
        metadata_sheet.append(["Prefix", "Namespace"])
        for key, value in prefixes.items():
            metadata_sheet.append([key, value])

        if self._styling_level > 1:
            for cell in metadata_sheet["A"]:
                cell.font = Font(bold=True, size=12)

    @classmethod
    def _get_item_class(cls, annotation: GenericAlias) -> type[SheetRow]:
        if not isinstance(annotation, GenericAlias):
            raise ValueError(f"Expected annotation to be a GenericAlias, but got {type(annotation)}")
        args = get_args(annotation)
        if len(args) != 1:
            raise ValueError(f"Expected annotation to have exactly one argument, but got {len(args)}")
        arg = args[0]
        if not issubclass(arg, SheetRow):
            raise ValueError(f"Expected annotation to have a BaseModel argument, but got {type(arg)}")
        return arg

    @classmethod
    def _adjust_column_widths(cls, workbook: Workbook) -> None:
        for sheet_ in workbook:
            sheet = cast(Worksheet, sheet_)
            for column_cells in sheet.columns:
                try:
                    max_length = max(len(str(cell.value)) for cell in column_cells if cell.value is not None)
                except ValueError:
                    max_length = 0

                selected_column = column_cells[0]
                if isinstance(selected_column, MergedCell):
                    selected_column = column_cells[1]

                current = sheet.column_dimensions[selected_column.column_letter].width or (max_length + 0.5)  # type: ignore[union-attr]
                sheet.column_dimensions[selected_column.column_letter].width = min(  # type: ignore[union-attr]
                    max(current, max_length + 0.5), MAX_COLUMN_WIDTH
                )
        return None<|MERGE_RESOLUTION|>--- conflicted
+++ resolved
@@ -14,11 +14,7 @@
 from openpyxl.worksheet.worksheet import Worksheet
 from rdflib import Namespace
 
-<<<<<<< HEAD
 from cognite.neat._constants import get_base_concepts
-=======
-from cognite.neat._constants import COGNITE_CONCEPTS
->>>>>>> fd7935ad
 from cognite.neat._rules._constants import get_internal_properties
 from cognite.neat._rules._shared import VerifiedRules
 from cognite.neat._rules.models import (
@@ -126,15 +122,11 @@
             data.close()
         return None
 
-<<<<<<< HEAD
     def template(
         self,
         role: RoleTypes,
         filepath: Path,
     ) -> None:
-=======
-    def template(self, role: RoleTypes, filepath: Path | None = None) -> None | Workbook:
->>>>>>> fd7935ad
         """This method will create an spreadsheet template for data modeling depending on the role.
 
         Args:
@@ -165,7 +157,6 @@
         self._adjust_column_widths(workbook)
         self._hide_internal_columns(workbook)
 
-<<<<<<< HEAD
         self._add_drop_downs(role, workbook)
 
         try:
@@ -173,21 +164,6 @@
         finally:
             workbook.close()
         return None
-=======
-        if role == RoleTypes.dms:
-            self._add_dms_drop_downs(workbook)
-        else:
-            self._add_info_drop_downs(workbook)
-
-        if filepath:
-            try:
-                workbook.save(filepath)
-            finally:
-                workbook.close()
-            return None
-
-        return workbook
->>>>>>> fd7935ad
 
     def export(self, rules: VerifiedRules) -> Workbook:
         workbook = Workbook()
@@ -214,22 +190,13 @@
             self._hide_internal_columns(workbook)
 
         # Only add drop downs if the rules are DMSRules
-<<<<<<< HEAD
         if self.add_drop_downs:
             self._add_drop_downs(rules.metadata.role, workbook)
-=======
-        if self.add_drop_downs and isinstance(rules, DMSRules):
-            self._add_dms_drop_downs(workbook)
-        elif self.add_drop_downs and isinstance(rules, InformationRules):
-            self._add_info_drop_downs(workbook)
->>>>>>> fd7935ad
 
         return workbook
 
     def _hide_internal_columns(self, workbook: Workbook) -> None:
         """Hides internal columns in workbook sheets.
-<<<<<<< HEAD
-=======
 
         Args:
             workbook: Workbook representation of the Excel file.
@@ -244,24 +211,6 @@
                 if column_letter:
                     ws.column_dimensions[column_letter].hidden = True
 
-    def _add_info_drop_downs(self, workbook: Workbook, no_rows: int = 100) -> None:
-        """Adds drop down menus to specific columns for fast and accurate data entry
-        in the Information rules.
->>>>>>> fd7935ad
-
-        Args:
-            workbook: Workbook representation of the Excel file.
-
-        """
-        for sheet in workbook.sheetnames:
-            if sheet.lower() == "metadata":
-                continue
-            ws = workbook[sheet]
-            for col in get_internal_properties():
-                column_letter = find_column_with_value(ws, col)
-                if column_letter:
-                    ws.column_dimensions[column_letter].hidden = True
-
     def _add_drop_downs(
         self,
         role: RoleTypes,
@@ -285,110 +234,13 @@
             in the sheet. The maximum number of properties per view/class is 100. So considering
             maximum number of views/classes is 100, we need to add 100*100 rows.
         """
-        self._make_helper_info_sheet(workbook, no_rows)
+
+        self._make_helper_sheet(role, workbook, 100)
+
+        data_validators: dict[str, DataValidation] = {}
 
         # We need create individual data validation and cannot re-use the same one due
         # the internals of openpyxl
-        dv_classes = generate_data_validation(self._helper_sheet_name, "A", no_header_rows=0, no_rows=no_rows)
-        dv_value_types = generate_data_validation(self._helper_sheet_name, "B", no_header_rows=0, no_rows=no_rows)
-        dv_implements = generate_data_validation(
-            self._helper_sheet_name,
-            "C",
-            no_header_rows=0,
-            no_rows=no_rows + len(COGNITE_CONCEPTS),
-        )
-
-        workbook["Properties"].add_data_validation(dv_classes)
-        workbook["Properties"].add_data_validation(dv_value_types)
-        workbook["Classes"].add_data_validation(dv_implements)
-
-        # we multiply no_rows with 100 since a view can have max 100 properties per view
-        if column := find_column_with_value(workbook["Properties"], "Class"):
-            dv_classes.add(f"{column}{3}:{column}{no_rows * 100}")
-
-        if column := find_column_with_value(workbook["Properties"], "Value Type"):
-            dv_value_types.add(f"{column}{3}:{column}{no_rows * 100}")
-
-        if column := find_column_with_value(workbook["Classes"], "Implements"):
-            dv_implements.add(f"{column}{3}:{column}{no_rows}")
-
-    def _make_helper_info_sheet(self, workbook: Workbook, no_rows: int) -> None:
-        """This helper Information sheet is used as source of data for drop down menus creation"""
-        workbook.create_sheet(title=self._helper_sheet_name)
-
-        for dtype_counter, dtype in enumerate(_DATA_TYPE_BY_DMS_TYPE.values()):
-            # skip types which require special handling or are surpassed by CDM
-            if dtype.xsd in ["enum", "timeseries", "sequence", "file", "json"]:
-                continue
-            workbook[self._helper_sheet_name].cell(row=dtype_counter + 1, column=2, value=dtype.xsd)
-
-        # Add Cognite Core Data Views:
-        for concept_counter, concept in enumerate(COGNITE_CONCEPTS):
-            workbook[self._helper_sheet_name].cell(
-                row=concept_counter + 1,
-                column=3,
-                value=f"cdf_cdm:{concept}(version=v1)",
-            )
-
-        for i in range(no_rows):
-            workbook[self._helper_sheet_name].cell(
-                row=i + 1,
-                column=1,
-                value=f'=IF(ISBLANK(Classes!A{i + 3}), "", Classes!A{i + 3})',
-            )
-            workbook[self._helper_sheet_name].cell(
-                row=dtype_counter + i + 2,
-                column=2,
-                value=f'=IF(ISBLANK(Classes!A{i + 3}), "", Classes!A{i + 3})',
-            )
-            workbook[self._helper_sheet_name].cell(
-                row=concept_counter + i + 2,
-                column=3,
-                value=f'=IF(ISBLANK(Classes!A{i + 3}), "", Classes!A{i + 3})',
-            )
-
-        workbook[self._helper_sheet_name].sheet_state = "hidden"
-
-<<<<<<< HEAD
-        self._make_helper_sheet(role, workbook, 100)
-
-        data_validators: dict[str, DataValidation] = {}
-
-        # We need create individual data validation and cannot re-use the same one due
-        # the internals of openpyxl
-=======
-    def _add_dms_drop_downs(self, workbook: Workbook, no_rows: int = 100) -> None:
-        """Adds drop down menus to specific columns for fast and accurate data entry
-        in the DMS rules.
-
-        Args:
-            workbook: Workbook representation of the Excel file.
-            no_rows: number of rows to add drop down menus. Defaults to 100*100.
-
-        !!! note "Why no_rows=100?"
-            Maximum number of views per data model is 100, thus this value is set accordingly
-
-        !!! note "Why defining individual data validation per desired column?
-            This is due to the internal working of openpyxl. Adding same validation to
-            different column leads to unexpected behavior when the openpyxl workbook is exported
-            as and Excel file. Probably, the validation is not copied to the new column,
-            but instead reference to the data validation object is added.
-        """
-
-        self._make_helper_dms_sheet(workbook, no_rows)
-
-        # We need create individual data validation and cannot re-use the same one due
-        # the internals of openpyxl
-        dv_views = generate_data_validation(self._helper_sheet_name, "A", no_header_rows=0, no_rows=no_rows)
-        dv_containers = generate_data_validation(self._helper_sheet_name, "B", no_header_rows=0, no_rows=no_rows)
-        dv_value_types = generate_data_validation(self._helper_sheet_name, "C", no_header_rows=0, no_rows=no_rows)
-        dv_implements = generate_data_validation(
-            self._helper_sheet_name,
-            "F",
-            no_header_rows=0,
-            no_rows=no_rows + len(COGNITE_CONCEPTS),
-        )
->>>>>>> fd7935ad
 
         self._add_data_validation(
             workbook,
@@ -431,7 +283,6 @@
                 no_rows=100 * 100,
             )
 
-<<<<<<< HEAD
             self._add_data_validation(
                 workbook,
                 sheet_name="Properties",
@@ -441,15 +292,6 @@
                 no_validation_values=2,
                 no_rows=100 * 100,
             )
-=======
-        workbook["Properties"].add_data_validation(dv_views)
-        workbook["Properties"].add_data_validation(dv_containers)
-        workbook["Properties"].add_data_validation(dv_value_types)
-        workbook["Properties"].add_data_validation(dv_immutable)
-        workbook["Views"].add_data_validation(dv_in_model)
-        workbook["Views"].add_data_validation(dv_implements)
-        workbook["Containers"].add_data_validation(dv_used_for)
->>>>>>> fd7935ad
 
             self._add_data_validation(
                 workbook,
@@ -487,7 +329,6 @@
 
         workbook.create_sheet(title=self._helper_sheet_name)
 
-<<<<<<< HEAD
         for value_type_counter, value_type in enumerate(_DATA_TYPE_BY_DMS_TYPE.values()):
             value_type_as_str = value_type.dms._type.casefold() if role == RoleTypes.dms else value_type.xsd
             # skip types which require special handling or are surpassed by CDM
@@ -514,30 +355,6 @@
 
         views_or_classes_sheet = "Views" if role == RoleTypes.dms else "Classes"
         view_or_class_column = "View" if role == RoleTypes.dms else "Class"
-=======
-        if column := find_column_with_value(workbook["Views"], "Implements"):
-            dv_implements.add(f"{column}{3}:{column}{no_rows}")
-
-        if column := find_column_with_value(workbook["Containers"], "Used For"):
-            dv_used_for.add(f"{column}{3}:{column}{no_rows}")
-
-    def _make_helper_dms_sheet(self, workbook: Workbook, no_rows: int) -> None:
-        """This helper DMS sheet is used as source of data for drop down menus creation"""
-        workbook.create_sheet(title=self._helper_sheet_name)
-
-        for dtype_counter, dtype in enumerate(_DATA_TYPE_BY_DMS_TYPE):
-            if dtype in ["enum", "timeseries", "sequence", "file", "json"]:
-                continue
-            workbook[self._helper_sheet_name].cell(row=dtype_counter + 1, column=3, value=dtype)
-
-        # Add Cognite Core Data Views:
-        for concept_counter, concept in enumerate(COGNITE_CONCEPTS):
-            workbook[self._helper_sheet_name].cell(
-                row=concept_counter + 1,
-                column=6,
-                value=f"cdf_cdm:{concept}(version=v1)",
-            )
->>>>>>> fd7935ad
 
         for i in range(no_rows):
             workbook[self._helper_sheet_name].cell(
@@ -545,6 +362,11 @@
                 column=self._helper_sheet_column_indexes_by_names[view_or_class_column],
                 value=f'=IF(ISBLANK({views_or_classes_sheet}!A{i + 3}), "", {views_or_classes_sheet}!A{i + 3})',
             )
+            workbook[self._helper_sheet_name].cell(
+                row=concept_counter + i + 2,
+                column=6,
+                value=f'=IF(ISBLANK(Views!A{i + 3}), "", Views!A{i + 3})',
+            )
 
             workbook[self._helper_sheet_name].cell(
                 row=concept_counter + i + 1,
@@ -553,20 +375,9 @@
             )
 
             workbook[self._helper_sheet_name].cell(
-<<<<<<< HEAD
                 row=value_type_counter + i + 1,
                 column=self._helper_sheet_column_indexes_by_names["Value Type"],
                 value=f'=IF(ISBLANK({views_or_classes_sheet}!A{i + 3}), "", {views_or_classes_sheet}!A{i + 3})',
-=======
-                row=dtype_counter + i + 2,
-                column=3,
-                value=f'=IF(ISBLANK(Views!A{i + 3}), "", Views!A{i + 3})',
->>>>>>> fd7935ad
-            )
-            workbook[self._helper_sheet_name].cell(
-                row=concept_counter + i + 2,
-                column=6,
-                value=f'=IF(ISBLANK(Views!A{i + 3}), "", Views!A{i + 3})',
             )
 
             if role == RoleTypes.dms:
@@ -593,7 +404,6 @@
 
         workbook[self._helper_sheet_name].sheet_state = "hidden"
 
-<<<<<<< HEAD
     def _add_data_validation(
         self,
         workbook: Workbook,
@@ -639,8 +449,6 @@
         if column_letter := find_column_with_value(workbook[sheet_name], column_name):
             data_validators[data_validator_name].add(f"{column_letter}{3}:{column_letter}{3 + no_rows}")
 
-=======
->>>>>>> fd7935ad
     def _create_sheet_with_header(
         self,
         workbook: Workbook,
