--- conflicted
+++ resolved
@@ -14,13 +14,6 @@
 from cognite.neat._issues.errors import NeatValueError
 from cognite.neat._issues.warnings import NeatValueWarning
 from cognite.neat._rules.models import DMSRules, InformationRules
-<<<<<<< HEAD
-=======
-from cognite.neat._rules.models._rdfpath import (
-    RDFPath,
-    SingleProperty,
-)
->>>>>>> 042ef4e0
 from cognite.neat._rules.models.dms import DMSProperty
 from cognite.neat._rules.models.dms._rules import DMSView
 from cognite.neat._rules.models.entities import ClassEntity, MultiValueTypeInfo, ViewEntity
@@ -28,11 +21,6 @@
     UnknownEntity,
 )
 from cognite.neat._rules.models.information import InformationClass, InformationProperty
-<<<<<<< HEAD
-from cognite.neat._utils.rdf_ import get_inheritance_path
-=======
-from cognite.neat._utils.collection_ import most_occurring_element
->>>>>>> 042ef4e0
 
 T_Hashable = TypeVar("T_Hashable", bound=Hashable)
 
@@ -419,86 +407,6 @@
                 sym_pairs.add((source, target))
         return sym_pairs
 
-<<<<<<< HEAD
-    def subset_rules(self, include_classes: Set[ClassEntity]) -> InformationRules:
-        """Subset rules to only include desired classes and their properties.
-
-        Args:
-            include_classes: Desired classes to include in the reduced data model
-
-        Returns:
-            Instance of InformationRules
-
-        !!! note "Inheritance"
-            If desired classes contain a class that is a subclass of another class(es), the parent class(es)
-            will be included in the reduced data model as well even though the parent class(es) are
-            not in the desired classes set. This is to ensure that the reduced data model is
-            consistent and complete.
-
-        !!! note "Partial Reduction"
-            This method does not perform checks if classes that are value types of desired classes
-            properties are part of desired classes. If a class is not part of desired classes, but it
-            is a value type of a property of a class that is part of desired classes, derived reduced
-            rules will be marked as partial.
-
-        !!! note "Validation"
-            This method will attempt to validate the reduced rules with custom validations.
-            If it fails, it will return a partial rules with a warning message, validated
-            only with base Pydantic validators.
-        """
-        class_as_dict = self.class_by_suffix()
-        parents_by_class = self.parents_by_class()
-        defined_classes = self.defined_classes(include_ancestors=True)
-
-        possible_classes = defined_classes.intersection(include_classes)
-        impossible_classes = include_classes - possible_classes
-
-        # need to add all the parent classes of the desired classes to the possible classes
-        parents: set[ClassEntity] = set()
-        for class_ in possible_classes:
-            parents = parents.union(
-                {
-                    parent
-                    for parent in get_inheritance_path(
-                        class_, {cls_: list(parents) for cls_, parents in parents_by_class.items()}
-                    )
-                }
-            )
-        possible_classes = possible_classes.union(parents)
-
-        if not possible_classes:
-            raise ValueError("None of the desired classes are defined in the data model!")
-
-        if impossible_classes:
-            warnings.warn(
-                f"Could not find the following classes defined in the data model: {impossible_classes}",
-                stacklevel=2,
-            )
-
-        reduced_data_model: dict[str, Any] = {
-            "metadata": self.information.metadata.model_copy(),
-            "prefixes": (self.information.prefixes or {}).copy(),
-            "classes": [],
-            "properties": [],
-        }
-
-        for class_ in possible_classes:
-            reduced_data_model["classes"].append(class_as_dict[str(class_.suffix)])
-
-        class_property_pairs = self.properties_by_class(include_ancestors=False)
-
-        for class_, properties in class_property_pairs.items():
-            if class_ in possible_classes:
-                reduced_data_model["properties"].extend(properties)
-
-        try:
-            return InformationRules.model_validate(reduced_data_model)
-        except ValidationError as e:
-            warnings.warn(f"Reduced data model is not complete: {e}", stacklevel=2)
-            return InformationRules.model_construct(**reduced_data_model)
-
-=======
->>>>>>> 042ef4e0
     @overload
     def _properties_by_neat_id(self, format: Literal["info"] = "info") -> dict[URIRef, InformationProperty]: ...
 
@@ -515,82 +423,9 @@
         else:
             raise NeatValueError(f"Invalid format: {format}")
 
-<<<<<<< HEAD
     @property
     def classes_by_neat_id(self) -> dict[URIRef, InformationClass]:
         return {class_.neatId: class_ for class_ in self.information.classes if class_.neatId}
-=======
-    def neat_id_to_instance_source_property_uri(self, property_neat_id: URIRef) -> URIRef | None:
-        if (
-            (property_ := self._properties_by_neat_id().get(property_neat_id))
-            and property_.instance_source
-            and isinstance(
-                property_.instance_source.traversal,
-                SingleProperty,
-            )
-            and (
-                property_.instance_source.traversal.property.prefix in self.information.prefixes
-                or property_.instance_source.traversal.property.prefix == self.information.metadata.prefix
-            )
-        ):
-            namespace = (
-                self.information.metadata.namespace
-                if property_.instance_source.traversal.property.prefix == self.information.metadata.prefix
-                else self.information.prefixes[property_.instance_source.traversal.property.prefix]
-            )
-
-            return namespace[property_.instance_source.traversal.property.suffix]
-        return None
-
-    def most_occurring_class_in_transformations(self, class_: ClassEntity) -> ClassEntity | None:
-        classes = []
-        if class_property_pairs := self.properties_by_id_by_class(include_ancestors=True, has_instance_source=True).get(
-            class_
-        ):
-            for property_ in class_property_pairs.values():
-                classes.append(cast(RDFPath, property_.instance_source).traversal.class_)
-
-            return cast(ClassEntity, most_occurring_element(classes))
-        else:
-            return None
-
-    def class_uri(self, class_: ClassEntity) -> URIRef | None:
-        """Get URI for a class entity based on the rules.
-
-        Args:
-            class_: instance of ClassEntity
-
-        Returns:
-            URIRef of the class entity or None if not found
-        """
-
-        # we need to handle optional renamings and we do this
-        # by checking if the most occurring class in transformations alternatively
-        # in cases when we are not specifying transformations we default to the class entity
-        if not (most_frequent_class := self.most_occurring_class_in_transformations(class_)):
-            most_frequent_class = class_
-
-        # case 1 class prefix in rules.prefixes
-        if most_frequent_class.prefix in self.information.prefixes:
-            return self.information.prefixes[cast(str, most_frequent_class.prefix)][most_frequent_class.suffix]
-
-        # case 2 class prefix equal to rules.metadata.prefix
-        elif most_frequent_class.prefix == self.information.metadata.prefix:
-            return self.information.metadata.namespace[most_frequent_class.suffix]
-
-        # case 3 when class prefix is not found in prefixes of rules
-        else:
-            return None
-
-    def property_uri(self, property_: InformationProperty) -> URIRef | None:
-        if (instance_source := property_.instance_source) and isinstance(instance_source.traversal, SingleProperty):
-            prefix = instance_source.traversal.property.prefix
-            suffix = instance_source.traversal.property.suffix
-
-            if namespace := self.information.prefixes.get(prefix):
-                return namespace[suffix]
-        return None
->>>>>>> 042ef4e0
 
     @property
     def multi_value_properties(self) -> list[InformationProperty]:
