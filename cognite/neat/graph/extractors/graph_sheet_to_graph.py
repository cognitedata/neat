--- conflicted
+++ resolved
@@ -109,60 +109,6 @@
                 values = value.split(separator) if is_one_to_many else [value]
 
                 # Adding object properties
-<<<<<<< HEAD
-                elif value and class_property_pairs[sheet_name][property_].property_type == "ObjectProperty":
-                    if (
-                        class_property_pairs[sheet_name][property_].max_count
-                        and class_property_pairs[sheet_name][property_].max_count > 1
-                        and separator
-                    ):
-                        triples.extend(
-                            (
-                                instance_namespace[row.identifier],
-                                model_namespace[property_],
-                                instance_namespace[v.strip()],
-                            )
-                            for v in value.split(separator)
-                        )
-                    else:
-                        triples.append(
-                            (
-                                instance_namespace[row.identifier],
-                                model_namespace[property_],
-                                instance_namespace[value.strip()],
-                            )
-                        )
-
-                # Adding data properties
-                elif value and class_property_pairs[sheet_name][property_].property_type == "DatatypeProperty":
-                    if (
-                        class_property_pairs[sheet_name][property_].max_count
-                        and class_property_pairs[sheet_name][property_].max_count > 1
-                        and separator
-                    ):
-                        triples.extend(
-                            (
-                                instance_namespace[row.identifier],
-                                model_namespace[property_],
-                                Literal(
-                                    v.strip(),
-                                    datatype=XSD[class_property_pairs[sheet_name][property_].expected_value_type],
-                                ),
-                            )
-                            for v in value.split(separator)
-                        )
-                    else:
-                        triples.append(
-                            (
-                                instance_namespace[row.identifier],
-                                model_namespace[property_],
-                                Literal(
-                                    value.strip(),
-                                    datatype=XSD[class_property_pairs[sheet_name][property_].expected_value_type],
-                                ),
-                            )
-                        )
-=======
                 if property_.property_type == "ObjectProperty":
                     triples.extend(
                         (
@@ -187,7 +133,6 @@
                     )
                 else:
                     raise exceptions.UnsupportedPropertyType(property_.property_type)
->>>>>>> cd218327
     return triples
 
 
