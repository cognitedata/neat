import re
import uuid
import xml.etree.ElementTree as ET
from pathlib import Path
from typing import ClassVar
from xml.etree.ElementTree import Element

from rdflib import RDF, XSD, Literal, Namespace, URIRef

from cognite.neat.constants import DEFAULT_NAMESPACE
from cognite.neat.graph.extractors._base import BaseExtractor
from cognite.neat.graph.models import Triple
from cognite.neat.issues.errors import FileReadError, NeatValueError
from cognite.neat.utils.rdf_ import remove_namespace_from_uri
from cognite.neat.utils.text import to_camel
from cognite.neat.utils.xml_ import get_children

IODD = Namespace("http://www.io-link.com/IODD/2010/10/")
XSI = Namespace("http://www.w3.org/2001/XMLSchema-instance/")


class IODDExtractor(BaseExtractor):
    """
    IODD-XML extractor of RDF triples

    Each IODD sheet describes an IODD device. This extractor extracts rdf triples that describes the device, and the
    sensors connected to the device.
    This data is described under the elements "DeviceIdentity" and "ProcessDataCollection".
    In addition, triples extacted from "DeviceIdentity" and
    "ProcessDataCollection" may reference "Text" elements which are found under "ExternalTextCollection". Edges to
    these Text element nodes are also extracted.

    Args:
        root: XML root element of IODD XML file.
        namespace: Optional custom namespace to use for extracted triples that define data
                    model instances. Defaults to DEFAULT_NAMESPACE.
        device_id: Optional user specified unique id/tag for actual equipment instance. If not provided, a randomly
        generated UUID will be used. The device_id must be WEB compliant,
        meaning that the characters /&?=: % are not allowed
    """

    device_elements_with_text_nodes: ClassVar[list[str]] = ["VendorText", "VendorUrl", "DeviceName", "DeviceFamily"]
    std_variable_elements_to_extract: ClassVar[list[str]] = ["V_SerialNumber", "V_ApplicationSpecificTag"]

    def __init__(self, root: Element, namespace: Namespace | None = None, device_id: str | None = None):
        self.root = root
        self.namespace = namespace or DEFAULT_NAMESPACE

        if device_id and device_id != re.sub(r"[^a-zA-Z0-9-_.]", "", device_id):
            raise NeatValueError("Specified device_id is not web compliant. Please exclude characters: /&?=: %")

        self.device_id = (
            self.namespace[device_id] if device_id else self.namespace[f"Device_{str(uuid.uuid4()).replace('-', '_')}"]
        )

    @classmethod
    def from_file(cls, filepath: Path, namespace: Namespace | None = None, device_id: str | None = None):
        if filepath.suffix != ".xml":
            raise FileReadError(filepath, "File is not XML.")
        return cls(ET.parse(filepath).getroot(), namespace, device_id)

    @classmethod
    def _from_root2triples(cls, root: Element, namespace: Namespace, device_id: URIRef) -> list[Triple]:
        """Loops through the relevant elements of the IODD XML sheet to create rdf triples that describes the IODD
        device by starting at the root element.
        """
        triples: list[Triple] = []

        # Extract DeviceIdentity triples
        if di_root := get_children(
            root, "DeviceIdentity", ignore_namespace=True, include_nested_children=True, no_children=1
        ):
            triples.extend(cls._iodd_device_identity2triples(di_root[0], namespace, device_id))

        # Extract VariableCollection triples -
        # this element holds the information about the sensors connected to the device that collects data such as
        # temperature, voltage, leakage etc.
        if vc_root := get_children(
            root, "VariableCollection", ignore_namespace=True, include_nested_children=True, no_children=1
        ):
            triples.extend(cls._variables_data_collection2triples(vc_root[0], namespace, device_id))

        if pc_root := get_children(
            root, "ProcessDataCollection", ignore_namespace=True, include_nested_children=True, no_children=1
        ):
            triples.extend(cls._process_data_collection2triples(pc_root[0], namespace, device_id))

        if et_root := get_children(
            root, "ExternalTextCollection", ignore_namespace=True, include_nested_children=True, no_children=1
        ):
            triples.extend(cls._text_elements2triples(et_root[0], namespace))

        return triples

    @classmethod
    def _process_data_collection2triples(
        cls, pc_root: Element, namespace: Namespace, device_id: URIRef
    ) -> list[Triple]:
        """
        Will only collect ProcessDataIn elements at this point. The data from the IO-master is transmitted as an
        array related to a ProcessDataIn item.
        """
        triples: list[Triple] = []

        if process_data_in := get_children(
            pc_root, "ProcessDataIn", ignore_namespace=True, include_nested_children=True
        ):
            for process_data_element in process_data_in:
                if id := process_data_element.attrib.get("id"):
<<<<<<< HEAD
                    device_id_str = remove_namespace_from_uri(device_id)
                    process_data_in_id = namespace[f"{device_id_str}_{id}"]
=======
                    process_data_in_id = URIRef(f"{device_id!s}_{id}")
>>>>>>> df216e1a

                    # Create ProcessDataIn node
                    triples.append((process_data_in_id, RDF.type, IODD.ProcessDataIn))

                    # Create connection from device to node
                    triples.append((device_id, IODD.processDataIn, process_data_in_id))

                    # Connect record items (essentially an array of indexed variables) to the ProcessDataIn node
                    triples.extend(cls._process_data_in_records2triples(process_data_element, process_data_in_id))

        return triples

    @classmethod
    def _device_2text_elements_edges(cls, di_root: Element, id: URIRef, namespace: Namespace) -> list[Triple]:
        """
        Create edges from the device node to text nodes.
        """
        triples: list[Triple] = []

        for element_tag in cls.device_elements_with_text_nodes:
            if child := get_children(
                di_root, child_tag=element_tag, ignore_namespace=True, include_nested_children=True, no_children=1
            ):
                if text_id := child[0].attrib.get("textId"):
                    # Create connection from device to textId node
                    element_tag = to_camel(element_tag)
                    triples.append((id, IODD[element_tag], namespace[text_id]))

        return triples

    @classmethod
    def _text_elements2triples(cls, et_root: Element, namespace: Namespace) -> list[Triple]:
        """
        This method extracts all text item triples under the ExternalTextCollection element. This will create a node
        for each text item, and add the text value as a property to the node.
        """
        triples: list[Triple] = []

        if text_elements := get_children(
            et_root, child_tag="Text", ignore_namespace=True, include_nested_children=True
        ):
            for element in text_elements:
                if id := element.attrib.get("id"):
                    text_id = namespace[id]

                    # Create Text node
                    triples.append((text_id, RDF.type, IODD.TextObject))

                    # Resolve text value related to the text item
                    if value := element.attrib.get("value"):
                        triples.append((text_id, IODD.value, Literal(value)))

        return triples

    @classmethod
    def _std_variables2triples(cls, vc_root: Element, namespace: Namespace, device_id: URIRef) -> list[Triple]:
        """
        For simplicity, only extract the two items we want for this use case - V_ApplicationSpecificTag and
        V_SerialNumber
        """
        triples: list[Triple] = []

        if std_variable_elements := get_children(vc_root, child_tag="StdVariableRef", ignore_namespace=True):
            for element in std_variable_elements:
                if id := element.attrib.get("id"):
                    if id in cls.std_variable_elements_to_extract:
                        if object := element.attrib.get("defaultValue"):
                            predicate = to_camel(id.replace("V_", ""))
                            triples.append((device_id, IODD[predicate], Literal(object)))
        return triples

    @classmethod
    def _variables_data_collection2triples(
        cls, vc_root: Element, namespace: Namespace, device_id: URIRef
    ) -> list[Triple]:
        """
        VariableCollection contains elements that references Variables and StdVariables. The StdVariables
        can be resolved by looking up the ID in the IODD-StandardDefinitions1.1.xml sheet.

        The Variable elements are descriptions of the sensors collecting data for the device.
        """
        triples: list[Triple] = []

        # StdVariableRef elements of interest
        triples.extend(cls._std_variables2triples(vc_root, namespace, device_id))

        # Variable elements (these are the descriptions of the sensors)
        if variable_elements := get_children(vc_root, child_tag="Variable", ignore_namespace=True):
            for element in variable_elements:
                if id := element.attrib.get("id"):
                    variable_id = f"{device_id!s}_{id}"

                    # Create connection from device node to time series
                    triples.append((device_id, IODD.variable, Literal(variable_id, datatype=XSD["timeseries"])))

        return triples

    @classmethod
    def _iodd_device_identity2triples(cls, di_root: Element, namespace: Namespace, device_id: URIRef) -> list[Triple]:
        """
        Properties and metadata related to the IO Device are described under the 'DeviceIdentity' element in the XML.
        This method extracts the triples that describe the device's identity which is found under the
        DeviceIdentity element and its child elements.

        """
        triples: list[Triple] = []

        # Create rdf type triple for IODD
        triples.append(
            (
                device_id,
                RDF.type,
                IODD.IoddDevice,
            )
        )

        for attribute_name, attribute_value in di_root.attrib.items():
            triples.append((device_id, IODD[attribute_name], Literal(attribute_value)))

        triples.extend(cls._device_2text_elements_edges(di_root, device_id, namespace))
        return triples

    @classmethod
    def _process_data_in_records2triples(cls, pc_in_root: Element, process_data_in_id: URIRef):
        """
        Extract RecordItems related to a ProcessDataIn element. Each record item is indexed. Will use this index
        as the identifier for the time series in CDF.
        """
        triples: list[Triple] = []

        if record_items := get_children(pc_in_root, "RecordItem", ignore_namespace=True, include_nested_children=True):
            for record in record_items:
                if index := record.attrib.get("subindex"):
                    record_id = f"{process_data_in_id!s}_{index}"
                    # Create connection from device node to time series
                    triples.append((process_data_in_id, IODD.variable, Literal(record_id, datatype=XSD["timeseries"])))

        return triples

    def extract(self) -> list[Triple]:
        """
        Extract RDF triples from IODD XML
        """
        return self._from_root2triples(self.root, self.namespace, self.device_id)<|MERGE_RESOLUTION|>--- conflicted
+++ resolved
@@ -107,12 +107,8 @@
         ):
             for process_data_element in process_data_in:
                 if id := process_data_element.attrib.get("id"):
-<<<<<<< HEAD
                     device_id_str = remove_namespace_from_uri(device_id)
                     process_data_in_id = namespace[f"{device_id_str}_{id}"]
-=======
-                    process_data_in_id = URIRef(f"{device_id!s}_{id}")
->>>>>>> df216e1a
 
                     # Create ProcessDataIn node
                     triples.append((process_data_in_id, RDF.type, IODD.ProcessDataIn))
@@ -203,7 +199,7 @@
         if variable_elements := get_children(vc_root, child_tag="Variable", ignore_namespace=True):
             for element in variable_elements:
                 if id := element.attrib.get("id"):
-                    variable_id = f"{device_id!s}_{id}"
+                    variable_id = f"{device_id}_{id}"
 
                     # Create connection from device node to time series
                     triples.append((device_id, IODD.variable, Literal(variable_id, datatype=XSD["timeseries"])))
