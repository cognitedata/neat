import warnings
from collections import defaultdict
from typing import Literal, cast, overload

from rdflib import RDF, Graph, URIRef
from rdflib import Literal as RdfLiteral
from rdflib.query import ResultRow

from cognite.neat.rules.models.entities import ClassEntity
from cognite.neat.rules.models.information import InformationRules
from cognite.neat.utils.utils import remove_namespace_from_uri

from ._construct import build_construct_query


class Queries:
    """Helper class for storing standard queries for the graph store."""

    def __init__(self, graph: Graph, rules: InformationRules | None = None):
        self.graph = graph
        self.rules = rules

    def summarize_instances(self) -> list[tuple]:
        """Summarize instances in the graph store by class and count"""

        query_statement = """ SELECT ?class (COUNT(?instance) AS ?instanceCount)
                             WHERE {
                             ?instance a ?class .
                             }
                             GROUP BY ?class
                             ORDER BY DESC(?instanceCount) """

        return [
            (
                remove_namespace_from_uri(cast(URIRef, cast(tuple, res)[0])),
                cast(RdfLiteral, cast(tuple, res)[1]).value,
            )
            for res in list(self.graph.query(query_statement))
        ]

    def list_instances_ids_of_class(self, class_uri: URIRef, limit: int = -1) -> list[URIRef]:
        """Get instances ids for a given class

        Args:
            class_uri: Class for which instances are to be found
            limit: Max number of instances to return, by default -1 meaning all instances

        Returns:
            List of class instance URIs
        """
        query_statement = "SELECT DISTINCT ?subject WHERE { ?subject a <class> .} LIMIT X".replace(
            "class", class_uri
        ).replace("LIMIT X", "" if limit == -1 else f"LIMIT {limit}")
        return [cast(tuple, res)[0] for res in list(self.graph.query(query_statement))]

    def list_instances_of_type(self, class_uri: URIRef) -> list[ResultRow]:
        """Get all triples for instances of a given class

        Args:
            class_uri: Class for which instances are to be found

        Returns:
            List of triples for instances of the given class
        """
        query = (
            f"SELECT ?instance ?prop ?value "
            f"WHERE {{ ?instance rdf:type <{class_uri}> . ?instance ?prop ?value . }} order by ?instance "
        )

        # Select queries gives an iterable of result rows
        return cast(list[ResultRow], list(self.graph.query(query)))

    def triples_of_type_instances(self, rdf_type: str) -> list[tuple[str, str, str]]:
        """Get all triples of a given type.

        This method assumes the graph has been transformed into the default namespace.
        """

        if self.rules:
            query = (
                f"SELECT ?instance ?prop ?value "
                f"WHERE {{ ?instance a <{self.rules.metadata.namespace[rdf_type]}> . ?instance ?prop ?value . }} "
                "order by ?instance"
            )

            result = self.graph.query(query)

            # We cannot include the RDF.type in case there is a neat:type property
            return [remove_namespace_from_uri(*triple) for triple in result if triple[1] != RDF.type]  # type: ignore[misc, index]
        else:
            warnings.warn(
                "No rules found for the graph store, returning empty list.",
                stacklevel=2,
            )
            return []

    def describe(
        self,
        instance_id: URIRef,
        property_renaming_config: dict | None = None,
<<<<<<< HEAD
    ) -> dict[str, dict[str, list[str]]]:
=======
    ) -> tuple[str, dict[str, list[str]]]:
>>>>>>> 6ecfc46f
        """DESCRIBE instance for a given class from the graph store

        Args:
            instance_id: Instance id for which we want to generate query
            property_rename_config: Dictionary to rename properties, default None

        Returns:
            Dictionary of instance properties
        """

<<<<<<< HEAD
        result: dict[str, dict[str, list[str]]] = defaultdict(lambda: defaultdict(list))

        for subject, predicate, object in cast(list[ResultRow], self.graph.query(f"DESCRIBE <{instance_id}>")):
            # We cannot include the RDF.type in case there is a neat:type property
            # or if the object is empty
            if predicate != RDF.type and object.lower() not in [
=======
        property_values: dict[str, list[str]] = defaultdict(list)

        for subject, predicate, object_ in cast(list[ResultRow], self.graph.query(f"DESCRIBE <{instance_id}>")):
            # We cannot include the RDF.type in case there is a neat:type property
            # or if the object is empty
            if predicate != RDF.type and object_.lower() not in [
>>>>>>> 6ecfc46f
                "",
                "none",
                "nan",
                "null",
            ]:
                # we are skipping deep validation with Pydantic to remove namespace here
                # as it reduce time to process triples by 10-15x
<<<<<<< HEAD
                subject, predicate, object = remove_namespace_from_uri(
                    *(subject, predicate, object), deep_validation=False
                )  # type: ignore[misc, index]
                if property_renaming_config:
                    predicate = property_renaming_config.get(predicate, predicate)

                result[subject][predicate].append(object)

        return result
=======
                identifier, property_, value = cast(  # type: ignore[misc]
                    (str, str, str),
                    remove_namespace_from_uri(*(subject, predicate, object_), validation="prefix"),
                )  # type: ignore[misc, index]

                if property_renaming_config:
                    predicate = property_renaming_config.get(property_, property_)

                property_values[property_].append(value)
        if property_values:
            return (
                identifier,
                property_values,
            )
        else:
            return ()  # type: ignore [return-value]
>>>>>>> 6ecfc46f

    def construct_instances_of_class(
        self,
        class_: str,
        properties_optional: bool = True,
        instance_id: URIRef | None = None,
    ) -> list[tuple[str, str, str]]:
        """CONSTRUCT instances for a given class from the graph store

        Args:
            class_: Class entity for which we want to generate query
            properties_optional: Whether to make all properties optional, default True
            instance_ids: List of instance ids to filter on, default None (all)

        Returns:
            List of triples for instances of the given class
        """

        if self.rules and (
            query := build_construct_query(
                class_=ClassEntity(prefix=self.rules.metadata.prefix, suffix=class_),
                graph=self.graph,
                rules=self.rules,
                properties_optional=properties_optional,
                instance_id=instance_id,
            )
        ):
            result = self.graph.query(query)

            # We cannot include the RDF.type in case there is a neat:type property
            return [remove_namespace_from_uri(*triple) for triple in result if triple[1] != RDF.type]  # type: ignore[misc, index]
        else:
            warnings.warn(
                "No rules found for the graph store, returning empty list.",
                stacklevel=2,
            )
            return []

    def list_triples(self, limit: int = 25) -> list[ResultRow]:
        """List triples in the graph store

        Args:
            limit: Max number of triples to return, by default 25

        Returns:
            List of triples
        """
        query = f"SELECT ?subject ?predicate ?object WHERE {{ ?subject ?predicate ?object }} LIMIT {limit}"
        return cast(list[ResultRow], list(self.graph.query(query)))

    @overload
    def list_types(self, remove_namespace: Literal[False] = False, limit: int = 25) -> list[ResultRow]: ...

    @overload
    def list_types(self, remove_namespace: Literal[True], limit: int = 25) -> list[str]: ...

    def list_types(self, remove_namespace: bool = False, limit: int = 25) -> list[ResultRow] | list[str]:
        """List types in the graph store

        Args:
            limit: Max number of types to return, by default 25
            remove_namespace: Whether to remove the namespace from the type, by default False

        Returns:
            List of types
        """
        query = f"SELECT DISTINCT ?type WHERE {{ ?subject a ?type }} LIMIT {limit}"
        result = cast(list[ResultRow], list(self.graph.query(query)))
        if remove_namespace:
            return [remove_namespace_from_uri(res[0]) for res in result]
        return result<|MERGE_RESOLUTION|>--- conflicted
+++ resolved
@@ -38,7 +38,9 @@
             for res in list(self.graph.query(query_statement))
         ]
 
-    def list_instances_ids_of_class(self, class_uri: URIRef, limit: int = -1) -> list[URIRef]:
+    def list_instances_ids_of_class(
+        self, class_uri: URIRef, limit: int = -1
+    ) -> list[URIRef]:
         """Get instances ids for a given class
 
         Args:
@@ -48,9 +50,11 @@
         Returns:
             List of class instance URIs
         """
-        query_statement = "SELECT DISTINCT ?subject WHERE { ?subject a <class> .} LIMIT X".replace(
-            "class", class_uri
-        ).replace("LIMIT X", "" if limit == -1 else f"LIMIT {limit}")
+        query_statement = (
+            "SELECT DISTINCT ?subject WHERE { ?subject a <class> .} LIMIT X".replace(
+                "class", class_uri
+            ).replace("LIMIT X", "" if limit == -1 else f"LIMIT {limit}")
+        )
         return [cast(tuple, res)[0] for res in list(self.graph.query(query_statement))]
 
     def list_instances_of_type(self, class_uri: URIRef) -> list[ResultRow]:
@@ -98,11 +102,7 @@
         self,
         instance_id: URIRef,
         property_renaming_config: dict | None = None,
-<<<<<<< HEAD
-    ) -> dict[str, dict[str, list[str]]]:
-=======
     ) -> tuple[str, dict[str, list[str]]]:
->>>>>>> 6ecfc46f
         """DESCRIBE instance for a given class from the graph store
 
         Args:
@@ -113,21 +113,14 @@
             Dictionary of instance properties
         """
 
-<<<<<<< HEAD
-        result: dict[str, dict[str, list[str]]] = defaultdict(lambda: defaultdict(list))
-
-        for subject, predicate, object in cast(list[ResultRow], self.graph.query(f"DESCRIBE <{instance_id}>")):
-            # We cannot include the RDF.type in case there is a neat:type property
-            # or if the object is empty
-            if predicate != RDF.type and object.lower() not in [
-=======
         property_values: dict[str, list[str]] = defaultdict(list)
 
-        for subject, predicate, object_ in cast(list[ResultRow], self.graph.query(f"DESCRIBE <{instance_id}>")):
+        for subject, predicate, object_ in cast(
+            list[ResultRow], self.graph.query(f"DESCRIBE <{instance_id}>")
+        ):
             # We cannot include the RDF.type in case there is a neat:type property
             # or if the object is empty
             if predicate != RDF.type and object_.lower() not in [
->>>>>>> 6ecfc46f
                 "",
                 "none",
                 "nan",
@@ -135,20 +128,11 @@
             ]:
                 # we are skipping deep validation with Pydantic to remove namespace here
                 # as it reduce time to process triples by 10-15x
-<<<<<<< HEAD
-                subject, predicate, object = remove_namespace_from_uri(
-                    *(subject, predicate, object), deep_validation=False
-                )  # type: ignore[misc, index]
-                if property_renaming_config:
-                    predicate = property_renaming_config.get(predicate, predicate)
-
-                result[subject][predicate].append(object)
-
-        return result
-=======
                 identifier, property_, value = cast(  # type: ignore[misc]
                     (str, str, str),
-                    remove_namespace_from_uri(*(subject, predicate, object_), validation="prefix"),
+                    remove_namespace_from_uri(
+                        *(subject, predicate, object_), validation="prefix"
+                    ),
                 )  # type: ignore[misc, index]
 
                 if property_renaming_config:
@@ -162,7 +146,6 @@
             )
         else:
             return ()  # type: ignore [return-value]
->>>>>>> 6ecfc46f
 
     def construct_instances_of_class(
         self,
@@ -214,12 +197,18 @@
         return cast(list[ResultRow], list(self.graph.query(query)))
 
     @overload
-    def list_types(self, remove_namespace: Literal[False] = False, limit: int = 25) -> list[ResultRow]: ...
+    def list_types(
+        self, remove_namespace: Literal[False] = False, limit: int = 25
+    ) -> list[ResultRow]: ...
 
     @overload
-    def list_types(self, remove_namespace: Literal[True], limit: int = 25) -> list[str]: ...
-
-    def list_types(self, remove_namespace: bool = False, limit: int = 25) -> list[ResultRow] | list[str]:
+    def list_types(
+        self, remove_namespace: Literal[True], limit: int = 25
+    ) -> list[str]: ...
+
+    def list_types(
+        self, remove_namespace: bool = False, limit: int = 25
+    ) -> list[ResultRow] | list[str]:
         """List types in the graph store
 
         Args:
