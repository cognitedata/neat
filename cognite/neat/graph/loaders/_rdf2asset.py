--- conflicted
+++ resolved
@@ -50,13 +50,8 @@
     """Load Assets from NeatGraph to Cognite Data Fusions.
 
     Args:
-<<<<<<< HEAD
-        rules (AssetRules): The rules to load the assets with.
-        graph_store (NeatGraphStore): The graph store to load the data into.
-=======
         graph_store (NeatGraphStore): The graph store to load the data into.
         rules (AssetRules): The rules to load the assets with.
->>>>>>> bb783662
         data_set_id (int): The CDF data set id to load the Assets into.
         use_orphanage (bool): Whether to use an orphanage for assets that are not part
                               of the hierarchy. Defaults to False.
@@ -98,33 +93,6 @@
         self._issues = NeatIssueList[NeatIssue](create_issues or [])
         self._tracker: type[Tracker] = tracker or LogTracker
 
-<<<<<<< HEAD
-    @classmethod
-    def from_rules(
-        cls,
-        rules: AssetRules,
-        graph_store: NeatGraphStore,
-        data_set_id: int,
-        use_orphanage: bool = False,
-        use_labels: bool = False,
-        asset_external_id_prefix: str | None = None,
-        metadata_keys: AssetLoaderMetadataKeys | None = None,
-    ) -> "AssetLoader":
-        issues: list[NeatIssue] = []
-
-        return cls(
-            graph_store,
-            rules,
-            data_set_id,
-            use_orphanage,
-            use_labels,
-            asset_external_id_prefix,
-            metadata_keys,
-            issues,
-        )
-
-=======
->>>>>>> bb783662
     def _create_validation_classes(self) -> None:
         # need to get back class-property pairs where are definition of
         # asset implementations, extend InformationRulesAnalysis make it generic
