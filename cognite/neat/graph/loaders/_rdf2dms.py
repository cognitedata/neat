--- conflicted
+++ resolved
@@ -65,14 +65,22 @@
         issues: list[NeatIssue] = []
         data_model: dm.DataModel[dm.View] | None = None
         try:
-            data_model = client.data_modeling.data_models.retrieve(data_model_id, inline_views=True).latest_version()
+            data_model = client.data_modeling.data_models.retrieve(
+                data_model_id, inline_views=True
+            ).latest_version()
         except Exception as e:
-            issues.append(loader_issues.MissingDataModelError(identifier=repr(data_model_id), reason=str(e)))
+            issues.append(
+                loader_issues.MissingDataModelError(
+                    identifier=repr(data_model_id), reason=str(e)
+                )
+            )
 
         return cls(graph_store, data_model, instance_space, {}, issues)
 
     @classmethod
-    def from_rules(cls, rules: DMSRules, graph_store: NeatGraphStore, instance_space: str) -> "DMSLoader":
+    def from_rules(
+        cls, rules: DMSRules, graph_store: NeatGraphStore, instance_space: str
+    ) -> "DMSLoader":
         issues: list[NeatIssue] = []
         data_model: dm.DataModel[dm.View] | None = None
         try:
@@ -87,7 +95,9 @@
             )
         return cls(graph_store, data_model, instance_space, {}, issues)
 
-    def _load(self, stop_on_exception: bool = False) -> Iterable[dm.InstanceApply | NeatIssue]:
+    def _load(
+        self, stop_on_exception: bool = False
+    ) -> Iterable[dm.InstanceApply | NeatIssue]:
         if self._issues.has_errors and stop_on_exception:
             raise self._issues.as_exception()
         elif self._issues.has_errors:
@@ -106,21 +116,22 @@
             tracker.issue(issues)
             class_name = self.class_by_view_id.get(view.as_id(), view.external_id)
 
-<<<<<<< HEAD
-            for instance_triples in self.graph_store.read(class_name):
-                identifier, properties = next(iter(instance_triples.items()))
-=======
             for identifier, properties in self.graph_store.read(class_name):
->>>>>>> 6ecfc46f
                 try:
-                    yield self._create_node(identifier, properties, pydantic_cls, view_id)
+                    yield self._create_node(
+                        identifier, properties, pydantic_cls, view_id
+                    )
                 except ValueError as e:
-                    error = loader_issues.InvalidInstanceError(type_="node", identifier=identifier, reason=str(e))
+                    error = loader_issues.InvalidInstanceError(
+                        type_="node", identifier=identifier, reason=str(e)
+                    )
                     tracker.issue(error)
                     if stop_on_exception:
                         raise error.as_exception() from e
                     yield error
-                yield from self._create_edges(identifier, properties, edge_by_properties, tracker)
+                yield from self._create_edges(
+                    identifier, properties, edge_by_properties, tracker
+                )
             tracker.finish(repr(view_id))
 
     def write_to_file(self, filepath: Path) -> None:
@@ -135,7 +146,9 @@
             }.get(type(item))
             if key is None:
                 # This should never happen, and is a bug in neat
-                raise ValueError(f"Item {item} is not supported. This is a bug in neat please report it.")
+                raise ValueError(
+                    f"Item {item} is not supported. This is a bug in neat please report it."
+                )
             dumped[key].append(item.dump())
         with filepath.open("w", encoding=self._encoding, newline=self._new_line) as f:
             if filepath.suffix == ".json":
@@ -184,7 +197,9 @@
                 field_definitions[prop_name] = (python_type, default_value)
 
         def parse_list(cls, value: Any, info: ValidationInfo) -> list[str]:
-            if isinstance(value, list) and list.__name__ not in _get_field_value_types(cls, info):
+            if isinstance(value, list) and list.__name__ not in _get_field_value_types(
+                cls, info
+            ):
                 if len(value) == 1:
                     return value[0]
                 raise ValueError(f"Got multiple values for {info.field_name}: {value}")
@@ -198,9 +213,13 @@
                 try:
                     return json.loads(value)
                 except json.JSONDecodeError as error:
-                    raise ValueError(f"Not valid JSON string for {info.field_name}: {value}, error {error}") from error
+                    raise ValueError(
+                        f"Not valid JSON string for {info.field_name}: {value}, error {error}"
+                    ) from error
             else:
-                raise ValueError(f"Expect valid JSON string or dict for {info.field_name}: {value}")
+                raise ValueError(
+                    f"Expect valid JSON string or dict for {info.field_name}: {value}"
+                )
 
         if json_fields:
             validators["parse_json_string"] = field_validator(*json_fields, mode="before")(parse_json_string)  # type: ignore[assignment, arg-type]
@@ -209,10 +228,14 @@
 
         if direct_relation_by_property:
 
-            def parse_direct_relation(cls, value: list, info: ValidationInfo) -> dict | list[dict]:
+            def parse_direct_relation(
+                cls, value: list, info: ValidationInfo
+            ) -> dict | list[dict]:
                 # We validate above that we only get one value for single direct relations.
                 if cls.model_fields[info.field_name].annotation is list:
-                    return [{"space": self.instance_space, "externalId": v} for v in value]
+                    return [
+                        {"space": self.instance_space, "externalId": v} for v in value
+                    ]
                 elif value:
                     return {"space": self.instance_space, "externalId": value[0]}
                 return {}
@@ -237,7 +260,11 @@
             space=self.instance_space,
             external_id=identifier,
             # type=#RDF type
-            sources=[dm.NodeOrEdgeData(source=view_id, properties=dict(created.model_dump().items()))],
+            sources=[
+                dm.NodeOrEdgeData(
+                    source=view_id, properties=dict(created.model_dump().items())
+                )
+            ],
         )
 
     def _create_edges(
@@ -263,9 +290,15 @@
                 external_id = f"{identifier}.{prop}.{target}"
                 yield dm.EdgeApply(
                     space=self.instance_space,
-                    external_id=(external_id if len(external_id) < 256 else create_sha256_hash(external_id)),
+                    external_id=(
+                        external_id
+                        if len(external_id) < 256
+                        else create_sha256_hash(external_id)
+                    ),
                     type=edge.type,
-                    start_node=dm.DirectRelationReference(self.instance_space, identifier),
+                    start_node=dm.DirectRelationReference(
+                        self.instance_space, identifier
+                    ),
                     end_node=dm.DirectRelationReference(self.instance_space, target),
                 )
 
@@ -309,9 +342,14 @@
                 "Nodes": upserted.nodes,
                 "Edges": upserted.edges,
             }.items():
-                result = UploadResult[InstanceId](name=instance_type, issues=read_issues)
+                result = UploadResult[InstanceId](
+                    name=instance_type, issues=read_issues
+                )
                 for instance in instances:  # type: ignore[attr-defined]
-                    if instance.was_modified and instance.created_time == instance.last_updated_time:
+                    if (
+                        instance.was_modified
+                        and instance.created_time == instance.last_updated_time
+                    ):
                         result.created.add(instance.as_id())
                     elif instance.was_modified:
                         result.changed.add(instance.as_id())
@@ -321,4 +359,7 @@
 
 
 def _get_field_value_types(cls, info):
-    return [type_.__name__ for type_ in get_args(cls.model_fields[info.field_name].annotation)]+    return [
+        type_.__name__
+        for type_ in get_args(cls.model_fields[info.field_name].annotation)
+    ]