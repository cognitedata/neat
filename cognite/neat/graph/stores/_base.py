--- conflicted
+++ resolved
@@ -10,7 +10,6 @@
 from rdflib.plugins.stores.sparqlstore import SPARQLUpdateStore
 
 from cognite.neat.constants import DEFAULT_NAMESPACE
-from cognite.neat.exceptions import NeatTypeError
 from cognite.neat.graph._shared import MIMETypes
 from cognite.neat.graph.extractors import RdfFileExtractor, TripleExtractors
 from cognite.neat.graph.models import Triple
@@ -233,7 +232,6 @@
 
             def parse_to_oxi_store():
                 local_import("pyoxigraph", "oxi")
-<<<<<<< HEAD
                 import pyoxigraph
 
                 cast(pyoxigraph.Store, self.graph.store._store).bulk_load(
@@ -243,20 +241,6 @@
                     to_graph=pyoxigraph.NamedNode(self.graph.identifier),
                 )  # type: ignore[attr-defined]
                 cast(pyoxigraph.Store, self.graph.store._store).optimize()  # type: ignore[attr-defined]
-=======
-                from cognite.neat.graph.stores._oxrdflib import OxigraphStore
-
-                try:
-                    cast(OxigraphStore, self.graph.store)._inner.bulk_load(str(filepath), mime_type, base_iri=base_uri)  # type: ignore[attr-defined]
-                except SyntaxError as e:
-                    if base_uri is None:
-                        raise NeatTypeError(
-                            f"Error parsing file {filepath.name}. This is likely "
-                            f"caused by an relative IRI. Suggest setting the parameter base_uri"
-                        ) from e
-                    raise
-                cast(OxigraphStore, self.graph.store)._inner.optimize()  # type: ignore[attr-defined]
->>>>>>> 15a0b4fe
 
             parse_to_oxi_store()
 
