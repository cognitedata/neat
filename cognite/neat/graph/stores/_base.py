--- conflicted
+++ resolved
@@ -181,13 +181,6 @@
             warnings.warn("Desired type not found in graph!", stacklevel=2)
             return []
 
-<<<<<<< HEAD
-        # query = build_construct_query
-
-        # execute query
-
-=======
->>>>>>> 895b2a2c
         return []
 
     def _parse_file(
