import sys
import warnings
from collections.abc import Iterable
from datetime import datetime, timezone
from pathlib import Path
from typing import cast

import pandas as pd
from rdflib import Graph, Namespace, URIRef
from rdflib.plugins.stores.sparqlstore import SPARQLUpdateStore

from cognite.neat.constants import DEFAULT_NAMESPACE
from cognite.neat.graph._shared import MIMETypes
from cognite.neat.graph.extractors import RdfFileExtractor, TripleExtractors
from cognite.neat.graph.models import Triple
from cognite.neat.graph.queries import Queries
from cognite.neat.graph.transformers import Transformers
from cognite.neat.rules.analysis import InformationAnalysis
from cognite.neat.rules.models import InformationRules
from cognite.neat.rules.models.entities import ClassEntity
from cognite.neat.utils.auxiliary import local_import

from ._provenance import Change, Provenance

if sys.version_info < (3, 11):
    from typing_extensions import Self
else:
    from typing import Self


class NeatGraphStore:
    """NeatGraphStore is a class that stores the graph and provides methods to read/write data it contains


    Args:
        graph : Instance of rdflib.Graph class for graph storage
        rules:
    """

    rdf_store_type: str

    def __init__(
        self,
        graph: Graph,
        rules: InformationRules | None = None,
    ):
        self.rules: InformationRules | None = None

        _start = datetime.now(timezone.utc)
        self.graph = graph
        self.provenance = Provenance(
            [
                Change.record(
                    activity=f"{type(self).__name__}.__init__",
                    start=_start,
                    end=datetime.now(timezone.utc),
                    description=f"Initialize graph store as {type(self.graph.store).__name__}",
                )
            ]
        )

        if rules:
            self.add_rules(rules)
        else:
            self.base_namespace = DEFAULT_NAMESPACE

        self.queries = Queries(self.graph, self.rules)

    def add_rules(self, rules: InformationRules) -> None:
        """This method is used to add rules to the graph store and it is the only correct
        way to add rules to the graph store, after the graph store has been initialized.
        """

        self.rules = rules
        self.base_namespace = self.rules.metadata.namespace
        self.queries = Queries(self.graph, self.rules)
        self.provenance.append(
            Change.record(
                activity=f"{type(self)}.rules",
                start=datetime.now(timezone.utc),
                end=datetime.now(timezone.utc),
                description=f"Added rules to graph store as {type(self.rules).__name__}",
            )
        )

        if self.rules.prefixes:
            self._upsert_prefixes(self.rules.prefixes)

    def _upsert_prefixes(self, prefixes: dict[str, Namespace]) -> None:
        """Adds prefixes to the graph store."""
        _start = datetime.now(timezone.utc)
        for prefix, namespace in prefixes.items():
            self.graph.bind(prefix, namespace)

        self.provenance.append(
            Change.record(
                activity=f"{type(self).__name__}._upsert_prefixes",
                start=_start,
                end=datetime.now(timezone.utc),
                description="Upsert prefixes to graph store",
            )
        )

    @classmethod
    def from_memory_store(cls, rules: InformationRules | None = None) -> "Self":
        return cls(Graph(), rules)

    @classmethod
    def from_sparql_store(
        cls,
        query_endpoint: str | None = None,
        update_endpoint: str | None = None,
        returnFormat: str = "csv",
        rules: InformationRules | None = None,
    ) -> "Self":
        store = SPARQLUpdateStore(
            query_endpoint=query_endpoint,
            update_endpoint=update_endpoint,
            returnFormat=returnFormat,
            context_aware=False,
            postAsEncoded=False,
            autocommit=False,
        )
        graph = Graph(store=store)
        return cls(graph, rules)

    @classmethod
    def from_oxi_store(cls, storage_dir: Path | None = None, rules: InformationRules | None = None) -> "Self":
        """Creates a NeatGraphStore from an Oxigraph store."""
        local_import("pyoxigraph", "oxi")
        import pyoxigraph

        from cognite.neat.graph.stores._oxrdflib import OxigraphStore

        # Adding support for both oxigraph in-memory and file-based storage
        for i in range(4):
            try:
                oxi_store = pyoxigraph.Store(path=str(storage_dir) if storage_dir else None)
                break
            except OSError as e:
                if "lock" in str(e) and i < 3:
                    continue
                raise e
        else:
            raise Exception("Error initializing Oxigraph store")

        graph = Graph(store=OxigraphStore(store=oxi_store))
        graph.default_union = True

        return cls(graph, rules)

    def write(self, extractor: TripleExtractors) -> None:
        _start = datetime.now(timezone.utc)

        if isinstance(extractor, RdfFileExtractor):
            self._parse_file(extractor.filepath, extractor.mime_type, extractor.base_uri)
        else:
            self._add_triples(extractor.extract())

        self.provenance.append(
            Change.record(
                activity=f"{type(extractor).__name__}",
                start=_start,
                end=datetime.now(timezone.utc),
                description=f"Extracted triples to graph store using {type(extractor).__name__}",
            )
        )

    def read(self, class_: str) -> Iterable[tuple[str, dict[str, list[str]]]]:
        """Read instances for given view from the graph store."""

        if not self.rules:
            warnings.warn("Rules not found in graph store!", stacklevel=2)
            return None

        class_entity = ClassEntity(prefix=self.rules.metadata.prefix, suffix=class_)

        if class_entity not in [definition.class_ for definition in self.rules.classes.data]:
            warnings.warn("Desired type not found in graph!", stacklevel=2)
            return None

        if InformationAnalysis(self.rules).has_hop_transformations():
            warnings.warn(
                "Rules contain Hop rdfpath, run ReduceHopTraversal transformer first!",
                stacklevel=2,
            )
            return None

        instance_ids = self.queries.list_instances_ids_of_class(self.rules.metadata.namespace[class_])

        property_renaming_config = InformationAnalysis(self.rules).define_property_renaming_config(class_entity)
<<<<<<< HEAD
=======
        print(property_renaming_config)
>>>>>>> bb783662

        for instance_id in instance_ids:
            yield self.queries.describe(instance_id, property_renaming_config)

    def _parse_file(
        self,
        filepath: Path,
        mime_type: MIMETypes = "application/rdf+xml",
        base_uri: URIRef | None = None,
    ) -> None:
        """Imports graph data from file.

        Args:
            filepath : File path to file containing graph data, by default None
            mime_type : MIME type of graph data, by default "application/rdf+xml"
            add_base_iri : Add base IRI to graph, by default True
        """

        # Oxigraph store, do not want to type hint this as it is an optional dependency
        if type(self.graph.store).__name__ == "OxigraphStore":

            def parse_to_oxi_store():
                local_import("pyoxigraph", "oxi")
                from cognite.neat.graph.stores._oxrdflib import OxigraphStore

                cast(OxigraphStore, self.graph.store)._inner.bulk_load(str(filepath), mime_type, base_iri=base_uri)  # type: ignore[attr-defined]
                cast(OxigraphStore, self.graph.store)._inner.optimize()  # type: ignore[attr-defined]

            parse_to_oxi_store()

        # All other stores
        else:
            if filepath.is_file():
                self.graph.parse(filepath, publicID=base_uri)
            else:
                for filename in filepath.iterdir():
                    if filename.is_file():
                        self.graph.parse(filename, publicID=base_uri)

    def _add_triples(self, triples: Iterable[Triple], batch_size: int = 10_000):
        """Adds triples to the graph store in batches.

        Args:
            triples: list of triples to be added to the graph store
            batch_size: Batch size of triples per commit, by default 10_000
            verbose: Verbose mode, by default False
        """

        commit_counter = 0
        number_of_written_triples = 0

        def check_commit(force_commit: bool = False):
            """Commit nodes to the graph if batch counter is reached or if force_commit is True"""
            nonlocal commit_counter
            nonlocal number_of_written_triples
            if force_commit:
                number_of_written_triples += commit_counter
                self.graph.commit()
                return
            commit_counter += 1
            if commit_counter >= batch_size:
                number_of_written_triples += commit_counter
                self.graph.commit()
                commit_counter = 0

        for triple in triples:
            self.graph.add(triple)
            check_commit()

        check_commit(force_commit=True)

    def transform(self, transformer: Transformers) -> None:
        """Transforms the graph store using a transformer."""

        missing_changes = [
            change for change in transformer._need_changes if not self.provenance.activity_took_place(change)
        ]
        if self.provenance.activity_took_place(type(transformer).__name__) and transformer._use_only_once:
            warnings.warn(
                f"Cannot transform graph store with {type(transformer).__name__}, already applied",
                stacklevel=2,
            )
        elif missing_changes:
            warnings.warn(
                (
                    f"Cannot transform graph store with {type(transformer).__name__}, "
                    f"missing one or more required changes [{', '.join(missing_changes)}]"
                ),
                stacklevel=2,
            )

        else:
            _start = datetime.now(timezone.utc)
            transformer.transform(self.graph)
            self.provenance.append(
                Change.record(
                    activity=f"{type(transformer).__name__}",
                    start=_start,
                    end=datetime.now(timezone.utc),
                    description=transformer.description,
                )
            )

    @property
    def summary(self) -> pd.DataFrame:
        return pd.DataFrame(self.queries.summarize_instances(), columns=["Type", "Occurrence"])

    def _repr_html_(self) -> str:
        provenance = self.provenance._repr_html_()
        summary: pd.DataFrame = self.summary
        summary_text = (
            "<br /><strong>Graph is empty</strong><br />"
            if summary.empty
            else f"<br /><strong>Graph content</strong><br />{cast(pd.DataFrame, summary)._repr_html_()}"  # type: ignore[operator]
        )

        return (
            f"<strong>{type(self).__name__}</strong> A graph store is a container for storing triples. "
            "It can be queried and transformed to extract information.<br />"
            "<strong>Provenance</strong> Provenance is a record of changes that have occurred in the graph store.<br />"
            f"{provenance}"
            f"{summary_text}"
        )<|MERGE_RESOLUTION|>--- conflicted
+++ resolved
@@ -189,10 +189,7 @@
         instance_ids = self.queries.list_instances_ids_of_class(self.rules.metadata.namespace[class_])
 
         property_renaming_config = InformationAnalysis(self.rules).define_property_renaming_config(class_entity)
-<<<<<<< HEAD
-=======
         print(property_renaming_config)
->>>>>>> bb783662
 
         for instance_id in instance_ids:
             yield self.queries.describe(instance_id, property_renaming_config)
