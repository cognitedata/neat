from pathlib import Path
from typing import cast

import yaml
from pyparsing import ABC

from cognite.neat._data_model.exporters._base import DMSExporter
from cognite.neat._data_model.importers._table_importer.data_classes import DMSProperty, TableDMS
from cognite.neat._data_model.models.dms import RequestSchema
from cognite.neat._utils.useful_types import DataModelTableType

from .workbook import WorkbookCreator, WorkbookOptions
from .writer import DMSTableWriter


class DMSTableExporter(DMSExporter[DataModelTableType], ABC):
    """Exports DMS to a table structure.

    The tables can are expected to be a dictionary where the keys are the table names and the values
    are lists of dictionaries representing the rows in the table.
    """

    class Sheets:
        properties = cast(str, TableDMS.model_fields["properties"].validation_alias)

    def __init__(self, exclude_none: bool = False) -> None:
        self._exclude_none = exclude_none

    def _export(self, data_model: RequestSchema) -> DataModelTableType:
        model = data_model.data_model
        tables = DMSTableWriter(model.space, model.version).write_tables(data_model)
        exclude: set[str] = set()
        if self._exclude_none:
            if not tables.enum:
                exclude.add("enum")
            if not tables.nodes:
                exclude.add("nodes")
            if not tables.containers:
                exclude.add("containers")

        output = tables.model_dump(mode="json", by_alias=True, exclude_none=self._exclude_none, exclude=exclude)
        # When we have exclude_none we only want to exclude none of optional properties, not required.
        # Thus, we do the implementation below
        required_properties = [
            field_.serialization_alias for field_ in DMSProperty.model_fields.values() if field_.is_required()
        ]
        for row in output[self.Sheets.properties]:
            for prop in required_properties:
                if prop not in row:
                    row[prop] = None
        return output


class DMSYamlExporter(DMSTableExporter):
    """Exports DMS to YAML."""

<<<<<<< HEAD
=======
    def __init__(self) -> None:
        super().__init__(exclude_none=True)

>>>>>>> 81a30131
    def export(self, data_model: RequestSchema, file_path: Path) -> None:
        """Exports the data model as a flat YAML file, which is identical to the spreadsheet representation

        Args:
            data_model (RequestSchema): The data model to export.
            file_path (Path): The path to the YAML file to create.
        """
        table_format = self._export(data_model)
        file_path.write_text(
            yaml.safe_dump(table_format, sort_keys=False), encoding=self.ENCODING, newline=self.NEW_LINE
        )


class DMSExcelExporter(DMSTableExporter):
    """Exports DMS to Excel file."""

<<<<<<< HEAD
    def __init__(self, exclude_none: bool = False, options: WorkbookOptions | None = None) -> None:
        super().__init__(exclude_none)
=======
    def __init__(self, options: WorkbookOptions | None = None) -> None:
        super().__init__(exclude_none=False)
>>>>>>> 81a30131
        self._options = options or WorkbookOptions()

    def export(self, data_model: RequestSchema, file_path: Path) -> None:
        """Exports the data model as a Excel file.

        Args:
            data_model (RequestSchema): The data model to export.
            file_path (Path): The path to the Excel file to create.
            options (WorkbookOptions | None): Options for creating the workbook.
        """
        table_format = self._export(data_model)
        workbook = WorkbookCreator(self._options).create_workbook(table_format)
        try:
            workbook.save(file_path)
        finally:
            workbook.close()


class DMSCsvExporter(DMSTableExporter):
    """Exports DMS to CSV files in a directory."""

    def export(self, data_model: RequestSchema, directory_path: Path) -> None:
        """Exports the data model as a set of CSV files, one for each table.

        Args:
            data_model (RequestSchema): The data model to export.
            directory_path (Path): The path to the directory to create the CSV files in.
        """
        raise NotImplementedError()<|MERGE_RESOLUTION|>--- conflicted
+++ resolved
@@ -54,12 +54,9 @@
 class DMSYamlExporter(DMSTableExporter):
     """Exports DMS to YAML."""
 
-<<<<<<< HEAD
-=======
     def __init__(self) -> None:
         super().__init__(exclude_none=True)
 
->>>>>>> 81a30131
     def export(self, data_model: RequestSchema, file_path: Path) -> None:
         """Exports the data model as a flat YAML file, which is identical to the spreadsheet representation
 
@@ -76,13 +73,8 @@
 class DMSExcelExporter(DMSTableExporter):
     """Exports DMS to Excel file."""
 
-<<<<<<< HEAD
-    def __init__(self, exclude_none: bool = False, options: WorkbookOptions | None = None) -> None:
-        super().__init__(exclude_none)
-=======
     def __init__(self, options: WorkbookOptions | None = None) -> None:
         super().__init__(exclude_none=False)
->>>>>>> 81a30131
         self._options = options or WorkbookOptions()
 
     def export(self, data_model: RequestSchema, file_path: Path) -> None:
