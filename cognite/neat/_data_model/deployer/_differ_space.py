from cognite.neat._data_model.models.dms import SpaceRequest

from ._differ import ItemDiffer
<<<<<<< HEAD
from .data_classes import PropertyChange


class SpaceDiffer(ItemDiffer[SpaceRequest]):
    def diff(self, cdf_space: SpaceRequest, desired_space: SpaceRequest) -> list[PropertyChange]:
        return self._check_name_description(cdf_space, desired_space)
=======
from .data_classes import FieldChange


class SpaceDiffer(ItemDiffer[SpaceRequest]):
    def diff(self, cdf_space: SpaceRequest, desired_space: SpaceRequest) -> list[FieldChange]:
        return self._diff_name_description(cdf_space, desired_space)
>>>>>>> 2fba1443
<|MERGE_RESOLUTION|>--- conflicted
+++ resolved
@@ -1,18 +1,9 @@
 from cognite.neat._data_model.models.dms import SpaceRequest
 
 from ._differ import ItemDiffer
-<<<<<<< HEAD
-from .data_classes import PropertyChange
-
-
-class SpaceDiffer(ItemDiffer[SpaceRequest]):
-    def diff(self, cdf_space: SpaceRequest, desired_space: SpaceRequest) -> list[PropertyChange]:
-        return self._check_name_description(cdf_space, desired_space)
-=======
 from .data_classes import FieldChange
 
 
 class SpaceDiffer(ItemDiffer[SpaceRequest]):
     def diff(self, cdf_space: SpaceRequest, desired_space: SpaceRequest) -> list[FieldChange]:
-        return self._diff_name_description(cdf_space, desired_space)
->>>>>>> 2fba1443
+        return self._diff_name_description(cdf_space, desired_space)