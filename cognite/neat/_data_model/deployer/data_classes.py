--- conflicted
+++ resolved
@@ -64,11 +64,7 @@
         return self.item_severity
 
 
-<<<<<<< HEAD
-class AddedProperty(PrimitiveProperty):
-=======
 class AddedField(PrimitiveField):
->>>>>>> 2fba1443
     new_value: BaseModelObject | str | int | float | bool | None
 
     @property
@@ -76,11 +72,7 @@
         return f"added with value {self.new_value!r}"
 
 
-<<<<<<< HEAD
-class RemovedProperty(PrimitiveProperty):
-=======
 class RemovedField(PrimitiveField):
->>>>>>> 2fba1443
     old_value: BaseModelObject | str | int | float | bool | None
 
     @property
@@ -88,15 +80,9 @@
         return f"removed (was {self.old_value!r})"
 
 
-<<<<<<< HEAD
-class PrimitivePropertyChange(PrimitiveProperty):
-    new_value: BaseModelObject | str | int | float | bool | None
-    old_value: BaseModelObject | str | int | float | bool | None
-=======
 class ChangedField(PrimitiveField):
     new_value: BaseModelObject | str | int | float | bool | None
     current_value: BaseModelObject | str | int | float | bool | None
->>>>>>> 2fba1443
 
     @property
     def description(self) -> str:
