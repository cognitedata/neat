from collections.abc import Mapping
from typing import ClassVar, cast

from pydantic import ValidationError

from cognite.neat._data_model.importers._base import DMSImporter
from cognite.neat._data_model.models.dms import (
    RequestSchema,
)
from cognite.neat._exceptions import DataModelImportError
from cognite.neat._issues import ModelSyntaxError
<<<<<<< HEAD
from cognite.neat._utils.text import humanize_collection
from cognite.neat._utils.useful_types import CellValueType
=======
from cognite.neat._utils.useful_types import DataModelTableType
>>>>>>> 6b946545
from cognite.neat._utils.validation import as_json_path, humanize_validation_error

from .data_classes import MetadataValue, TableDMS
from .reader import DMSTableReader
from .source import TableSource


class DMSTableImporter(DMSImporter):
    """Imports DMS from a table structure.

    The tables can are expected to be a dictionary where the keys are the table names and the values
    are lists of dictionaries representing the rows in the table.
    """

    # We can safely cast as we know the validation_alias is always set to a str.
    REQUIRED_SHEETS = tuple(
        cast(str, field_.validation_alias) for field_ in TableDMS.model_fields.values() if field_.is_required()
    )
    REQUIRED_SHEET_MESSAGES: ClassVar[Mapping[str, str]] = {
        f"Missing required column: {sheet!r}": f"Missing required sheet: {sheet!r}" for sheet in REQUIRED_SHEETS
    }

<<<<<<< HEAD
    def __init__(self, tables: dict[str, list[dict[str, CellValueType]]], source: TableSource | None = None) -> None:
=======
    def __init__(self, tables: DataModelTableType) -> None:
>>>>>>> 6b946545
        self._table = tables
        self._source = source or TableSource("Unknown")

    def to_data_model(self) -> RequestSchema:
        tables = self._read_tables()

        space, version = self._read_defaults(tables.metadata)
        reader = DMSTableReader(space, version, self._source)
        return reader.read_tables(tables)

    def _read_tables(self) -> TableDMS:
        try:
            # Check tables, columns, data type and entity syntax.
            table = TableDMS.model_validate(self._table)
        except ValidationError as e:
            errors = self._create_error_messages(e)
            raise DataModelImportError(errors) from None
        return table

    def _create_error_messages(self, error: ValidationError) -> list[ModelSyntaxError]:
        errors: list[ModelSyntaxError] = []
        seen: set[str] = set()
        for message in humanize_validation_error(
            error,
            humanize_location=self._location,
            field_name="column",
            missing_required_descriptor="missing",
        ):
            # Replace messages about missing required columns with missing required sheets.
            message = self.REQUIRED_SHEET_MESSAGES.get(message, message)
            if message in seen:
                # We treat all rows as the same, so we get duplicated errors for each row.
                continue
            seen.add(message)
            errors.append(ModelSyntaxError(message=message))
        return errors

    @staticmethod
    def _location(loc: tuple[str | int, ...]) -> str:
        if isinstance(loc[0], str) and len(loc) == 2:  # Sheet + row.
            # We skip the row as we treat all rows as the same. For example, if a required column is missing in one
            # row, it is missing in all rows.
            return f"{loc[0]} sheet"
        elif len(loc) == 3 and isinstance(loc[0], str) and isinstance(loc[1], int) and isinstance(loc[2], str):
            # This means there is something wrong in a specific cell.
            return f"{loc[0]} sheet row {loc[1] + 1} column {loc[2]!r}"
        # This should be unreachable as the TableDMS model only has 2 levels.
        return as_json_path(loc)

    @staticmethod
    def _read_defaults(metadata: list[MetadataValue]) -> tuple[str, str]:
        """Reads the space and version from the metadata table."""
        default_space: str | None = None
        default_version: str | None = None
        missing = {"space", "version"}
        for meta in metadata:
            if meta.key == "space":
                default_space = str(meta.value)
                missing.remove("space")
            elif meta.key == "version":
                default_version = str(meta.value)
                missing.remove("version")
        if missing:
            error = ModelSyntaxError(message=f"In Metadata missing required values: {humanize_collection(missing)}")
            # If space or version is missing, we cannot continue parsing the model as these are used as defaults.
            raise DataModelImportError([error]) from None
        return str(default_space), str(default_version)<|MERGE_RESOLUTION|>--- conflicted
+++ resolved
@@ -9,12 +9,8 @@
 )
 from cognite.neat._exceptions import DataModelImportError
 from cognite.neat._issues import ModelSyntaxError
-<<<<<<< HEAD
 from cognite.neat._utils.text import humanize_collection
-from cognite.neat._utils.useful_types import CellValueType
-=======
 from cognite.neat._utils.useful_types import DataModelTableType
->>>>>>> 6b946545
 from cognite.neat._utils.validation import as_json_path, humanize_validation_error
 
 from .data_classes import MetadataValue, TableDMS
@@ -37,11 +33,7 @@
         f"Missing required column: {sheet!r}": f"Missing required sheet: {sheet!r}" for sheet in REQUIRED_SHEETS
     }
 
-<<<<<<< HEAD
-    def __init__(self, tables: dict[str, list[dict[str, CellValueType]]], source: TableSource | None = None) -> None:
-=======
-    def __init__(self, tables: DataModelTableType) -> None:
->>>>>>> 6b946545
+    def __init__(self, tables: DataModelTableType, source: TableSource | None = None) -> None:
         self._table = tables
         self._source = source or TableSource("Unknown")
 
