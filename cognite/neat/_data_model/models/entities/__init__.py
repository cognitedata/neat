--- conflicted
+++ resolved
@@ -1,15 +1,5 @@
-<<<<<<< HEAD
 from ._constants import Undefined, Unknown
 from ._identifiers import URI, NameSpace
-
-__all__ = [
-    "URI",
-    "NameSpace",
-    "Undefined",
-    "Unknown",
-]
-=======
 from ._parser import ParsedEntity, parse_entity
 
-__all__ = ["ParsedEntity", "parse_entity"]
->>>>>>> 6991008f
+__all__ = ["URI", "NameSpace", "ParsedEntity", "Undefined", "Unknown", "parse_entity"]