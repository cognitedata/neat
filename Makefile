.PHONY: run-explorer run-tests run-linters build-ui build-python build-docker run-docker compose-up
<<<<<<< HEAD

version="0.78.1"
=======
version="0.78.0"
>>>>>>> f2165d4b
run-explorer:
	@echo "Running explorer API server..."
	# open "http://localhost:8000/static/index.html" || true
	mkdir -p ./data
	export NEAT_CONFIG_PATH=./data/config.yaml && \
	poetry run uvicorn --host 0.0.0.0 cognite.neat.app.api.explorer:app

run-tests:
	@echo "Running tests..."
	poetry run pytest

run-regen-test:
	@echo "Regenerating test data for failed test. This will overwrite the existing test data !!!!!! Use with caution !!!!!!"
	poetry run pytest --force-regen

configure:
	@echo "Configuring..."
	poetry install --extras all
	cd cognite/neat/app/ui/neat-app; npm install

run-linters:
	poetry run pre-commit run --all-files

run-all-checks : run-linters run-tests

build-ui:
	@echo "Building react UI app"
	cd cognite/neat/app/ui/neat-app; npm run build

build-python: build-ui
	@echo "Building Python wheels"
	poetry build --format wheel

start-ui-dev:
	@echo "Starting NodeJs UI dev server"
	cd cognite/neat/app/ui/neat-app; npm start

poetry-export:
	@echo "Exporting poetry dependencies"
	poetry export -f requirements.txt --output requirements.txt --extras "graphql"

build-docker: poetry-export
	@echo "Building docker image"
	mkdir -p data
	docker build -t cognite/neat:${version} -t cognite/neat:latest .
	rm requirements.txt

run-docker:
	@echo "Running docker image with mounted data folder"
	docker run --rm -p 8001:8000 --name neat -v $(shell pwd)/docker/vol_data:/app/data  cognite/neat:latest

run-clean-docker:
	@echo "Running docker image with temp data folder"
	docker run --rm -p 8001:8000 --name neat cognite/neat:latest

test-docker: build-docker run-clean-docker
	@echo "Building new docker image and running neat from latest image"

defaults-cleanup:
	@echo "Running defaults cleanup"
	rm -r ./docker/vol_data/*
	rm -r ./docker/vol_shared/*

compose-up:
	@echo "Running docker-compose"
	cd ./docker ; mkdir -p vol_data vol_shared ; docker compose up

compose-up-d:
	@echo "Running docker-compose detached"
	cd ./docker ; mkdir -p vol_data vol_shared ; docker compose up --detach

compose-neat-up:
	@echo "Running docker-compose for neat only"
	cd ./docker ; mkdir -p vol_data vol_shared ; docker compose up neat

run-docs:
	@echo "Running mkdocs"
	mkdocs serve --dev-addr 127.0.0.1:8010

gen-steps-md:
	@echo "Generating step docs"
	poetry run python scripts/generate_steps_md.py

run-toolkit:
	@echo "Setup access for test runner"
	poetry run cdf-tk build scripts/integration_runner/ --env dev --clean
	poetry run cdf-tk deploy --env dev<|MERGE_RESOLUTION|>--- conflicted
+++ resolved
@@ -1,10 +1,5 @@
 .PHONY: run-explorer run-tests run-linters build-ui build-python build-docker run-docker compose-up
-<<<<<<< HEAD
-
 version="0.78.1"
-=======
-version="0.78.0"
->>>>>>> f2165d4b
 run-explorer:
 	@echo "Running explorer API server..."
 	# open "http://localhost:8000/static/index.html" || true
