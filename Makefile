.PHONY: run-explorer run-tests run-linters build-ui build-python build-docker run-docker compose-up

<<<<<<< HEAD
version="0.78.0"
=======
version="0.77.10"
>>>>>>> a0fe7b08
run-explorer:
	@echo "Running explorer API server..."
	# open "http://localhost:8000/static/index.html" || true
	mkdir -p ./data
	export NEAT_CONFIG_PATH=./data/config.yaml && \
	poetry run uvicorn --host 0.0.0.0 cognite.neat.app.api.explorer:app

run-tests:
	@echo "Running tests..."
	poetry run pytest

run-regen-test:
	@echo "Regenerating test data for failed test. This will overwrite the existing test data !!!!!! Use with caution !!!!!!"
	poetry run pytest --force-regen

configure:
	@echo "Configuring..."
	poetry install --extras all
	cd cognite/neat/app/ui/neat-app; npm install

run-linters:
	poetry run pre-commit run --all-files

run-all-checks : run-linters run-tests

build-ui:
	@echo "Building react UI app"
	cd cognite/neat/app/ui/neat-app; npm run build

build-python: build-ui
	@echo "Building Python wheels"
	poetry build --format wheel

start-ui-dev:
	@echo "Starting NodeJs UI dev server"
	cd cognite/neat/app/ui/neat-app; npm start

poetry-export:
	@echo "Exporting poetry dependencies"
	poetry export -f requirements.txt --output requirements.txt --extras "graphql"

build-docker: poetry-export
	@echo "Building docker image"
	mkdir -p data
	docker build -t cognite/neat:${version} -t cognite/neat:latest .
	rm requirements.txt

run-docker:
	@echo "Running docker image with mounted data folder"
	docker run --rm -p 8001:8000 --name neat -v $(shell pwd)/docker/vol_data:/app/data  cognite/neat:latest

run-clean-docker:
	@echo "Running docker image with temp data folder"
	docker run --rm -p 8001:8000 --name neat cognite/neat:latest

test-docker: build-docker run-clean-docker
	@echo "Building new docker image and running neat from latest image"

defaults-cleanup:
	@echo "Running defaults cleanup"
	rm -r ./docker/vol_data/*
	rm -r ./docker/vol_shared/*

compose-up:
	@echo "Running docker-compose"
	cd ./docker ; mkdir -p vol_data vol_shared ; docker compose up

compose-up-d:
	@echo "Running docker-compose detached"
	cd ./docker ; mkdir -p vol_data vol_shared ; docker compose up --detach

compose-neat-up:
	@echo "Running docker-compose for neat only"
	cd ./docker ; mkdir -p vol_data vol_shared ; docker compose up neat

run-docs:
	@echo "Running mkdocs"
	mkdocs serve --dev-addr 127.0.0.1:8010

gen-steps-md:
	@echo "Generating step docs"
	poetry run python scripts/generate_steps_md.py

run-toolkit:
	@echo "Setup access for test runner"
	poetry run cdf-tk build scripts/integration_runner/ --env dev --clean
	poetry run cdf-tk deploy --env dev<|MERGE_RESOLUTION|>--- conflicted
+++ resolved
@@ -1,10 +1,5 @@
 .PHONY: run-explorer run-tests run-linters build-ui build-python build-docker run-docker compose-up
-
-<<<<<<< HEAD
 version="0.78.0"
-=======
-version="0.77.10"
->>>>>>> a0fe7b08
 run-explorer:
 	@echo "Running explorer API server..."
 	# open "http://localhost:8000/static/index.html" || true
