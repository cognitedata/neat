--- conflicted
+++ resolved
@@ -6,7 +6,6 @@
 - Domain Expert
 - Information Architect
 - DMS CDF Architect
-<<<<<<< HEAD
 
 The amount of details that are requested from the user grows with the role that the user has in the data modeling process. Accordingly we will dive into the details of the `Rules` object per role in the following sections, which will be presented through the spreadsheet serialization of the `Rules` object.
 
@@ -24,7 +23,6 @@
 ## Metadata sheet
 
 === "Domain Expert Profile"
-
 
     | Field   | Description            | Predefined Value | Mandatory |
     |---------|------------------------|------------------|-----------|
@@ -72,57 +70,14 @@
     | Reference    | Reference to the source of the class provided as `URI`         |                      | No        |
     | Match Type   | the match type between the source entity and the class         | `exact` or `partial` | No        |
 
-
 === "DMS CDF Architect Profile"
     !!! warning annotate "Work in Progress"
         This section is a work in progress!
 
-=======
 
-The amount of details that are requested from the user grows with the role that the user has in the data modeling process. Accordingly we will dive into the details of the `Rules` object per role in the following sections, which will be presented through the spreadsheet serialization of the `Rules` object.
+### Prefixes sheet
+The `Prefixes` sheet, if provided must contain the following columns:
 
-`Rules` are composed of the following sheets, which based on the role (profile) are mandatory and/or optional or require various level of details:
-
-- `Metadata`: contains metadata about the data model
-- `Classes`: contains the high level definition of the classes that are part of the semantic data model (no properties)
-- `Properties`: contains the definition of the properties per class
-- `Views`: contains the definition of the CDF views that represent semantic data model serialization in CDF
-- `Containers`: contains the definition of the CDF containers that are physical storage for data written/read in/from views
-- `Prefixes`: contains the definition of the prefixes that are used in the semantic data model
-
-
-Now we will dwell into the details of the `Rules` object per role, thus per profile
-
-## Domain expert profile
-The most lightweight profile is the domain expert profile. The domain expert profile is designed for the domain expert who has deep knowledge about the domain that is being modeled. This person is typically not familiar with semantic data modeling and is not familiar with CDF. Therefore, the `Rules` object is designed to be as simple as possible and to require as little details as possible. The `Rules` object for the domain expert profile has two mandatory sheets, those being `Metadata` and `Properties`. The `Class` sheet is optional, but highly recommended.
-
-### Metadata sheet
-The `Metadata` must contain:
-
-- `role`: the role of the person, which must be set to `domain expert`
-- `creator`: the name of the person who is creating the `Rules` object, if multiple persons are creating the `Rules` object, the names are separated by comma
-
-### Properties sheet
-The `Properties` sheet must contain following columns, thus information per row:
-
-- `Class`: id of the class that the property is defined for. This attribute is mandatory. It is strongly advised to use `PascalCase` in this column.
-- `Property`: id of the property. This attribute is mandatory. It is strongly advised to use `camelCase` in this column.
-- `Name`: human readable name of the property. This attribute is optional, but strongly advised if property id is cryptic.
-- `Description`: short description of the property. This attribute is optional, but strongly advised.
-- `Value Type`: type of the value that the property can hold. This attribute is mandatory. It takes either subset of XSD type (see note below) or a class defined in the `Classes` sheet
-- `Min Count`: minimum number of values that the property can hold. If no value is provided, the default value is `0`, which means that the property is optional.
-- `Max Count`: maximum number of values that the property can hold. If no value is provided, the default value is `inf`, which means that the property can hold any number of values (listable).
->>>>>>> 6dfb7696
-
-<a id="xsd-type-anchor"></a>
-!!! info annotate "XSD Value Types"
-    The following XSD types are supported:
-    `boolean`, `float`, `double` ,`integer` ,`nonPositiveInteger` ,`nonNegativeInteger` ,`negativeInteger` ,`long` ,`string` ,`langString` ,`anyURI` ,`normalizedString` ,`token` ,`dateTime` ,`dateTimeStamp`  and `date`.
-    In addition to the subset of XSD types, the following value types are supported:
-    `timeseries`, `file` , `sequence` and `json`
-
-
-<<<<<<< HEAD
 ## Properties sheet
 
 === "Domain Expert Profile"
@@ -135,15 +90,6 @@
     | Value Type  | Value type that the property can hold. It takes either subset of XSD type (see note below) or a class defined                                                                      | XSD Types or Class id | Yes       |
     | Min Count   | Minimum number of values that the property can hold. If no value is provided, the default value is  `0`, which means that the property is optional.                                |                       | Yes       |
     | Max Count   | Maximum number of values that the property can hold. If no value is provided, the default value is  `inf`, which means that the property can hold any number of values (listable). |                       | Yes       |
-=======
-### Classes sheet
-The `Class` sheet, which is optional, if to be used must contain following columns, thus information per row:
-
-- `Class`: id of the class. This attribute is mandatory. It is strongly advised to use `PascalCase` in this column.
-- `Name`: human readable name of the class. This attribute is optional, but strongly advised if class id is crypt
-- `Description`: short description of the class. This attribute is optional, but strongly advised.
-- `Parent Class`: id of the parent class, which is used for inheritance. This attribute is optional, if not provided the class is considered to be a top level class.
->>>>>>> 6dfb7696
 
     <a id="xsd-type-anchor"></a>
     !!! info annotate "XSD Value Types"
@@ -152,7 +98,6 @@
         In addition to the subset of XSD types, the following value types are supported:
         `timeseries`, `file` , `sequence` and `json`
 
-<<<<<<< HEAD
 === "Information Architect Profile"
 
     | Column      | Description                                                                                                                                                                        | Predefined Value                   | Mandatory |
@@ -178,39 +123,14 @@
     !!! info annotate "Data model population rule"
         The `Rule Type` and `Rule` columns are used to populate the data model using [NEAT graph store](./graph.md).
         They are optional, but if used, both must be provided !
-=======
 
-## Information Architect profile
-The information architect profile is designed for the person who is familiar with semantic data modeling. This person is typically responsible for creating the semantic data model and the knowledge graph. The `Rules` object for the information architect profile has three mandatory sheets, those being `Metadata`, `Classes` and `Properties`, and optional `Prefixes` sheet if there are any prefixes used beyond the core prefix being defined with the data model.
 
-### Metadata sheet
-The `Metadata` must contain, everything that is mandatory for the domain expert profile, plus:
->>>>>>> 6dfb7696
-
-- `role`: the role of the person, which must be set to `information architect`
-- `namespace`: the data model namespace provided as URI. This attribute is mandatory.
-- `prefix` : the data model prefix which is used as a short form of the namespace when data model is resolved as an RDF based data model. This attribute is mandatory.
-- `version`: version of the data model. This attribute is mandatory.
-- `schema`: a indication of schema completeness, which can be either one of the following:
-    - `complete`: the data model is entirely defined in the spreadsheets
-    - `partial`: the data model is defined within several spreadsheets
-    - `extended`: data model is defined in spreadsheets and external sources (ontology, CDF, etc.)
-- `title`: title of the data model, when resolved as an RDF based data model. This attribute is optional, but strongly advised.
-- `description`: short description of the data model. This attribute is optional, but strongly advised.
-- `created`: data model creation date. This attribute is mandatory.
-- `updated`: data model last update date. This attribute is mandatory.
-- `license`: license of the data model. This attribute is optional but strongly advised.
-- `rights`: usage right of the data model. This attribute is optional but strongly advised.
-
-<<<<<<< HEAD
 === "DMS CDF Architect Profile"
     !!! warning annotate "Work in Progress"
         This section is a work in progress!
 
 
 ## Prefixes sheet
-The `Prefixes` sheet is only optional for the Information Architect profile. It must contain the following columns:
-
 The `Prefixes` sheet only used for the Information Architect profile, and even in that it is optional.
 If used it mus have the following columns:
 
@@ -223,30 +143,5 @@
 
 
 ## Containers sheet
-=======
-### Classes and Properties sheet
-The `Classes` and `Properties` sheets must contain the same columns as for the domain expert profile, and can have in addition optional columns:
-
-- `Reference`: reference to the source of the class or property provided as `URI`
-- `Match Type`: type of the match between the source entity and the class or property
-
-If the `Rules` object is used also to populate data model using [NEAT graph store](./graph.md), there are additional columns that are mandatory for the `Properties` sheet:
-
-- `Rule Type`: type of the rule that is used to populate the data model, which can take one of the following values:
-    - `sparql`: SPARQL query that resolves against [NEAT graph store](./graph.md)
-    - `rdfpath`: simplified graph query directive that resolves as SPARQL query against [NEAT graph store](./graph.md)
-    - `rawlookup`: resolves as combination of `sparql` query against [NEAT graph store](./graph.md) and query against CDF RAW
-- `Rule`: the rule that is used to populate the data model. The rule is provided as a string, which is either SPARQL query or RDFPath query or RAW lookup query.
-
-The range of value types is the same like in case of the domain expert profile (see more  [here](#xsd-type-anchor)).
-
-### Prefixes sheet
-The `Prefixes` sheet, if provided must contain the following columns:
-
-- `Prefix`: the prefix that is used in the semantic data model
-- `Namespace`: the namespace that the prefix represents provided as `URI`
-
-## DMS CDF Architect
->>>>>>> 6dfb7696
 !!! warning annotate "Work in Progress"
     This section is a work in progress!