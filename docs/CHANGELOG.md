# Changelog

All notable changes to this project will be documented in this file.

The format is based on [Keep a Changelog](https://keepachangelog.com/en/1.0.0/),
and this project adheres to [Semantic Versioning](https://semver.org/spec/v2.0.0.html).

Changes are grouped as follows:

- `Added` for new features.
- `Changed` for changes in existing functionality.
- `Deprecated` for soon-to-be removed features.
- `Improved` for transparent changes, e.g. better performance.
- `Removed` for now removed features.
- `Fixed` for any bug fixes.
- `Security` in case of vulnerabilities.

<<<<<<< HEAD
## TBD
### Changed
- [BREAKING] The subpackage `cognite.neat.rules.models` is reorganized. All imports using this subpackage must be
  updated.
=======
## [0.76.1] - 06-05-24
### Changed
- Updated DMS Architect Rules template to fit the new DMS Rules structure
- Update Terminology/Rules to reflect new DMS Rules structure
>>>>>>> 3886591b

## [0.76.0] - 06-05-24
### Removed
- [BREAKING] In `DMSRules`, `default_view_version` is no longer supported. Instead, you will now get a warning if view versions
  are not matching the data model version.

### Added/Changed
- [BREAKING] The following renaming of columns in `DMSRules`, properties sheet:
    - `Relation` -> `Connection`
    - `ViewProperty` -> `View Property`
    - `ContainerProperty` -> `Container Property`
    - `IsList` -> `Is List`
    - `Class` -> `Class (linage)`
    - `Property` -> `Property (linage)`
- [BREAKING] The following renaming of columns in `DMSRules`, views sheet:
    - `InModel` -> `In Model`
    - `Class` -> `Class (linage)`
- [BREAKING] The following renaming of columns in `DMSRules`, containers sheet:
    - `Class` -> `Class (linage)`
- [BREAKING] Added support for listable direct relations in `DMSRules`. In addition, there is now a complete reimplementation
  of the `connection` column in the `DMRRules` `properties` sheet.
- [BREAKING] Connection (former relation) can now be `direct`, `reverse`, or `edge`.
  While `multiedge` and `reversedirectc` have been removed. For more details,
  see the [DMS Rules Details](https://cognite-neat.readthedocs-hosted.com/en/latest/terminology/dmsrules.html#relation)
  documentation.
- In `DMSRules`, added support for setting containerId and nodeId in `View.Filter`. Earlier, only `nodeType` and
  `hasData` were supported which always used an implicit `containerId` and `nodeId` respectively. Now, the user can
  specify the node type and container id(s) by setting `nodeType(my_space:my_node_type)` and
  `hasData(my_space:my_container_id, my_space:my_other_container_id)`.
- Introduced, `dataModelType` in `DMSRules` and `InformationRules` to explicitly set the type of data model. This
  will be used to different types of validation and make the user aware of the type of data model they are working with.
- In `DMSExporter`, created smart defaults for setting `view.filters`. This is now recommended that the user uses
  the default values for `view.filters` and only set them explicitly if they now very well what they are doing.

## [0.75.9] - 04-05-24
### Improved
- Steps are now categorized as `current`, `legacy`, and `io` steps
- Workflow fails if one mix `current` and `legacy` steps in the same workflow

## [0.75.8] - 02-05-24
### Fixed
- `DMSExporter` now correctly exports direct relations with unknown source.

## [0.75.7] - 29-04-24
### Added
- `DMSExporter` now supports deletion of data model and data model components
- `DeleteDataModelFromCDF` added to the step library

## [0.75.6] - 26-04-24
### Changed
- All `NEAT` importers does not have `is_reference` parameter in `.to_rules()` method. This has been moved
  to the `ExcelExporter` `__init__` method. This is because this is the only place where this parameter was used.

### Added
- `DMSExporter` now supports skipping of export of `node_types`.

### Fixed
- When importing an `Excel` rules set with a reference model, the `ExcelImporter` would produce the warning
  `The copy method is deprecated; use the model_copy instead`. This is now fixed.

## [0.75.5] - 24-04-24
### Fixed
- Potential of having duplicated spaces are now fixed

## [0.75.4] - 24-04-24
### Fixed
- Rendering of correct metadata in UI for information architect
### Added
- Added `OntologyToRules` that works with V2 Rules (profiling)

## [0.75.3] - 23-04-24
### Fixed
- Names and descriptions were not considered for views and view properties

## [0.75.2] - 23-04-24
### Fixed
- Allowing that multiple View properties can map to the same Container property

## [0.75.1] - 23-04-24
### Fixed
- No spaces in any of the subfolders of the `neat` package.

## [0.75.0] - 23-04-24
### Added
- Added and moved all v1 rules related code base under `legacy` module

## [0.74.0] - 23-04-24
### Added
- added UI+api support for RulesV2. Read-only in the release , editable in the next release.

## [0.73.4] - 19-04-24
### Fixed
- updated urllib3 to 2.2.1

## [0.73.3] - 19-04-24
### Fixed
- updated uvicorn to 0.20.0
- updated fastapi to 0.110

## [0.73.2] - 19-04-24
### Fixed
- updated prometheus-client to 0.20.0

## [0.73.1] - 17-04-24
### Added
- Extended DEXPI for schemas 3.3 (no Attibute URI in genericAttributes and text without label parent).
### Fixed
- added missing py.typed (to enable mypy in projects using neat, ie docparser)

## [0.73.0] - 17-04-24
### Added
- Proper parsing/serialization of `inf`
- Added `new_model_id` to `ExcelExporter` to allow automatically setting metadata sheet when creating a new model
- In `DMSRules`, the user can now set `EdgeType` or `HasData` filter.
- The `DMSExporter` now validates data models wrt to a reference model, when `schema=extended`.

### Fixed
- In `DMSExporter`, `edge_type` is set correctly when referencing a multiedge property.
- Updated `cognite-sdk` to `7.37.0`, this broke neat with `ImportError: cannot import name 'ListablePropertyType'...`.
  This is now fixed.

### Removed
- The `DMSExporter` no longer has a `standardize_casing` parameter. Neat is no longer opinionated about casing.

## [0.72.3] - 16-04-24
### Fixed
- `ExcelImporter` was resetting `role` value to value set in rules instead of keeping value provided as arg
### Changed
- Default namespace set to `http://purl.org/cognite/neat#` instead of `http://purl.org/cognite/app#`
- OwlImporter for rules v2 has `make_compliant` set to False by default
### Added
- When creating OWL from rules, prefix will be saved under property `neat:prefix` (hence change of default namespace)
- When reading OWL if there is `neat:prefix` value will be added to `rules.metadata.prefix`
- By default we are defaulting OWL properties to min 0 and max 1 occurrence if no occurrence is set
- Added test for generation of complete rules out of partial rules

## [0.72.2] - 15-04-24
### Fixed
- `rules2dms` API route is now producing expected `View` objects to be visualized in CDF
### Added
- `publish-rules` API route added allowing publishing rules as DMS Schema components to CDF


## [0.72.1] - 11-04-24
### Fixed
- rdf:PlainLiteral and rdf:Literal was not resolving as string handled when exporting Rules to DMS schemas, this is now fixed
- OwlImporter that works with v2 rules was using `XSD_VALUE_TYPE_MAPPINGS` for v1 rules, this is now fixed
- added missing mapping for reference when converting information architect rules to dms architect rules

## [0.72.0] - 11-04-24
### Improved
- Improved garbadge collection process in workflows. Now all resources are properly released after workflow execution or reloading.
This is expecially critical when working with statfull objects like graph stores or big objects allocated in memory.
## Removed
- Removed a lot of old and stale code from workflows engine.
## Changed
- Changed CORS policy for UI to allow all origins. This is a temporary solution until it is properly configured in the future.

## [0.71.0] - 10-04-24
### Added
- Added `/api/core/rules2dms`
- Enabled conversion of rules to DMS views and containers

## [0.70.3] - 10-04-24
### Fixed
- Bug when importing an OWL ontology while expecting compliant rules did not encounter for dangling classes (classes without a property or parent class). This is now fixed.
### Improved
- Handling of xsd types as case insensitive when importing an OWL ontology.
### Added
- Handling of rdf:Literals in OWL ontology import as xsd:string

## [0.70.2] - 03-04-24
### Fixed
- Bug when exporting an `addition` to of a ruleset in  `DMSExporter` when using the method `.export_to_cdf`
### Changed
- Updated the `DMSExporter` to sort views in data model by (`space`, `external_id`).

## [0.70.1] - 03-04-24
### Added
- The `DMSExporter` now supports deploying an `addition` extension of a ruleset.

## [0.70.0] - 09-04-24
### Added
- Added `/api/core/convert`
- Enabled OWL importer to produce DMS rules


## [0.69.3] - 03-04-24
### Fixed
- Validation of `InformationRules` gives a warning if a reference class is used. This is now fixed.
- Validation of `InformationRules` returns an error if a importing a value type `Unknown`. This is now fixed.

## [0.69.2] - 03-04-24
### Fixed
- Fixed issue with `DMSImporter` when importing data models with direct relations without `source` set. This would
  cause a validation issue. This is now fixed.

## [0.69.1] - 03-04-24
### Fixed
- Fixed issue with `DMSImporter` when importing data models with data models that reference views outside the data model.
  This is now fixed.

## [0.69.0] - 03-04-24
### Added
- Experimental support for working with a reference model in the Rules.

### Fixed
- When using `DMSExporter` with `standardize_casing=False`, the `DMSExporter` would fail to export containers and
  views. This is now fixed.

### Changed
- When using any exporter writing to file, the default new line character and encoding of the OS was used. This is now
  changed to always use `utf-8` encoding and `'\n'` as the new line character. This is for working with **NEAT** in,
  for example, git-history, across multiple users with different OSes.
- In the `DMSExporter`, setting `existing_handling=force` will now also force the creation of `Containers` in addition
  to `Views`.

## [0.68.9] - 03-04-24
### Added
- Helper method `from_directory` and `from_zip_file` to `DMSExporter` to load DMS schema from directory or zip file.
  These methods are the complement of the `export_to_file()` method in `DMSExporter`.

## [0.68.8] - 25-03-24
### Fixed
- Remove harsh regex on Expected Value Types in Rules v1 DMS exporter


## [0.68.7] - 25-03-24
### Improved
- Input for DmsArchitect DMS value types are now case insensitive.


## [0.68.6] - 25-03-24
### Improved
- Input for InformationArchitect XSD value types are now case insensitive.


## [0.68.5] - 22-03-24
### Improved
- `ExcelExporter` and `YAMLExporter` now skips the default spaces and version when exporting rules.

## [0.68.4] - 22-03-24
### Fixed
- remove_namespace missed check weather namespace is of actual HTTP type


## [0.68.3] - 20-03-24
### Fixed
- returned functionality that was accidentally removed in 0.68.1 release.
- removed excessive logging for workflow state endpoint.
- gracefull handling of transformations that do not return any data.

## [0.68.2] - 21-03-24
### Added

* Support for exporting DMS schema, in `DMSExporter`, to directory instead of just `.zip`.]

## [0.68.1] - 19-03-24
### Changed

* Default workflow `Export DMS` now also exports transformations and raw tables.

## [0.68.0] - 19-03-24
Multiple fixes and features for the upcoming v1.0.0 release.
## Added
* YAML (json) Exporter and Importer
* DMS Rules:
  * Support for revers direct relations
  * Views have support for InModel option to exclude views from the data model.
  * Views have support for Filters (`hasData` and `nodeType`)
  * List of direct relations are converted to edges.
* Robustify reading of rules, all extra whitespaces are now stripped.
* Option for exporting Transformations + Raw Tabels based on DMS rules.
* Workflows:
  * `ValidateWorklow` can also be used to covert rules.
  * Visualization of data model workflows.


## Fixed
* Bugs in the `ExcelImporter`:
  * It was not releasing the Excel file after reading it.
  * Warnings were not captured.
  * Pydantic errors were not captured.

## [0.67.5] - 14-03-24
## Fixed
* Replaced obsolete `dataModelID` Metadata filed to `external_id`


## [0.67.4] - 14-03-24
## Fixed
* Upgrade to `cognite-sdk` `7.28.2` which has fixed bug for retrieving more than 100 data models, containers,
  views, and spaces.

## [0.67.3] - 13-03-24
## Fixed
* `ExcelImporter` now returns rules for the correct role type based on the input.

## [0.67.2] - 13-03-24
## Added
- Standardization of casing in DMS exporter
- In DTDL importer infer data model name and space.
- Visualization of data model in UI through the new workflow `Visualize Data Model`
## Changed
- Deprecation of steps based on the single rule sheet, in favor of role-based rules.


## [0.67.1] - 12-03-24
## Changed
- Addeded configuraion that controls behaviour of embedded transformation logic in GenerateNodesAndEdgesFromGraph. Now user can disable default transfomation logic (before it was always on) , it is useful when transformation is done in dedicated transformation step.

## [0.67.0] - 07-03-24
## Fixed
- Fixed issue with prefixes not being updated during GraphStore (oxi) reinitialization
- Fixed graph store reset issue for JSON loader
- Small UI adjustments

## Added
- Added rules browser to the UI. Now user can browse all rules in UI from local store .
- Added configurable HTTP headers for `DownloadDataFromRestApiToFile` step. The feature is useful when the API requires specific headers to be set (has been requested by Cognite customer).

## [0.66.1] - 06-03-24
## Fixed
- `Import DMS` fails for data models without description. This is now fixed.

## [0.66.0] - 06-03-24
## Added
- Multiple experimental workflows `Export DMS`, `Import DMS`, `Validate Solution Model`, and `Validate Rules`

## [0.65.0] - 01-03-24
## Added
- Added support for scheduling on given weekdays for time trigger

## [0.64.0] - 21-03-24
## Added
- Added functionality to import and export global configuration file to and from CDF
- Added "latest" flag for workflows in CDF and spreadsheets.
- Added well formatted context viewer

## Changed
- Changed the way how workflows and rules loaded to CDF. Labels has been removed and replaced with additional metadata.

## Improved
- Improved UI around files upload and download. Improved File Uploader step.

## [0.63.0] - 20-02-24

## Added
- Added option to map edges as temporal solution prior shifting to Rules profiling


## [0.62.1] - 14-02-24

## Fixed
- Issue of `DeleteDMSSchemaComponents` deleting components in all spaces
- Issue of `ExportRulesToOntology` and `ExportRulesToSHACL` not creating missing folder

## [0.62.0] - 08-02-24

## Added
- Added `export_rules_to_ontology` workflow
- `LoadGraphToRdfFile` step to load graph to rdf file

## Fixed
- Issue of resetting graph for `MemoryStore` when loading graph from file
- Issue of not respecting add_base_prefix == False


## [0.61.0] - 06-02-24

## Added
- Ability to upload of all spaces components or only ones that are in space defined by `Rules.metadata.space`
- Ability to remove of all spaces components or only ones that are in space defined by `Rules.metadata.space`

## Improved
- DMS Schema components upload report add to step `ExportDMSSchemaComponentsToCDF`
- DMS Schema components removal report add to step `DeleteDMSSchemaComponents`
- Handling of multiple steps

## Removed
- `DataModelFromRulesToSourceGraph` it is confusing step and needs more work to be useful
- Workflows:
  - `json_to_data_model_rules`
  - `sheet2cdf`
  - `skos2cdf`

## Changed
- Renamed steps:
  - `LoadTransformationRules` to `ImportExcelToRules`
  - `InstancesFromRdfFileToSourceGraph` to `ExtractGraphFromRdfFile`
  - `InstancesFromRulesToSolutionGraph` to `ExtractGraphFromRulesInstanceSheet`
  - `GraphCapturingSheetToGraph` to `ExtractGraphFromGraphCapturingSheet`
  - `GenerateMockGraph` to `ExtractGraphFromMockGraph`
  - `InstancesFromJsonToGraph` to `ExtractGraphFromJsonFile`
  - `InstancesFromAvevaPiAF` to `ExtractGraphFromAvevaPiAssetFramework`
  - `DexpiToGraph` to `ExtractGraphFromDexpiFile`
  - `GenerateCDFAssetsFromGraph` to `GenerateAssetsFromGraph`
  - `GenerateCDFRelationshipsFromGraph` to `GenerateRelationshipsFromGraph`
  - `GenerateCDFNodesAndEdgesFromGraph` to `GenerateNodesAndEdgesFromGraph`
  - `UploadCDFAssets` to `LoadAssetsToCDF`
  - `UploadCDFRelationships` to `LoadRelationshipsToCDF`
  - `UploadCDFNodes` to `LoadNodesToCDF`
  - `UploadCDFEdges` to `LoadEdgesToCDF`
  - `CreateCDFLabels` to `LoadLabelsToCDF`
  - `OpenApiToRules` to `ImportOpenApiToRules
  - `ArbitraryJsonYamlToRules` to `ImportArbitraryJsonYamlToRules`
  - `GraphToRules` to `ImportGraphToRules`
  - `OntologyToRules` to `ImportOntologyToRules`
  - `GraphQLSchemaFromRules` to `ExportGraphQLSchemaFromRules`
  - `OntologyFromRules` to `ExportOntologyFromRules`
  - `SHACLFromRules` to `ExportSHACLFromRules`
  - `GraphCaptureSpreadsheetFromRules` to `ExportRulesToGraphCapturingSheet`
  - `ExcelFromRules` to `ExportRulesToExcel`
- Renamed workflows:
  - `graph_to_asset_hierarchy` to `extract_rdf_graph_generate_assets`
  - `dexpi2graph` to `extract_dexpi_graph_and_export_rules`
  - `ontology2data_model` to `import_ontology`

- **Note** this is a breaking change, but since we are on 0. version, we can do this.


## [0.60.0] - 30-01-24

## Added

- Configuration for which DMS schema components are to be uploaded to CDF
- Configuration for which DMS schema components are to be removed to CDF
- Configuration how to handle existing CDF schema components during upload

## Changed
- Renamed `UploadDMSDataModel` to `ExportDMSSchemaComponentsToCDF` step. **Note** this is a breaking change, but
  since we are on 0. version, we can do this.
- Renamed `DeleteDMSDataModel` to `DeleteDMSSchemaComponents` step. **Note** this is a breaking change, but
  since we are on 0. version, we can do this.
- Renamed `ExportDMSDataModel` to `ExportDMSSchemaComponentsToYAML` step. **Note** this is a breaking change, but
  since we are on 0. version, we can do this.
- Renamed `DataModel` class to `DMSSchemaComponents` to better reflect the content of the class. **Note** this is a breaking change, but
  since we are on 0. version, we can do this.
- Step that waits for human approval timeout set to 1 day

## [0.59.1] - 29-01-24

## Added

- Added pre-cleaning of spaces prior validation

## Fixed

- Fixed restrictive which did not allow multiple occurrence of [.-_]


## [0.59.0] - 24-01-24

## Added

- Added `ExportDMSDataModel` to dump data model (views) and containers as YAML

## Improved

- `DMSDataModelFromRules` is now extended such that one can update space/external_id/version of data model


## [0.58.0] - 20-01-24

## Changed

- `cognite.neat.graph.loaders.rdf_to_dms.rdf2nodes_and_edges` has been replaced by `cognite.neat.graph.loaders.DMSLoader`.
- Upgrade `cognite-sdk` to `v7`, thus now neat requires `cognite-sdk>=7.13.8`.

## Added

- Introduced an interface for `cognite.neat.graph.loaders` and implemented it for DMS.

## [0.57.0] - 11-01-24

## Improved

- Improved `GraphCapturingSheet` extractor allowing additional configuration and usage of external ids for properties and classes


## [0.56.1] - 10-01-24

## Fixed

- Add `alpha` tag to DEXPI step



## [0.56.0] - 09-01-24

## Added

- Added DEXPI example from DISC project (kindly provided by Jan Eivind Danielsen)


## [0.55.0] - 09-01-24

## Added

- Support for knowledge graph extraction from `DEXPI` P&ID provided as `XML`
- Added `DexpiToGraph` to step library


## [0.54.0] - 04-01-24

## Added
- Reset graph option for GraphDBStore

## Changed
- `cognite.neat.stores` module. This now only has four classes: `NeatGraphStoreBase`, `MemoryStore`, `OxiGraphStore`,
  and `GraphDBStore` as well as the constants `STORE_BY_TYPE` and `AVAILABLE_STORES`. All functions, enums, and previous
  classes are removed. Note `NeatGraphStoreBase` is a rename from `NeatGraphStore` and is now an abstract class.

## [0.53.0] - 03-01-24

## Improved

- Speed of nodes & edges generation
- Multi namespace support for nodes & edges generation (see [feature request](https://github.com/cognitedata/neat/issues/171))

## Changed
- `cognite.neat.extractors` module. This now only has three classes: `BaseExtractor`, `MockGraphGenerator`, `GraphCapturingSheet`.
   all the functions that were in the module is replaced with the above classes. The exception is the the function
   `rdf_file_to_graph` which is moved to `cognite.neat.graph.stores`.

## [0.52.0] - 22-12-23

## Added

- Advance data modeling support introduced
- Multi space containers support introduced


## [0.51.0] - 05-12-23

## Improved

- Turning `ParentClass` string into `Entity`
- Added new fields to Class and Property as last step to enable advance data modeling

## Removed

- Removed two validators from Rules which would otherwise block advance data modeling, specifically referring to Views and/or Containers in different spaces


## [0.50.0] - 15-12-23

## Fixed

- Fixed bug in GenerateCDFAssetsFromGraph class for assets_cleanup_type "orphans"/"full" where not all orphans assets were removed. No all asset under a created orphan parent asset are removed.


## [0.49.0] - 05-12-23

## Deprecated

- `data_set_id`, `cdfSpaceName`, `externalIdPrefix` in `Metadata` sheet has been removed

## Improved

- `Metadata` sheet now contains only two mandatory fields, namely: `prefix`, `version`, other fields are optional or generated automatically
- Generation of `Labels`, `Asset` and `Relationship` requires explicit configuration of `data_set_id` and external id prefixes, enabling reuse of same rules for multiple data sets

## [0.48.0] - 05-12-23

## Added

- Value types are now resolved as `ValueType` object instances

## [0.47.0] - 01-12-23

## Deprecated

- `type_mapping` in `rules` replaced by `value_types`

## [0.46.0] - 30-11-23

## Improved

- Improved `Triple` pydantic class to be used across the package as prep for advanced data modeling
- Improved `Entity` pydantic class to be used across the package as prep for advanced data modeling
- Moved all base regex patterns to `neat.rules.models._base`
- Reduced and cleaned up `neat.rules.models.rdfpath`

## Added

- `neat.rules.value_types` to create default ValueType class to be used to improve `Rules`

## [0.45.0] - 24-11-23

## Improved

- Validators skipping now made through two decorators `skip_field_validator` and `skip_model_validator`
- Small fixes in `cognite.neat.rules.models.rules`
- Allow single character properties/classes in `rdfpath`

## [0.44.0] - 24-11-23

## Fixed

- Fixed bug in GenerateCDFAssetsFromGraph class for assets_cleanup_type "orphans" where children of orphans assets were not removed. No all asset under an orphan parent asset are removed.

## [0.43.0] - 23-11-23

## Added

- All neat specific validators for `Rules` can be now skipped by specifying them in `validators_to_skip`, alternatively one can set `validators_to_skip=["all"]` to skip all validators.

## Fixed

- Single character properties/classes are now allowed in `rdfpath`

## [0.42.4] - 22-11-23

## Fixed

- Fixed missing oxi graph in docker

## [0.42.3] - 22-11-23

## Fixed

- Fixed max character length for `Description` to 1024 characters.

## [0.42.2] - 22-11-23

## Fixed

- Fixed absolute path in `neat` steps.

## [0.42.1] - 22-11-23

## Fixed

- `DownloadFileFromCDF` now can autocreate missing folders
- `DownloadDataFromRestApiToFile` now can autocreate missing folders

## [0.42.0] - 22-11-23

## Improved

- `OWLImporter` improved to handle exceptions often found in OWL files

## Added

- `OWLImporter` supports conversion of information to data model through flag `make_compliant`

## Fixed

- Description of properties, classes and data model updated to allow for 1028 characters

## [0.41.6] - 20-11-23

## Changed

- cdf space name regex

## [0.41.5] - 20-11-23

## Changed

- version regex

## [0.41.4] - 18-11-23

## Changed

- Python depedency `openpyxl` made mandatory

## [0.41.3] - 18-11-23

## Changed

- Python depedency `pyoxigraph` made optional

## [0.41.2] - 17-11-23

## Changed

- Python depedency from `python = ">=3.10,<3.13"` to `python = "^3.10"`

## [0.41.1] - 14-11-23

## Fixed

- Fixed `DMSImporter` to properly set `version` and `cdfSpaceName` when using single View as input.
- Fixed `rules_to_pydantic_models` to skip creating `edges-one-to-one` if `externalID` is missing

## [0.41.0] - 14-11-23

## Changed

- Renamed `JSONImporter`, `YAMLImporter`, `DictImporter` to `ArbitraryJSONmporter`, `ArbitraryYAMLImporter`, `ArbitraryDictImporter` to
  reflect that these importers infer the data model from raw input data, and are not reading a serialized file.

## Added

- Support for configuring the direction for child-parent relationship in `ArbitraryJSONmporter`, `ArbitraryYAMLImporter`, `ArbitraryDictImporter`.
- Support for `datetime` in `ArbitraryJSONmporter`, `ArbitraryYAMLImporter`, `ArbitraryDictImporter`.

## Fixed

- `DMSExporter` does not write one-to-many edges to containers any more.
- In the importers `ArbitraryJSONmporter`, `ArbitraryYAMLImporter`, `ArbitraryDictImporter` the `max_count` were not set leading all triples to
  be a one-to-many relationship. Now, only data which are of type `list` skips the `max_count` all other set it to 1.

## [0.40.2] - 14-11-23

## Fixed

- Set lower bound of `cognite-sdk` to `6.39.2` as it is required due to a bug in earlier SDK versions.

## Improved

- Improved Nodes and Edges validation and data validation reporting in rdf2nodes_and_edges and GenerateCDFNodesAndEdgesFromGraph steps.

## [0.40.1] - 08-11-23

## Changed

- The `DMSExporter` is now configurable with `datamodel_id`. The `DMSImporter` also accepts a data model as input.

## [0.40.0] - 08-11-23

## Changed

- The interface for `cognite.neat.rules.exporters`. Now, they have the following methods `.export()`, `.export_to_file()`,
  `.from_rule()`.

## [0.39.1] - 08-11-23

## Fixed

- Changed `attributes`, `edges_one_to_one`, `edges_one_to_many` instance to class property methods

## [0.39.0] - 03-11-23

## Fixed

- Not allowing DMS non-compliant Rules to be turned into pydantic models

## Added

- class property methods to the generated pydantic models accessing descriptions and names of models and fields
- controlling whether `neat` specific fields should be added or not to pydantic models using arg `add_extra_fields`
- `OntologyToRules` step added to the step library

## Improves

- Documentation of `rules_to_pydantic_models`

## [0.38.3] - 03-11-23

## Fixed

- Fixed CDF database configuration for rawlookup rule in TransformSourceToSolutionGraph . https://github.com/cognitedata/neat/issues/157

## [0.38.2] - 03-11-23

## Fixed

- Added type mapping for data type Date

## [0.38.1] - 01-11-23

## Fixed

- Proper min_count for `DMSImporter` base on CDF `View` implementation

## [0.38.0] - 31-10-23

## Added

- Ability to partially validate Rules
- Description and name of fields added to rules generated pydantic models

## Improved

- Improved naming of internal variables in `cognite/neat/rules/exporter/rules2pydantic_models.py`

## [0.37.0] - 31-10-23

## Added

- Configurable assets cleanup in GenerateCDFAssetsFromGraph step. Now user can specify if he/she wants to delete all ophan or circular assets or keep them.

### Fixed

- https://github.com/cognitedata/neat/issues/146
- https://github.com/cognitedata/neat/issues/139

## [0.36.0] - 30-10-23

### Added

- Added `DMSImporter`
-

## [0.35.0] - 27-10-23

### Improved

- Improved stability and resource usage of Oxigraph when working with large graphs.

### Added

- Added `InstancesFromAvevaPiAF` step.

### Fixed

- UI bug fixes and improvements.

## [0.34.0] - 27-10-23

### Improved

- Bug fix: Removed condition not allowing an asset to change its parent asset.

## [0.33.0] - 22-10-23

### Improved

- Implementation of class prefix to external ids for edges

## [0.32.0] - 22-10-23

### Improved

- Refactor importers
- Simplified data modeling flow by introducing RawRules as a first class citizen
- Fix small bugs
- Initiated refactor of exporters

## [0.31.0] - 18-10-23

### Added

- Importer `GraphImporter`

### Improved

- Base importer with generic, yet configurable, exceptions

## [0.30.0] - 11-10-23

### Added

- Three importers `JSONImporter`, `YAMLImporter`, and `DictImporter`.

## [0.29.0] - 07-10-23

### Changed

- The importer `owl2excel` is written as a class `OWLImporter`. **Note** this is a breaking change, but
  since we are on 0. version, we can do this.

## [0.28.0] - 07-10-23

### Added

- Classes for extractors `MockGraphGenerator` and `GraphCapturingSheet` available at `cognite.neat.graph.extractors`.

## [0.27.1] - 07-10-23

### Improved

- Introduced container classes for `Classes` and `Properties` in `TransformationRules`. Implemented `.to_pandas()`
  methods for both classes.

## [0.27.0] - 07-10-23

### Added

- `neat` support Python `3.10`.

## [0.26.1] - 05-10-23

### Fixed

- Small fixes related to steps compatibility with mypy.
- Fixed UI crash in case if workflow state cannot be loaded.
- Fixed step loader from data_folder/steps path.

### Added

- Workflow id and run id are now available as step object variables.

## [0.26.0] - 04-10-23

### Added

- Added rules2excel rules exporter. Now users can export rules from TransformationRules object to excel file.
- Added rules generator step from arbitrary object (must be in json or yaml formats)
- Added eperimental rules parser from OpenApi/Swagger specification. Rules generates based on schema part of OpenApi specification.
- Added version , source and docs_urs metadata to Steps class.

## [0.25.9] - 30-09-23

### Fixed

- Loading `neat` from environment variables, the variable `NEAT_LOAD_EXAMPLES` would always return `true`
  even if it was set to `false`. This is now fixed.

## [0.25.8] - 20-09-23

### Improved

- Many UI improvements and bug fixes.
- Improved data exploration capabilities.

### Added

- Added universal JSON to Graph extractor step.

## [0.25.7] - 14-09-23

### Added

- Drop down menu for selection of property which hold value for nodes in Data Explorer

## [0.25.6] - 12-09-23

### Fixed

- Fixed Nodes and Edges step
- Fixed issues with regex

### Added

- Mock Graph Generation Step
- Regex patterns from CDF API documentation

## [0.25.5] - 5-09-23

### Added

- Support for upload of various RDF formats to `NeatGraph` store

## [0.25.4] - 5-09-23

### Fixed

- Fixed issue when columns names are non-string
- Fixed missing start_time in relationships
- Fixed upload_nodes/edges
- Fixed DMS upload step

### Added

- Handling of edge cases when creating Assets in which name was pushed to be None even though there is alt property
- Notebook 5 with walk through about fDM, nodes and edges

## [0.25.3] - 4-09-23

### Fixed

- Fixed Github rules loader.

### Changed

- Github rules loader now split into Github downloader step and RulesLoader.

### Added

- Added Input/Output steps for downloading and uploading rules from/to Github and from/to CDF files.

## [0.25.2] - 1-09-23

### Fixed

- Multiple UI usability improvements and bug fixes.

## [0.25.1] - 31-08-23

### Fixed

- Fixed issues with regex validations for entity ids

## [0.25.0] - 30-08-23

### Changed

- New way of configuring workflows steps . Now steps are configured individually and not as a part of workflow manifest.
- Added access_token autentication for Cognite client. If client_id is not set in config.yaml, NEAT will use client_secret as access_token.
- Multiple UI usability improvements and bug fixes.

### Added

- Added SimpleContextualization step . The step can be used to create links between nodes in a graph either by using regex or exact match between source and target properties.
- Added single store configuration step. Now solution and graph stores can be configured individually.

## [0.24.2] - 29-08-23

### Added

- Multi parent classes are now allowed
- Validation of parent classes ids against class id regex
- New Exception in case of ill-formed parent class ids

### Fixed

- Bug raising when generating Ontology triples in case when there are multi parent classes

## [0.24.1] - 29-08-23

### Added

- Docstring to `cognite.neat.rules.exceptions` and `cognite.neat.graph.exceptions`
- URL to exception definition added to exception message
- Rendering of exceptions in `docs` (mkdocs)

### Fixed

- `fix_namespace_ending` was returning `str` instead of `Namespace` causing issues

### Improved

- Split docs config of importers to importers and parsers to avoid confusion

## [0.24.0] - 24-08-23

### Added

- Generation of DM instances
- `DMSDataModelFromRules`, `GenerateCDFNodesAndEdgesFromGraph`, `UploadCDFNodes` and `UploadCDFEdges` added to step libary

### Improved

- Handling of generation of pydantic model instances in case of incomplete graph instances

## [0.22.0] - 22-08-23

### Changed

- Re-org and re-name step library
- Update workflows according to new step library org

### Added

- `OntologyFromRules` step to step library
- `SHACLFromRules` step to step library
- `DownloadTransformationRulesFromGitHub` to step library

### Improved

- `data_model_generation` workflow has been extended to produce ontological and shape constraints representation
- input parameters description for workflow steps in step library

## [0.21.2] - 18-08-23

### Changed

- `cognite.neat.rules.exceptions` warnings and errors names changed to human-readable form

## [0.21.1] - 18-08-23

### Changed

- `rules2dms` is updated to query for specific version of views

## [0.21.0] - 17-08-23

### Changed

- BIG workflow refactoring. New workflow concept is more modular and easier to extend.
- Steps are defined as independent components with well defined inputs and output data contracts/types and configurations.
- Steps are now reusable and scoped to 3 categories: `global`, `project` and `workflow`. Global steps are available to all workflows and maintained by NEAT project, `project`scoped steps are available to all workflows in a project and `workflow` scoped steps defined and available only to a specific workflow.
- Workflows are now defined as a composition of steps via manifest file , pytyhon file is no longer needed. Workflow Base class inheritance is still possible but not recomended and reserved for very advanced use cases.

### Removed

- Removed `base`and `default` workflows.

### Added

- Workflows can be added via UI.

### Improved

- Improved drop operations for NeatGraph store.

## [0.20.0] - 08-08-23

### Added

- Generation of data model in DMS through `sdk` interaction with DMS endpoint

## [0.19.0] - 08-08-23

### Added

- Generation of in-memory pydantic models based on class/property definitions in `TransformationRules`
- Generation of `CONSTRUCT` query which provides "views" into source graph and in most cases alleviate the need of creating solution graph

## [0.18.3] - 01-08-23

### Changed

- First pass of refactoring / reorg of `app/api` package

### Added

- With exception of `get-nodes-and-edges` route and routes that need CDF all other are now tested

### Removed

- Running tests only on `graph_to_asset_hierarchy`, `sheet2cdf` is commented out

## [0.18.2] - 26-07-23

### Changed

- First pass of refactoring / reorg of `workflows` package
- Removed some of examples data from `neat` and place them under tests

## [0.18.1] - 25-07-23

### Changed

- Structure of `neat` package
- Structure of `neat` tests to reflect package structure
- Renamed rules loaders into readers
- Merged rules readers and parsers into parser

## [0.18.0] - 25-07-23

### Changed

- Structure of `neat` package.

## [0.17.4] - 24-07-23

### Added

- Generation of ontology, shape constraint objects and semantic data model out of transformation rules

## [0.17.3] - 24-07-23

### Added

- Added new composition based method of building step-components for NEAT workflows.

## [0.17.2] - 20-07-23

### Changed

- Switch to using `jinja2` template engine instead of `graphql-core` for generation of GraphQL schema

### Added

- Downloading rules from private github repository

## [0.17.1] - 19-07-23

### Changed

- Organized various methods that work with `TransformationRules` to importers/exporters and set of methods that perform rules analysis

## [0.17.0] - 16-07-23

### Changed

- Parsing of Transformation Rules from Excel files more stricter validations
- BREAKING CHANGE: Transformation Rules which contain Instances sheet now required namespace to be explicitly set in Metadata sheet !

### Added

- Dedicated module for exceptions (warnings/errors) for Transformation Rules parsing
- Ability to generate parsing report containing warnings/errors
- Conversion of OWL ontologies to Transformation Rules
- Tests for notebooks

## [0.16.0] - 10-07-23

### Changed

- The subpackage inside `cognite-neat` `core.rules` has now a defined inteface with three different load methods
  along with the data classes those load methods returns.
- Started making dependencies optional and setting up options for installing `neat` for different use cases.

## [0.15.0] - 08-07-23

### Changed

- Require `pydantic` `v2`.

## [0.14.2] - 07-07-23

### Added

- Added additional validators to comply with CDF DM
- Added new fields to handle request for having both entity ids and entity names
- Added new fields to capture necessary information to resolve sheets as (f)DM

## [0.14.1] - 30-06-23

### Fixed

- Fixed bugs in base workflows

### Improved

- Improved graph based data exploration capabilities.

## [0.14.0] - 21-06-23

### Added

- Base workflow concept. Most of common functionality is moved to base workflows. Now it is possible to create custom
  workflows by inheriting from base workflow. More infor in docs
- Added 3 main workflow start methods . More info in docs

### Fixed

- Fixed error propagation from sub workflows to main workflow. Now if sub workflow fails, main workflow will fail as well.
- Small UI improvements.

## [0.13.1] - 11-06-23

### Added

- Configurable cdf client timeout and max workers size. See [getting started](installation.md) for details.
- Additional logic for handling `CogniteReadTimeoutError` and `CogniteDuplicatedError` during retries. This is an attempt
  to handle cases when under heavy load, requests to CDF may timeout even though the requests were processed successfully
  in eventual consistancy manner.

## [0.13.0] - 11-06-23

### Added

- Configuration option for metadata keys used by neat in the `sheet2cdf` workflow.

## [0.12.10] - 11-06-23

### Improved

- `cognite-neat` package metadata.

## [0.12.9] - 11-06-23

### Fixed

- Existing CDF asset without a label caused the `sheet2cdf` workflow to fail. This is now fixed.

## [0.12.8] - 09-06-23

### Fixed

- Clean labels from assets which do not exist in CDF. This one does the cleaning correct, while `0.12.7` assumed
  the wrong internal format for asset, and thus, did not work.

## [0.12.7] - 07-06-23

### Fixed

- Handling assets in CDF with non-existing labels.

## [0.12.6] - 06-06-23

### Fixed

- Handling assets without labels in CDF.

## [0.12.5] - 04-06-23

### Added

- Automatic update (configurable) of workflow configurations (using new file name) on the rules file upload completion
- Automatic triggering (configurable) of workflow execution on rules file upload completion

## [0.12.4] - 30-05-23

### Added

- SME graph capturing workflow that make use of core method from 0.12.3
- FDM schema generation workflow that make use of core method from 0.11.2
- FDM schema generation notebook in docs
- SME graph capturing notebook in docs

### Improved

- Notebooks overall

### Fixed

- Handling of Instances sheet, issue with cell datatypes

### Changed

- Renamed `fast_graph` workflow to `graph_to_asset_hierarchy`

### Removed

- Default workflow

## [0.12.3] - 30-05-23

### Added

- Added generation of knowledge graph capturing sheet based on data model definitions in transformation rules
- Added generation of knowledge graph from graph capturing sheets

## [0.12.2] - 30-05-23

### Fixed

- Default `config.yaml` could not be reloaded.

### Improved

- The output messages for `load_transformation_rules_step` in all workflows by specifying which file is used.

## [0.12.1] - 26-05-23

### Added

- Added retry logic to asset and relationship update micro batching
- Added generic workflow steps retry logic
- Added examples of how to use update safety guards and human approval steps in workflows

### Fixed

- Fixed UI state polling bug.

## [0.12.0] - 23-05-23

### Added

- Added workflow documentation.
- Added `wait_for_event` task. This task will wait for a specific event to occur.Can be used to pause/resume workflow execution , for instance when a user needs to approve the workflow execution.
- Added metrics helper functions. These functions can be used to create metrics for the workflow.
- Added UI configuration editor. Now it supports all UI operations.
- Added workflow source code viewer.
- Added rules file download link. Now user can upload and download rules file via NEAT UI .
- Added error reporting in UI if the rules file is not valid or not present. The same for data exploration view.

### Improved

- Many UI improvements and visual regrouping of UI views.
- Improved http trigger. Now it can receive arbitrary data in json format.
- Global configurations moved to its own view.
- Steps and System components editor supports node removal.

### Changed

- Groups section was renamed to Solution/System components overview. In manifest it was renamed to `system_components`.

## [0.11.5] - 23-05-23

### Fixed

- Removed `data/config.yaml` dump. This is not used.
- If the config is not specified, the default `config.yaml` now dumps it content as yaml and not `json`.

## [0.11.4] - 22-05-23

### Added

- Reporting on categorized assets and relationships
- Safety gauge to skip assets which are changing asset hierarchy or to raise exception

## [0.11.3] - 19-05-23

### Fixed

- When running `neat` with two different datasets without an external_id prefix, the creation of an orphanage asset
  caused a DuplicationError. This is now fixed by suffixing the dataset to the orphanage asset.

## [0.11.2] - 15-05-23

### Added

- Generation of GraphQL schema from transformation rules
- Fixing names of classes/properties to be aligned to GraphQL allowed characters
- Allowing pure data modeling transformation rules, i.e. no data on mapping rules

## [0.11.1] - 08-05-23

### Fixed

- Set the license of the package in poetry build.

## [0.11.0] - 08-05-23

- Refactored application bootrap procese and core application functions aggregated into NeatApp class.
- Small bug fixes.
- Fixed global configurations via UI and API.

## [0.10.4] - 28-04-23

- Added readme to publish process on pypi.org.

## [0.10.3] - 26-04-23

- Handling edge case in graph that results in decommissioned relationships

## [0.10.2] - 23-04-23

- Fix issue with duplicated labels for relationships

## [0.10.1] - 20-04-23

- Fix for issue of creation of relationships for assets that do not exist

## [0.10.0] - 17-04-24

- Refactor `rdf_to_asset` to use micro batching
- Refactor `rdf_to_relationships` to use micro batching
- Improved logging and performance for `rdf_to_asset` and `rdf_to_relationships`
- Additional labels for relationships

## [0.9.2] - 05-04-23

- Refactor TransformationRules to entail data modeling, relationship definition, label creation methods

## [0.9.1] - 05-04-23

- Remove duplicated rules for relationships which are causing duplicated relationships
- Improve performance of relationship categorization
- Improve NeatGraphStore to better handle graph.drop() for in-memory store
- Improved current example workflows

## [0.9.0] - 03-04-23

- Created mock module
- Added generation of mock graphs based on data model provided in transformation rules
- DataModelingDefinition class extended with methods:
  - `reduce_data_model`: Reduces the data model to desired set of classes
  - `to_dataframe` : Converts DataModelingDefinition instance to a pandas dataframe for easier manipulation
  - `get_class_linkage`: gets the linkage between classes in the data model
  - `get_symmetric_pairs`: gets the symmetric pairs of classes in the data model
- Added descriptive notebook demoing the use of the mock graph generator

## [0.8.0] - 30-03-23

### Added

- Entry point for launching neat application, `neat`.

## [0.7.2] - 28-03-23

- Removed unused API methods
- Added Workflow Execution History to the UI and API (viewer only)
- Added workflow methods for reinitializing CogniteClient from within a workflow. Should be used by workflows to adress memmory leaks in the CogniteClient.
- Improved config.yaml handling. Now if the file is not found, NEAT will create a new one with default values.

## [0.7.1] - 28-03-23

- Fixed issue with relationship diffing which caused diffing to not behave as expected
- Fixed issue with end_time of resurrected resources which was not property set to None
- Moved from using python dictionaries to using data frame as prime storage of relationships
- Better handling of updated relationships via RelationshipUpdate class

## [0.7.0] - 23-03-23

This changelog was introduced to the package.<|MERGE_RESOLUTION|>--- conflicted
+++ resolved
@@ -15,17 +15,15 @@
 - `Fixed` for any bug fixes.
 - `Security` in case of vulnerabilities.
 
-<<<<<<< HEAD
 ## TBD
 ### Changed
 - [BREAKING] The subpackage `cognite.neat.rules.models` is reorganized. All imports using this subpackage must be
   updated.
-=======
+
 ## [0.76.1] - 06-05-24
 ### Changed
 - Updated DMS Architect Rules template to fit the new DMS Rules structure
 - Update Terminology/Rules to reflect new DMS Rules structure
->>>>>>> 3886591b
 
 ## [0.76.0] - 06-05-24
 ### Removed
