# Changelog

All notable changes to this project will be documented in this file.

The format is based on [Keep a Changelog](https://keepachangelog.com/en/1.0.0/),
and this project adheres to [Semantic Versioning](https://semver.org/spec/v2.0.0.html).

Changes are grouped as follows:

- `Added` for new features.
- `Changed` for changes in existing functionality.
- `Deprecated` for soon-to-be removed features.
- `Improved` for transparent changes, e.g. better performance.
- `Removed` for now removed features.
- `Fixed` for any bug fixes.
- `Security` in case of vulnerabilities.

<<<<<<< HEAD
## [0.79.0] - 10-06-24
### Added
- `TimeSeriesExtractor` graph extractor added.
- `SequencesExtractor` graph extractor added.
- `EventsExtractor` graph extractor added.
- `FilesExtractor` graph extractor added.
- `LabelsExtractor` graph extractor added.
- Dedicate test data for Classic CDF data model created
- Tracking of graph provenance added to `NeatGraphStore`
=======
## [0.78.5] - 05-06-24
### Changed
- Increased upper bound on `fastapi` dependency.
>>>>>>> 51763a24

## [0.78.4] - 05-06-24
### Added
- `AssetsExtractor` graph extractor added.

## [0.78.3] - 03-06-24
### Added
- `MultiValueType` for the Information Architect rules, allowing multiple value types for a property.

### Improved
- `InferenceImporter` is retaining information on multi value type for properties.

## [0.78.2] - 31-05-24
### Improved
- `OWLImporter` is now opinionated and will attempt to make the imported ontology compliant with the rules.

## [0.78.1] - 30-05-24
### Added
- Added `RulesInferenceFromRdfFile` to the step library

## [0.78.0] - 30-05-24
### Added
- `make_compliant` feature added to `InferenceImporter` producing compliant rules from a knowledge graph.

## [0.77.10] - 23-05-30
### Changed
- Increased upper bound on `uvicorn` dependency.

## [0.77.9] - 23-05-24
### Added
- `InferenceImporter` added to the core library enabling inference of rules from a graph.

## [0.77.8] - 23-05-24
### Fixed
- In the conversion form Information to DMS Rules, when referencing a class in reference rules, the implements
  was not set correctly. This is now fixed.
- In the new implementation of the conversion between Information and DMS rules, containers that already exist
  in a last or reference rule object were recreated. This is now fixed.

## [0.77.7] - 23-05-24
### Fixed
- In the `DMSImporter`, if you imported a data model with multiple views referencing the same direct property
  in a container, it would return an error. This is allowed and thus no longer return an error.
- There was an edge case that could cause the conversion between Information and DMS rules to fail with
  `MissingContainerError`. The conversion is now reimplemented to ensure that Information rules always
  will create the necessary containers in the conversion to DMS rules.

## [0.77.6] - 23-05-24
### Improves
- Documentation on how to use raw filter
- Added a simple example of Rules with raw filter
- Added new test for raw filter

## [0.77.5] - 23-05-24
### Fixed
- `DMSExporter` creates the schema depending on `extension` in metadata field as defined in the
  [documentation](https://cognite-neat.readthedocs-hosted.com/en/latest/terminology/rules-excel-input.html).

## [0.77.4] - 22-05-24
### Improves
- Information rules are now read using InformationRulesInput data class, replicate the form of DMS rules.
- Information rules are now serialized using dedicated serializer class
- Information rules are now validated using dedicated validator class
- Defaulting to "enterprise" data model type and "partial" schema completeness set to avoid validation error on import
### Fixed
- Fixed bug in `ExcelImporter` when importing a data model with a last spreadsheet and no reference model.
  This would trigger an error `RefMetadata sheet is missing or it failed` even though the
  ReferenceMetadata sheet is not needed.

## [0.77.3] - 14-05-24
### Fixed
- When using `DMSExporter` and importing a data model with a view pointing to a view not in the data model,
  it would fail to convert to an `Information` rules. This is now fixed.
- In the `ExcelExporter`, the `metadata` sheet is now created correctly when you use the arguments `dump_as="last"`,
  or `dump_as="reference"`, combined with and without `new_model_id`. **[Note]** The order of the `dump_as` and
  `new_model_id` arguments have switched places. This is to make it more intuitive to use the `ExcelExporter`
  as `new_model_id` is only relevant if `dump_as` is set to `last` or `reference`.

## [0.77.2] - 14-05-24
### Added
- Missing warning when `RawFilter` is used to warn users that the usage of this filter is not recommended.


## [0.77.1] - 14-05-24
### Added
- Support for `RawFilter` allow arbitrary filters to be applied to the data model.


## [0.77.0] - 13-05-24
### Changed
- [BREAKING] The subpackage `cognite.neat.rules.models` is reorganized. All imports using this subpackage must be
  updated.

### Added
- Support for exporting/importing `Last` spreadsheets in the `ExcelExporter` and `ExcelImporter`.
- [BREAKING] As a result of the above, in the `ExcelExporter` the parameter `is_reference` is replaced by `dump_as`.
  To continue using the old behavior, set `dump_as='reference'`.
- In the `DMSImporter.from_data_model_id`, now supports setting `reference_model_id` to download a solution model
  with a reference model.

## [0.76.3] - 10-05-24
### Added
- Added schema validator for performance, specifically if views map to too many containers.


## [0.76.2] - 06-05-24
### Fixed
- Added missing "Is Reference" parameter back to the `ExcelExporter`step.


## [0.76.1] - 06-05-24
### Changed
- Updated DMS Architect Rules template to fit the new DMS Rules structure
- Update Terminology/Rules to reflect new DMS Rules structure

## [0.76.0] - 06-05-24
### Removed
- [BREAKING] In `DMSRules`, `default_view_version` is no longer supported. Instead, you will now get a warning if view versions
  are not matching the data model version.

### Added/Changed
- [BREAKING] The following renaming of columns in `DMSRules`, properties sheet:
    - `Relation` -> `Connection`
    - `ViewProperty` -> `View Property`
    - `ContainerProperty` -> `Container Property`
    - `IsList` -> `Is List`
    - `Class` -> `Class (linage)`
    - `Property` -> `Property (linage)`
- [BREAKING] The following renaming of columns in `DMSRules`, views sheet:
    - `InModel` -> `In Model`
    - `Class` -> `Class (linage)`
- [BREAKING] The following renaming of columns in `DMSRules`, containers sheet:
    - `Class` -> `Class (linage)`
- [BREAKING] Added support for listable direct relations in `DMSRules`. In addition, there is now a complete reimplementation
  of the `connection` column in the `DMRRules` `properties` sheet.
- [BREAKING] Connection (former relation) can now be `direct`, `reverse`, or `edge`.
  While `multiedge` and `reversedirectc` have been removed. For more details,
  see the [DMS Rules Details](https://cognite-neat.readthedocs-hosted.com/en/latest/terminology/dmsrules.html#relation)
  documentation.
- In `DMSRules`, added support for setting containerId and nodeId in `View.Filter`. Earlier, only `nodeType` and
  `hasData` were supported which always used an implicit `containerId` and `nodeId` respectively. Now, the user can
  specify the node type and container id(s) by setting `nodeType(my_space:my_node_type)` and
  `hasData(my_space:my_container_id, my_space:my_other_container_id)`.
- Introduced, `dataModelType` in `DMSRules` and `InformationRules` to explicitly set the type of data model. This
  will be used to different types of validation and make the user aware of the type of data model they are working with.
- In `DMSExporter`, created smart defaults for setting `view.filters`. This is now recommended that the user uses
  the default values for `view.filters` and only set them explicitly if they now very well what they are doing.

## [0.75.9] - 04-05-24
### Improved
- Steps are now categorized as `current`, `legacy`, and `io` steps
- Workflow fails if one mix `current` and `legacy` steps in the same workflow

## [0.75.8] - 02-05-24
### Fixed
- `DMSExporter` now correctly exports direct relations with unknown source.

## [0.75.7] - 29-04-24
### Added
- `DMSExporter` now supports deletion of data model and data model components
- `DeleteDataModelFromCDF` added to the step library

## [0.75.6] - 26-04-24
### Changed
- All `NEAT` importers does not have `is_reference` parameter in `.to_rules()` method. This has been moved
  to the `ExcelExporter` `__init__` method. This is because this is the only place where this parameter was used.

### Added
- `DMSExporter` now supports skipping of export of `node_types`.

### Fixed
- When importing an `Excel` rules set with a reference model, the `ExcelImporter` would produce the warning
  `The copy method is deprecated; use the model_copy instead`. This is now fixed.

## [0.75.5] - 24-04-24
### Fixed
- Potential of having duplicated spaces are now fixed

## [0.75.4] - 24-04-24
### Fixed
- Rendering of correct metadata in UI for information architect
### Added
- Added `OntologyToRules` that works with V2 Rules (profiling)

## [0.75.3] - 23-04-24
### Fixed
- Names and descriptions were not considered for views and view properties

## [0.75.2] - 23-04-24
### Fixed
- Allowing that multiple View properties can map to the same Container property

## [0.75.1] - 23-04-24
### Fixed
- No spaces in any of the subfolders of the `neat` package.

## [0.75.0] - 23-04-24
### Added
- Added and moved all v1 rules related code base under `legacy` module

## [0.74.0] - 23-04-24
### Added
- added UI+api support for RulesV2. Read-only in the release , editable in the next release.

## [0.73.4] - 19-04-24
### Fixed
- updated urllib3 to 2.2.1

## [0.73.3] - 19-04-24
### Fixed
- updated uvicorn to 0.20.0
- updated fastapi to 0.110

## [0.73.2] - 19-04-24
### Fixed
- updated prometheus-client to 0.20.0

## [0.73.1] - 17-04-24
### Added
- Extended DEXPI for schemas 3.3 (no Attibute URI in genericAttributes and text without label parent).
### Fixed
- added missing py.typed (to enable mypy in projects using neat, ie docparser)

## [0.73.0] - 17-04-24
### Added
- Proper parsing/serialization of `inf`
- Added `new_model_id` to `ExcelExporter` to allow automatically setting metadata sheet when creating a new model
- In `DMSRules`, the user can now set `EdgeType` or `HasData` filter.
- The `DMSExporter` now validates data models wrt to a reference model, when `schema=extended`.

### Fixed
- In `DMSExporter`, `edge_type` is set correctly when referencing a multiedge property.
- Updated `cognite-sdk` to `7.37.0`, this broke neat with `ImportError: cannot import name 'ListablePropertyType'...`.
  This is now fixed.

### Removed
- The `DMSExporter` no longer has a `standardize_casing` parameter. Neat is no longer opinionated about casing.

## [0.72.3] - 16-04-24
### Fixed
- `ExcelImporter` was resetting `role` value to value set in rules instead of keeping value provided as arg
### Changed
- Default namespace set to `http://purl.org/cognite/neat#` instead of `http://purl.org/cognite/app#`
- OwlImporter for rules v2 has `make_compliant` set to False by default
### Added
- When creating OWL from rules, prefix will be saved under property `neat:prefix` (hence change of default namespace)
- When reading OWL if there is `neat:prefix` value will be added to `rules.metadata.prefix`
- By default we are defaulting OWL properties to min 0 and max 1 occurrence if no occurrence is set
- Added test for generation of complete rules out of partial rules

## [0.72.2] - 15-04-24
### Fixed
- `rules2dms` API route is now producing expected `View` objects to be visualized in CDF
### Added
- `publish-rules` API route added allowing publishing rules as DMS Schema components to CDF


## [0.72.1] - 11-04-24
### Fixed
- rdf:PlainLiteral and rdf:Literal was not resolving as string handled when exporting Rules to DMS schemas, this is now fixed
- OwlImporter that works with v2 rules was using `XSD_VALUE_TYPE_MAPPINGS` for v1 rules, this is now fixed
- added missing mapping for reference when converting information architect rules to dms architect rules

## [0.72.0] - 11-04-24
### Improved
- Improved garbadge collection process in workflows. Now all resources are properly released after workflow execution or reloading.
This is expecially critical when working with statfull objects like graph stores or big objects allocated in memory.
## Removed
- Removed a lot of old and stale code from workflows engine.
## Changed
- Changed CORS policy for UI to allow all origins. This is a temporary solution until it is properly configured in the future.

## [0.71.0] - 10-04-24
### Added
- Added `/api/core/rules2dms`
- Enabled conversion of rules to DMS views and containers

## [0.70.3] - 10-04-24
### Fixed
- Bug when importing an OWL ontology while expecting compliant rules did not encounter for dangling classes (classes without a property or parent class). This is now fixed.
### Improved
- Handling of xsd types as case insensitive when importing an OWL ontology.
### Added
- Handling of rdf:Literals in OWL ontology import as xsd:string

## [0.70.2] - 03-04-24
### Fixed
- Bug when exporting an `addition` to of a ruleset in  `DMSExporter` when using the method `.export_to_cdf`
### Changed
- Updated the `DMSExporter` to sort views in data model by (`space`, `external_id`).

## [0.70.1] - 03-04-24
### Added
- The `DMSExporter` now supports deploying an `addition` extension of a ruleset.

## [0.70.0] - 09-04-24
### Added
- Added `/api/core/convert`
- Enabled OWL importer to produce DMS rules


## [0.69.3] - 03-04-24
### Fixed
- Validation of `InformationRules` gives a warning if a reference class is used. This is now fixed.
- Validation of `InformationRules` returns an error if a importing a value type `Unknown`. This is now fixed.

## [0.69.2] - 03-04-24
### Fixed
- Fixed issue with `DMSImporter` when importing data models with direct relations without `source` set. This would
  cause a validation issue. This is now fixed.

## [0.69.1] - 03-04-24
### Fixed
- Fixed issue with `DMSImporter` when importing data models with data models that reference views outside the data model.
  This is now fixed.

## [0.69.0] - 03-04-24
### Added
- Experimental support for working with a reference model in the Rules.

### Fixed
- When using `DMSExporter` with `standardize_casing=False`, the `DMSExporter` would fail to export containers and
  views. This is now fixed.

### Changed
- When using any exporter writing to file, the default new line character and encoding of the OS was used. This is now
  changed to always use `utf-8` encoding and `'\n'` as the new line character. This is for working with **NEAT** in,
  for example, git-history, across multiple users with different OSes.
- In the `DMSExporter`, setting `existing_handling=force` will now also force the creation of `Containers` in addition
  to `Views`.

## [0.68.9] - 03-04-24
### Added
- Helper method `from_directory` and `from_zip_file` to `DMSExporter` to load DMS schema from directory or zip file.
  These methods are the complement of the `export_to_file()` method in `DMSExporter`.

## [0.68.8] - 25-03-24
### Fixed
- Remove harsh regex on Expected Value Types in Rules v1 DMS exporter


## [0.68.7] - 25-03-24
### Improved
- Input for DmsArchitect DMS value types are now case insensitive.


## [0.68.6] - 25-03-24
### Improved
- Input for InformationArchitect XSD value types are now case insensitive.


## [0.68.5] - 22-03-24
### Improved
- `ExcelExporter` and `YAMLExporter` now skips the default spaces and version when exporting rules.

## [0.68.4] - 22-03-24
### Fixed
- remove_namespace missed check weather namespace is of actual HTTP type


## [0.68.3] - 20-03-24
### Fixed
- returned functionality that was accidentally removed in 0.68.1 release.
- removed excessive logging for workflow state endpoint.
- gracefull handling of transformations that do not return any data.

## [0.68.2] - 21-03-24
### Added

* Support for exporting DMS schema, in `DMSExporter`, to directory instead of just `.zip`.]

## [0.68.1] - 19-03-24
### Changed

* Default workflow `Export DMS` now also exports transformations and raw tables.

## [0.68.0] - 19-03-24
Multiple fixes and features for the upcoming v1.0.0 release.
## Added
* YAML (json) Exporter and Importer
* DMS Rules:
  * Support for revers direct relations
  * Views have support for InModel option to exclude views from the data model.
  * Views have support for Filters (`hasData` and `nodeType`)
  * List of direct relations are converted to edges.
* Robustify reading of rules, all extra whitespaces are now stripped.
* Option for exporting Transformations + Raw Tabels based on DMS rules.
* Workflows:
  * `ValidateWorklow` can also be used to covert rules.
  * Visualization of data model workflows.


## Fixed
* Bugs in the `ExcelImporter`:
  * It was not releasing the Excel file after reading it.
  * Warnings were not captured.
  * Pydantic errors were not captured.

## [0.67.5] - 14-03-24
## Fixed
* Replaced obsolete `dataModelID` Metadata filed to `external_id`


## [0.67.4] - 14-03-24
## Fixed
* Upgrade to `cognite-sdk` `7.28.2` which has fixed bug for retrieving more than 100 data models, containers,
  views, and spaces.

## [0.67.3] - 13-03-24
## Fixed
* `ExcelImporter` now returns rules for the correct role type based on the input.

## [0.67.2] - 13-03-24
## Added
- Standardization of casing in DMS exporter
- In DTDL importer infer data model name and space.
- Visualization of data model in UI through the new workflow `Visualize Data Model`
## Changed
- Deprecation of steps based on the single rule sheet, in favor of role-based rules.


## [0.67.1] - 12-03-24
## Changed
- Addeded configuraion that controls behaviour of embedded transformation logic in GenerateNodesAndEdgesFromGraph. Now user can disable default transfomation logic (before it was always on) , it is useful when transformation is done in dedicated transformation step.

## [0.67.0] - 07-03-24
## Fixed
- Fixed issue with prefixes not being updated during GraphStore (oxi) reinitialization
- Fixed graph store reset issue for JSON loader
- Small UI adjustments

## Added
- Added rules browser to the UI. Now user can browse all rules in UI from local store .
- Added configurable HTTP headers for `DownloadDataFromRestApiToFile` step. The feature is useful when the API requires specific headers to be set (has been requested by Cognite customer).

## [0.66.1] - 06-03-24
## Fixed
- `Import DMS` fails for data models without description. This is now fixed.

## [0.66.0] - 06-03-24
## Added
- Multiple experimental workflows `Export DMS`, `Import DMS`, `Validate Solution Model`, and `Validate Rules`

## [0.65.0] - 01-03-24
## Added
- Added support for scheduling on given weekdays for time trigger

## [0.64.0] - 21-03-24
## Added
- Added functionality to import and export global configuration file to and from CDF
- Added "latest" flag for workflows in CDF and spreadsheets.
- Added well formatted context viewer

## Changed
- Changed the way how workflows and rules loaded to CDF. Labels has been removed and replaced with additional metadata.

## Improved
- Improved UI around files upload and download. Improved File Uploader step.

## [0.63.0] - 20-02-24

## Added
- Added option to map edges as temporal solution prior shifting to Rules profiling


## [0.62.1] - 14-02-24

## Fixed
- Issue of `DeleteDMSSchemaComponents` deleting components in all spaces
- Issue of `ExportRulesToOntology` and `ExportRulesToSHACL` not creating missing folder

## [0.62.0] - 08-02-24

## Added
- Added `export_rules_to_ontology` workflow
- `LoadGraphToRdfFile` step to load graph to rdf file

## Fixed
- Issue of resetting graph for `MemoryStore` when loading graph from file
- Issue of not respecting add_base_prefix == False


## [0.61.0] - 06-02-24

## Added
- Ability to upload of all spaces components or only ones that are in space defined by `Rules.metadata.space`
- Ability to remove of all spaces components or only ones that are in space defined by `Rules.metadata.space`

## Improved
- DMS Schema components upload report add to step `ExportDMSSchemaComponentsToCDF`
- DMS Schema components removal report add to step `DeleteDMSSchemaComponents`
- Handling of multiple steps

## Removed
- `DataModelFromRulesToSourceGraph` it is confusing step and needs more work to be useful
- Workflows:
  - `json_to_data_model_rules`
  - `sheet2cdf`
  - `skos2cdf`

## Changed
- Renamed steps:
  - `LoadTransformationRules` to `ImportExcelToRules`
  - `InstancesFromRdfFileToSourceGraph` to `ExtractGraphFromRdfFile`
  - `InstancesFromRulesToSolutionGraph` to `ExtractGraphFromRulesInstanceSheet`
  - `GraphCapturingSheetToGraph` to `ExtractGraphFromGraphCapturingSheet`
  - `GenerateMockGraph` to `ExtractGraphFromMockGraph`
  - `InstancesFromJsonToGraph` to `ExtractGraphFromJsonFile`
  - `InstancesFromAvevaPiAF` to `ExtractGraphFromAvevaPiAssetFramework`
  - `DexpiToGraph` to `ExtractGraphFromDexpiFile`
  - `GenerateCDFAssetsFromGraph` to `GenerateAssetsFromGraph`
  - `GenerateCDFRelationshipsFromGraph` to `GenerateRelationshipsFromGraph`
  - `GenerateCDFNodesAndEdgesFromGraph` to `GenerateNodesAndEdgesFromGraph`
  - `UploadCDFAssets` to `LoadAssetsToCDF`
  - `UploadCDFRelationships` to `LoadRelationshipsToCDF`
  - `UploadCDFNodes` to `LoadNodesToCDF`
  - `UploadCDFEdges` to `LoadEdgesToCDF`
  - `CreateCDFLabels` to `LoadLabelsToCDF`
  - `OpenApiToRules` to `ImportOpenApiToRules
  - `ArbitraryJsonYamlToRules` to `ImportArbitraryJsonYamlToRules`
  - `GraphToRules` to `ImportGraphToRules`
  - `OntologyToRules` to `ImportOntologyToRules`
  - `GraphQLSchemaFromRules` to `ExportGraphQLSchemaFromRules`
  - `OntologyFromRules` to `ExportOntologyFromRules`
  - `SHACLFromRules` to `ExportSHACLFromRules`
  - `GraphCaptureSpreadsheetFromRules` to `ExportRulesToGraphCapturingSheet`
  - `ExcelFromRules` to `ExportRulesToExcel`
- Renamed workflows:
  - `graph_to_asset_hierarchy` to `extract_rdf_graph_generate_assets`
  - `dexpi2graph` to `extract_dexpi_graph_and_export_rules`
  - `ontology2data_model` to `import_ontology`

- **Note** this is a breaking change, but since we are on 0. version, we can do this.


## [0.60.0] - 30-01-24

## Added

- Configuration for which DMS schema components are to be uploaded to CDF
- Configuration for which DMS schema components are to be removed to CDF
- Configuration how to handle existing CDF schema components during upload

## Changed
- Renamed `UploadDMSDataModel` to `ExportDMSSchemaComponentsToCDF` step. **Note** this is a breaking change, but
  since we are on 0. version, we can do this.
- Renamed `DeleteDMSDataModel` to `DeleteDMSSchemaComponents` step. **Note** this is a breaking change, but
  since we are on 0. version, we can do this.
- Renamed `ExportDMSDataModel` to `ExportDMSSchemaComponentsToYAML` step. **Note** this is a breaking change, but
  since we are on 0. version, we can do this.
- Renamed `DataModel` class to `DMSSchemaComponents` to better reflect the content of the class. **Note** this is a breaking change, but
  since we are on 0. version, we can do this.
- Step that waits for human approval timeout set to 1 day

## [0.59.1] - 29-01-24

## Added

- Added pre-cleaning of spaces prior validation

## Fixed

- Fixed restrictive which did not allow multiple occurrence of [.-_]


## [0.59.0] - 24-01-24

## Added

- Added `ExportDMSDataModel` to dump data model (views) and containers as YAML

## Improved

- `DMSDataModelFromRules` is now extended such that one can update space/external_id/version of data model


## [0.58.0] - 20-01-24

## Changed

- `cognite.neat.graph.loaders.rdf_to_dms.rdf2nodes_and_edges` has been replaced by `cognite.neat.graph.loaders.DMSLoader`.
- Upgrade `cognite-sdk` to `v7`, thus now neat requires `cognite-sdk>=7.13.8`.

## Added

- Introduced an interface for `cognite.neat.graph.loaders` and implemented it for DMS.

## [0.57.0] - 11-01-24

## Improved

- Improved `GraphCapturingSheet` extractor allowing additional configuration and usage of external ids for properties and classes


## [0.56.1] - 10-01-24

## Fixed

- Add `alpha` tag to DEXPI step



## [0.56.0] - 09-01-24

## Added

- Added DEXPI example from DISC project (kindly provided by Jan Eivind Danielsen)


## [0.55.0] - 09-01-24

## Added

- Support for knowledge graph extraction from `DEXPI` P&ID provided as `XML`
- Added `DexpiToGraph` to step library


## [0.54.0] - 04-01-24

## Added
- Reset graph option for GraphDBStore

## Changed
- `cognite.neat.stores` module. This now only has four classes: `NeatGraphStoreBase`, `MemoryStore`, `OxiGraphStore`,
  and `GraphDBStore` as well as the constants `STORE_BY_TYPE` and `AVAILABLE_STORES`. All functions, enums, and previous
  classes are removed. Note `NeatGraphStoreBase` is a rename from `NeatGraphStore` and is now an abstract class.

## [0.53.0] - 03-01-24

## Improved

- Speed of nodes & edges generation
- Multi namespace support for nodes & edges generation (see [feature request](https://github.com/cognitedata/neat/issues/171))

## Changed
- `cognite.neat.extractors` module. This now only has three classes: `BaseExtractor`, `MockGraphGenerator`, `GraphCapturingSheet`.
   all the functions that were in the module is replaced with the above classes. The exception is the the function
   `rdf_file_to_graph` which is moved to `cognite.neat.graph.stores`.

## [0.52.0] - 22-12-23

## Added

- Advance data modeling support introduced
- Multi space containers support introduced


## [0.51.0] - 05-12-23

## Improved

- Turning `ParentClass` string into `Entity`
- Added new fields to Class and Property as last step to enable advance data modeling

## Removed

- Removed two validators from Rules which would otherwise block advance data modeling, specifically referring to Views and/or Containers in different spaces


## [0.50.0] - 15-12-23

## Fixed

- Fixed bug in GenerateCDFAssetsFromGraph class for assets_cleanup_type "orphans"/"full" where not all orphans assets were removed. No all asset under a created orphan parent asset are removed.


## [0.49.0] - 05-12-23

## Deprecated

- `data_set_id`, `cdfSpaceName`, `externalIdPrefix` in `Metadata` sheet has been removed

## Improved

- `Metadata` sheet now contains only two mandatory fields, namely: `prefix`, `version`, other fields are optional or generated automatically
- Generation of `Labels`, `Asset` and `Relationship` requires explicit configuration of `data_set_id` and external id prefixes, enabling reuse of same rules for multiple data sets

## [0.48.0] - 05-12-23

## Added

- Value types are now resolved as `ValueType` object instances

## [0.47.0] - 01-12-23

## Deprecated

- `type_mapping` in `rules` replaced by `value_types`

## [0.46.0] - 30-11-23

## Improved

- Improved `Triple` pydantic class to be used across the package as prep for advanced data modeling
- Improved `Entity` pydantic class to be used across the package as prep for advanced data modeling
- Moved all base regex patterns to `neat.rules.models._base`
- Reduced and cleaned up `neat.rules.models.rdfpath`

## Added

- `neat.rules.value_types` to create default ValueType class to be used to improve `Rules`

## [0.45.0] - 24-11-23

## Improved

- Validators skipping now made through two decorators `skip_field_validator` and `skip_model_validator`
- Small fixes in `cognite.neat.rules.models.rules`
- Allow single character properties/classes in `rdfpath`

## [0.44.0] - 24-11-23

## Fixed

- Fixed bug in GenerateCDFAssetsFromGraph class for assets_cleanup_type "orphans" where children of orphans assets were not removed. No all asset under an orphan parent asset are removed.

## [0.43.0] - 23-11-23

## Added

- All neat specific validators for `Rules` can be now skipped by specifying them in `validators_to_skip`, alternatively one can set `validators_to_skip=["all"]` to skip all validators.

## Fixed

- Single character properties/classes are now allowed in `rdfpath`

## [0.42.4] - 22-11-23

## Fixed

- Fixed missing oxi graph in docker

## [0.42.3] - 22-11-23

## Fixed

- Fixed max character length for `Description` to 1024 characters.

## [0.42.2] - 22-11-23

## Fixed

- Fixed absolute path in `neat` steps.

## [0.42.1] - 22-11-23

## Fixed

- `DownloadFileFromCDF` now can autocreate missing folders
- `DownloadDataFromRestApiToFile` now can autocreate missing folders

## [0.42.0] - 22-11-23

## Improved

- `OWLImporter` improved to handle exceptions often found in OWL files

## Added

- `OWLImporter` supports conversion of information to data model through flag `make_compliant`

## Fixed

- Description of properties, classes and data model updated to allow for 1028 characters

## [0.41.6] - 20-11-23

## Changed

- cdf space name regex

## [0.41.5] - 20-11-23

## Changed

- version regex

## [0.41.4] - 18-11-23

## Changed

- Python depedency `openpyxl` made mandatory

## [0.41.3] - 18-11-23

## Changed

- Python depedency `pyoxigraph` made optional

## [0.41.2] - 17-11-23

## Changed

- Python depedency from `python = ">=3.10,<3.13"` to `python = "^3.10"`

## [0.41.1] - 14-11-23

## Fixed

- Fixed `DMSImporter` to properly set `version` and `cdfSpaceName` when using single View as input.
- Fixed `rules_to_pydantic_models` to skip creating `edges-one-to-one` if `externalID` is missing

## [0.41.0] - 14-11-23

## Changed

- Renamed `JSONImporter`, `YAMLImporter`, `DictImporter` to `ArbitraryJSONmporter`, `ArbitraryYAMLImporter`, `ArbitraryDictImporter` to
  reflect that these importers infer the data model from raw input data, and are not reading a serialized file.

## Added

- Support for configuring the direction for child-parent relationship in `ArbitraryJSONmporter`, `ArbitraryYAMLImporter`, `ArbitraryDictImporter`.
- Support for `datetime` in `ArbitraryJSONmporter`, `ArbitraryYAMLImporter`, `ArbitraryDictImporter`.

## Fixed

- `DMSExporter` does not write one-to-many edges to containers any more.
- In the importers `ArbitraryJSONmporter`, `ArbitraryYAMLImporter`, `ArbitraryDictImporter` the `max_count` were not set leading all triples to
  be a one-to-many relationship. Now, only data which are of type `list` skips the `max_count` all other set it to 1.

## [0.40.2] - 14-11-23

## Fixed

- Set lower bound of `cognite-sdk` to `6.39.2` as it is required due to a bug in earlier SDK versions.

## Improved

- Improved Nodes and Edges validation and data validation reporting in rdf2nodes_and_edges and GenerateCDFNodesAndEdgesFromGraph steps.

## [0.40.1] - 08-11-23

## Changed

- The `DMSExporter` is now configurable with `datamodel_id`. The `DMSImporter` also accepts a data model as input.

## [0.40.0] - 08-11-23

## Changed

- The interface for `cognite.neat.rules.exporters`. Now, they have the following methods `.export()`, `.export_to_file()`,
  `.from_rule()`.

## [0.39.1] - 08-11-23

## Fixed

- Changed `attributes`, `edges_one_to_one`, `edges_one_to_many` instance to class property methods

## [0.39.0] - 03-11-23

## Fixed

- Not allowing DMS non-compliant Rules to be turned into pydantic models

## Added

- class property methods to the generated pydantic models accessing descriptions and names of models and fields
- controlling whether `neat` specific fields should be added or not to pydantic models using arg `add_extra_fields`
- `OntologyToRules` step added to the step library

## Improves

- Documentation of `rules_to_pydantic_models`

## [0.38.3] - 03-11-23

## Fixed

- Fixed CDF database configuration for rawlookup rule in TransformSourceToSolutionGraph . https://github.com/cognitedata/neat/issues/157

## [0.38.2] - 03-11-23

## Fixed

- Added type mapping for data type Date

## [0.38.1] - 01-11-23

## Fixed

- Proper min_count for `DMSImporter` base on CDF `View` implementation

## [0.38.0] - 31-10-23

## Added

- Ability to partially validate Rules
- Description and name of fields added to rules generated pydantic models

## Improved

- Improved naming of internal variables in `cognite/neat/rules/exporter/rules2pydantic_models.py`

## [0.37.0] - 31-10-23

## Added

- Configurable assets cleanup in GenerateCDFAssetsFromGraph step. Now user can specify if he/she wants to delete all ophan or circular assets or keep them.

### Fixed

- https://github.com/cognitedata/neat/issues/146
- https://github.com/cognitedata/neat/issues/139

## [0.36.0] - 30-10-23

### Added

- Added `DMSImporter`
-

## [0.35.0] - 27-10-23

### Improved

- Improved stability and resource usage of Oxigraph when working with large graphs.

### Added

- Added `InstancesFromAvevaPiAF` step.

### Fixed

- UI bug fixes and improvements.

## [0.34.0] - 27-10-23

### Improved

- Bug fix: Removed condition not allowing an asset to change its parent asset.

## [0.33.0] - 22-10-23

### Improved

- Implementation of class prefix to external ids for edges

## [0.32.0] - 22-10-23

### Improved

- Refactor importers
- Simplified data modeling flow by introducing RawRules as a first class citizen
- Fix small bugs
- Initiated refactor of exporters

## [0.31.0] - 18-10-23

### Added

- Importer `GraphImporter`

### Improved

- Base importer with generic, yet configurable, exceptions

## [0.30.0] - 11-10-23

### Added

- Three importers `JSONImporter`, `YAMLImporter`, and `DictImporter`.

## [0.29.0] - 07-10-23

### Changed

- The importer `owl2excel` is written as a class `OWLImporter`. **Note** this is a breaking change, but
  since we are on 0. version, we can do this.

## [0.28.0] - 07-10-23

### Added

- Classes for extractors `MockGraphGenerator` and `GraphCapturingSheet` available at `cognite.neat.graph.extractors`.

## [0.27.1] - 07-10-23

### Improved

- Introduced container classes for `Classes` and `Properties` in `TransformationRules`. Implemented `.to_pandas()`
  methods for both classes.

## [0.27.0] - 07-10-23

### Added

- `neat` support Python `3.10`.

## [0.26.1] - 05-10-23

### Fixed

- Small fixes related to steps compatibility with mypy.
- Fixed UI crash in case if workflow state cannot be loaded.
- Fixed step loader from data_folder/steps path.

### Added

- Workflow id and run id are now available as step object variables.

## [0.26.0] - 04-10-23

### Added

- Added rules2excel rules exporter. Now users can export rules from TransformationRules object to excel file.
- Added rules generator step from arbitrary object (must be in json or yaml formats)
- Added eperimental rules parser from OpenApi/Swagger specification. Rules generates based on schema part of OpenApi specification.
- Added version , source and docs_urs metadata to Steps class.

## [0.25.9] - 30-09-23

### Fixed

- Loading `neat` from environment variables, the variable `NEAT_LOAD_EXAMPLES` would always return `true`
  even if it was set to `false`. This is now fixed.

## [0.25.8] - 20-09-23

### Improved

- Many UI improvements and bug fixes.
- Improved data exploration capabilities.

### Added

- Added universal JSON to Graph extractor step.

## [0.25.7] - 14-09-23

### Added

- Drop down menu for selection of property which hold value for nodes in Data Explorer

## [0.25.6] - 12-09-23

### Fixed

- Fixed Nodes and Edges step
- Fixed issues with regex

### Added

- Mock Graph Generation Step
- Regex patterns from CDF API documentation

## [0.25.5] - 5-09-23

### Added

- Support for upload of various RDF formats to `NeatGraph` store

## [0.25.4] - 5-09-23

### Fixed

- Fixed issue when columns names are non-string
- Fixed missing start_time in relationships
- Fixed upload_nodes/edges
- Fixed DMS upload step

### Added

- Handling of edge cases when creating Assets in which name was pushed to be None even though there is alt property
- Notebook 5 with walk through about fDM, nodes and edges

## [0.25.3] - 4-09-23

### Fixed

- Fixed Github rules loader.

### Changed

- Github rules loader now split into Github downloader step and RulesLoader.

### Added

- Added Input/Output steps for downloading and uploading rules from/to Github and from/to CDF files.

## [0.25.2] - 1-09-23

### Fixed

- Multiple UI usability improvements and bug fixes.

## [0.25.1] - 31-08-23

### Fixed

- Fixed issues with regex validations for entity ids

## [0.25.0] - 30-08-23

### Changed

- New way of configuring workflows steps . Now steps are configured individually and not as a part of workflow manifest.
- Added access_token autentication for Cognite client. If client_id is not set in config.yaml, NEAT will use client_secret as access_token.
- Multiple UI usability improvements and bug fixes.

### Added

- Added SimpleContextualization step . The step can be used to create links between nodes in a graph either by using regex or exact match between source and target properties.
- Added single store configuration step. Now solution and graph stores can be configured individually.

## [0.24.2] - 29-08-23

### Added

- Multi parent classes are now allowed
- Validation of parent classes ids against class id regex
- New Exception in case of ill-formed parent class ids

### Fixed

- Bug raising when generating Ontology triples in case when there are multi parent classes

## [0.24.1] - 29-08-23

### Added

- Docstring to `cognite.neat.rules.exceptions` and `cognite.neat.graph.exceptions`
- URL to exception definition added to exception message
- Rendering of exceptions in `docs` (mkdocs)

### Fixed

- `fix_namespace_ending` was returning `str` instead of `Namespace` causing issues

### Improved

- Split docs config of importers to importers and parsers to avoid confusion

## [0.24.0] - 24-08-23

### Added

- Generation of DM instances
- `DMSDataModelFromRules`, `GenerateCDFNodesAndEdgesFromGraph`, `UploadCDFNodes` and `UploadCDFEdges` added to step libary

### Improved

- Handling of generation of pydantic model instances in case of incomplete graph instances

## [0.22.0] - 22-08-23

### Changed

- Re-org and re-name step library
- Update workflows according to new step library org

### Added

- `OntologyFromRules` step to step library
- `SHACLFromRules` step to step library
- `DownloadTransformationRulesFromGitHub` to step library

### Improved

- `data_model_generation` workflow has been extended to produce ontological and shape constraints representation
- input parameters description for workflow steps in step library

## [0.21.2] - 18-08-23

### Changed

- `cognite.neat.rules.exceptions` warnings and errors names changed to human-readable form

## [0.21.1] - 18-08-23

### Changed

- `rules2dms` is updated to query for specific version of views

## [0.21.0] - 17-08-23

### Changed

- BIG workflow refactoring. New workflow concept is more modular and easier to extend.
- Steps are defined as independent components with well defined inputs and output data contracts/types and configurations.
- Steps are now reusable and scoped to 3 categories: `global`, `project` and `workflow`. Global steps are available to all workflows and maintained by NEAT project, `project`scoped steps are available to all workflows in a project and `workflow` scoped steps defined and available only to a specific workflow.
- Workflows are now defined as a composition of steps via manifest file , pytyhon file is no longer needed. Workflow Base class inheritance is still possible but not recomended and reserved for very advanced use cases.

### Removed

- Removed `base`and `default` workflows.

### Added

- Workflows can be added via UI.

### Improved

- Improved drop operations for NeatGraph store.

## [0.20.0] - 08-08-23

### Added

- Generation of data model in DMS through `sdk` interaction with DMS endpoint

## [0.19.0] - 08-08-23

### Added

- Generation of in-memory pydantic models based on class/property definitions in `TransformationRules`
- Generation of `CONSTRUCT` query which provides "views" into source graph and in most cases alleviate the need of creating solution graph

## [0.18.3] - 01-08-23

### Changed

- First pass of refactoring / reorg of `app/api` package

### Added

- With exception of `get-nodes-and-edges` route and routes that need CDF all other are now tested

### Removed

- Running tests only on `graph_to_asset_hierarchy`, `sheet2cdf` is commented out

## [0.18.2] - 26-07-23

### Changed

- First pass of refactoring / reorg of `workflows` package
- Removed some of examples data from `neat` and place them under tests

## [0.18.1] - 25-07-23

### Changed

- Structure of `neat` package
- Structure of `neat` tests to reflect package structure
- Renamed rules loaders into readers
- Merged rules readers and parsers into parser

## [0.18.0] - 25-07-23

### Changed

- Structure of `neat` package.

## [0.17.4] - 24-07-23

### Added

- Generation of ontology, shape constraint objects and semantic data model out of transformation rules

## [0.17.3] - 24-07-23

### Added

- Added new composition based method of building step-components for NEAT workflows.

## [0.17.2] - 20-07-23

### Changed

- Switch to using `jinja2` template engine instead of `graphql-core` for generation of GraphQL schema

### Added

- Downloading rules from private github repository

## [0.17.1] - 19-07-23

### Changed

- Organized various methods that work with `TransformationRules` to importers/exporters and set of methods that perform rules analysis

## [0.17.0] - 16-07-23

### Changed

- Parsing of Transformation Rules from Excel files more stricter validations
- BREAKING CHANGE: Transformation Rules which contain Instances sheet now required namespace to be explicitly set in Metadata sheet !

### Added

- Dedicated module for exceptions (warnings/errors) for Transformation Rules parsing
- Ability to generate parsing report containing warnings/errors
- Conversion of OWL ontologies to Transformation Rules
- Tests for notebooks

## [0.16.0] - 10-07-23

### Changed

- The subpackage inside `cognite-neat` `core.rules` has now a defined inteface with three different load methods
  along with the data classes those load methods returns.
- Started making dependencies optional and setting up options for installing `neat` for different use cases.

## [0.15.0] - 08-07-23

### Changed

- Require `pydantic` `v2`.

## [0.14.2] - 07-07-23

### Added

- Added additional validators to comply with CDF DM
- Added new fields to handle request for having both entity ids and entity names
- Added new fields to capture necessary information to resolve sheets as (f)DM

## [0.14.1] - 30-06-23

### Fixed

- Fixed bugs in base workflows

### Improved

- Improved graph based data exploration capabilities.

## [0.14.0] - 21-06-23

### Added

- Base workflow concept. Most of common functionality is moved to base workflows. Now it is possible to create custom
  workflows by inheriting from base workflow. More infor in docs
- Added 3 main workflow start methods . More info in docs

### Fixed

- Fixed error propagation from sub workflows to main workflow. Now if sub workflow fails, main workflow will fail as well.
- Small UI improvements.

## [0.13.1] - 11-06-23

### Added

- Configurable cdf client timeout and max workers size. See [getting started](installation.md) for details.
- Additional logic for handling `CogniteReadTimeoutError` and `CogniteDuplicatedError` during retries. This is an attempt
  to handle cases when under heavy load, requests to CDF may timeout even though the requests were processed successfully
  in eventual consistancy manner.

## [0.13.0] - 11-06-23

### Added

- Configuration option for metadata keys used by neat in the `sheet2cdf` workflow.

## [0.12.10] - 11-06-23

### Improved

- `cognite-neat` package metadata.

## [0.12.9] - 11-06-23

### Fixed

- Existing CDF asset without a label caused the `sheet2cdf` workflow to fail. This is now fixed.

## [0.12.8] - 09-06-23

### Fixed

- Clean labels from assets which do not exist in CDF. This one does the cleaning correct, while `0.12.7` assumed
  the wrong internal format for asset, and thus, did not work.

## [0.12.7] - 07-06-23

### Fixed

- Handling assets in CDF with non-existing labels.

## [0.12.6] - 06-06-23

### Fixed

- Handling assets without labels in CDF.

## [0.12.5] - 04-06-23

### Added

- Automatic update (configurable) of workflow configurations (using new file name) on the rules file upload completion
- Automatic triggering (configurable) of workflow execution on rules file upload completion

## [0.12.4] - 30-05-23

### Added

- SME graph capturing workflow that make use of core method from 0.12.3
- FDM schema generation workflow that make use of core method from 0.11.2
- FDM schema generation notebook in docs
- SME graph capturing notebook in docs

### Improved

- Notebooks overall

### Fixed

- Handling of Instances sheet, issue with cell datatypes

### Changed

- Renamed `fast_graph` workflow to `graph_to_asset_hierarchy`

### Removed

- Default workflow

## [0.12.3] - 30-05-23

### Added

- Added generation of knowledge graph capturing sheet based on data model definitions in transformation rules
- Added generation of knowledge graph from graph capturing sheets

## [0.12.2] - 30-05-23

### Fixed

- Default `config.yaml` could not be reloaded.

### Improved

- The output messages for `load_transformation_rules_step` in all workflows by specifying which file is used.

## [0.12.1] - 26-05-23

### Added

- Added retry logic to asset and relationship update micro batching
- Added generic workflow steps retry logic
- Added examples of how to use update safety guards and human approval steps in workflows

### Fixed

- Fixed UI state polling bug.

## [0.12.0] - 23-05-23

### Added

- Added workflow documentation.
- Added `wait_for_event` task. This task will wait for a specific event to occur.Can be used to pause/resume workflow execution , for instance when a user needs to approve the workflow execution.
- Added metrics helper functions. These functions can be used to create metrics for the workflow.
- Added UI configuration editor. Now it supports all UI operations.
- Added workflow source code viewer.
- Added rules file download link. Now user can upload and download rules file via NEAT UI .
- Added error reporting in UI if the rules file is not valid or not present. The same for data exploration view.

### Improved

- Many UI improvements and visual regrouping of UI views.
- Improved http trigger. Now it can receive arbitrary data in json format.
- Global configurations moved to its own view.
- Steps and System components editor supports node removal.

### Changed

- Groups section was renamed to Solution/System components overview. In manifest it was renamed to `system_components`.

## [0.11.5] - 23-05-23

### Fixed

- Removed `data/config.yaml` dump. This is not used.
- If the config is not specified, the default `config.yaml` now dumps it content as yaml and not `json`.

## [0.11.4] - 22-05-23

### Added

- Reporting on categorized assets and relationships
- Safety gauge to skip assets which are changing asset hierarchy or to raise exception

## [0.11.3] - 19-05-23

### Fixed

- When running `neat` with two different datasets without an external_id prefix, the creation of an orphanage asset
  caused a DuplicationError. This is now fixed by suffixing the dataset to the orphanage asset.

## [0.11.2] - 15-05-23

### Added

- Generation of GraphQL schema from transformation rules
- Fixing names of classes/properties to be aligned to GraphQL allowed characters
- Allowing pure data modeling transformation rules, i.e. no data on mapping rules

## [0.11.1] - 08-05-23

### Fixed

- Set the license of the package in poetry build.

## [0.11.0] - 08-05-23

- Refactored application bootrap procese and core application functions aggregated into NeatApp class.
- Small bug fixes.
- Fixed global configurations via UI and API.

## [0.10.4] - 28-04-23

- Added readme to publish process on pypi.org.

## [0.10.3] - 26-04-23

- Handling edge case in graph that results in decommissioned relationships

## [0.10.2] - 23-04-23

- Fix issue with duplicated labels for relationships

## [0.10.1] - 20-04-23

- Fix for issue of creation of relationships for assets that do not exist

## [0.10.0] - 17-04-24

- Refactor `rdf_to_asset` to use micro batching
- Refactor `rdf_to_relationships` to use micro batching
- Improved logging and performance for `rdf_to_asset` and `rdf_to_relationships`
- Additional labels for relationships

## [0.9.2] - 05-04-23

- Refactor TransformationRules to entail data modeling, relationship definition, label creation methods

## [0.9.1] - 05-04-23

- Remove duplicated rules for relationships which are causing duplicated relationships
- Improve performance of relationship categorization
- Improve NeatGraphStore to better handle graph.drop() for in-memory store
- Improved current example workflows

## [0.9.0] - 03-04-23

- Created mock module
- Added generation of mock graphs based on data model provided in transformation rules
- DataModelingDefinition class extended with methods:
  - `reduce_data_model`: Reduces the data model to desired set of classes
  - `to_dataframe` : Converts DataModelingDefinition instance to a pandas dataframe for easier manipulation
  - `get_class_linkage`: gets the linkage between classes in the data model
  - `get_symmetric_pairs`: gets the symmetric pairs of classes in the data model
- Added descriptive notebook demoing the use of the mock graph generator

## [0.8.0] - 30-03-23

### Added

- Entry point for launching neat application, `neat`.

## [0.7.2] - 28-03-23

- Removed unused API methods
- Added Workflow Execution History to the UI and API (viewer only)
- Added workflow methods for reinitializing CogniteClient from within a workflow. Should be used by workflows to adress memmory leaks in the CogniteClient.
- Improved config.yaml handling. Now if the file is not found, NEAT will create a new one with default values.

## [0.7.1] - 28-03-23

- Fixed issue with relationship diffing which caused diffing to not behave as expected
- Fixed issue with end_time of resurrected resources which was not property set to None
- Moved from using python dictionaries to using data frame as prime storage of relationships
- Better handling of updated relationships via RelationshipUpdate class

## [0.7.0] - 23-03-23

This changelog was introduced to the package.<|MERGE_RESOLUTION|>--- conflicted
+++ resolved
@@ -15,7 +15,7 @@
 - `Fixed` for any bug fixes.
 - `Security` in case of vulnerabilities.
 
-<<<<<<< HEAD
+
 ## [0.79.0] - 10-06-24
 ### Added
 - `TimeSeriesExtractor` graph extractor added.
@@ -25,11 +25,11 @@
 - `LabelsExtractor` graph extractor added.
 - Dedicate test data for Classic CDF data model created
 - Tracking of graph provenance added to `NeatGraphStore`
-=======
+
 ## [0.78.5] - 05-06-24
 ### Changed
 - Increased upper bound on `fastapi` dependency.
->>>>>>> 51763a24
+
 
 ## [0.78.4] - 05-06-24
 ### Added
