--- conflicted
+++ resolved
@@ -17,12 +17,9 @@
 
 ## TBD
 ### Fixed
-<<<<<<< HEAD
 - In Model was not automatically set to True importing from spreadsheet missing value in this column
-=======
 - Change the `Instance source` field on InformationProperty to be less restrictive. All URIs are now allowed.
 - The `neat.infer()` maintains acronyms when renaming invalid properties/classes. 
->>>>>>> a6707ea9
 
 ## [0.109.4] - 03-02-**2025**
 ### Fixed
