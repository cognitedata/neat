# Changelog

All notable changes to this project will be documented in this file.

The format is based on [Keep a Changelog](https://keepachangelog.com/en/1.0.0/),
and this project adheres to [Semantic Versioning](https://semver.org/spec/v2.0.0.html).

Changes are grouped as follows:

- `Added` for new features.
- `Changed` for changes in existing functionality.
- `Deprecated` for soon-to-be removed features.
- `Improved` for transparent changes, e.g. better performance.
- `Removed` for now removed features.
- `Fixed` for any bug fixes.
- `Security` in case of vulnerabilities.

## TBD
### Removed
- [BREAKING] In `DMSRules`, `default_view_version` is no longer supported. Instead, you will now get a warning if view versions
  are not matching the data model version.

<<<<<<< HEAD
### Changed
[BREAKING]
- The following renaming of columns in `DMSRules`, properties sheet:
    - `Relation` -> `Connection`
    - `ViewProperty` -> `View Property`
    - `ContainerProperty` -> `Container Property`
    - `IsList` -> `Is List`
    - `Class` -> `Class (linage)`
    - `Property` -> `Property (linage)`
- The following renaming of columns in `DMSRules`, views sheet:
    - `InModel` -> `In Model`
    - `Class` -> `Class (linage)`
- The following renaming of columns in `DMSRules`, containers sheet:
    - `Class` -> `Class (linage)`

## [0.77.0] - 04-05-24
=======
>>>>>>> 8e2eaa2d
### Added/Changed
- [BREAKING] Added support for listable direct relations in `DMSRules`. In addition, there is now a complete reimplementation
  of the `relation` column in the `DMRRules` `properties` sheet.
- [BREAKING] Relation can now be `direct`, `reverse`, or `edge`. While `multiedge` and `reversedirectc` have been removed.
  For more details, see the [DMS Rules Details](https://cognite-neat.readthedocs-hosted.com/en/latest/terminology/dmsrules.html#relation)
  documentation.
- In `DMSRules`, added support for setting containerId and nodeId in `View.Filter`. Earlier, only `nodeType` and
  `hasData` were supported which always used an implicit `containerId` and `nodeId` respectively. Now, the user can
  specify the node type and container id(s) by setting `nodeType(my_space:my_node_type)` and
  `hasData(my_space:my_container_id, my_space:my_other_container_id)`.
- Introduced, `dataModelType` in `DMSRules` and `InformationRules` to explicitly set the type of data model. This
  will be used to different types of validation and make the user aware of the type of data model they are working with.
- In `DMSExporter`, created smart defaults for setting `view.filters`. This is now recommended that the user uses
  the default values for `view.filters` and only set them explicitly if they now very well what they are doing.

## [0.75.9] - 04-05-24
### Improved
- Steps are now categorized as `current`, `legacy`, and `io` steps
- Workflow fails if one mix `current` and `legacy` steps in the same workflow

## [0.75.8] - 02-05-24
### Fixed
- `DMSExporter` now correctly exports direct relations with unknown source.

## [0.75.7] - 29-04-24
### Added
- `DMSExporter` now supports deletion of data model and data model components
- `DeleteDataModelFromCDF` added to the step library

## [0.75.6] - 26-04-24
### Changed
- All `NEAT` importers does not have `is_reference` parameter in `.to_rules()` method. This has been moved
  to the `ExcelExporter` `__init__` method. This is because this is the only place where this parameter was used.

### Added
- `DMSExporter` now supports skipping of export of `node_types`.

### Fixed
- When importing an `Excel` rules set with a reference model, the `ExcelImporter` would produce the warning
  `The copy method is deprecated; use the model_copy instead`. This is now fixed.

## [0.75.5] - 24-04-24
### Fixed
- Potential of having duplicated spaces are now fixed

## [0.75.4] - 24-04-24
### Fixed
- Rendering of correct metadata in UI for information architect
### Added
- Added `OntologyToRules` that works with V2 Rules (profiling)

## [0.75.3] - 23-04-24
### Fixed
- Names and descriptions were not considered for views and view properties

## [0.75.2] - 23-04-24
### Fixed
- Allowing that multiple View properties can map to the same Container property

## [0.75.1] - 23-04-24
### Fixed
- No spaces in any of the subfolders of the `neat` package.

## [0.75.0] - 23-04-24
### Added
- Added and moved all v1 rules related code base under `legacy` module

## [0.74.0] - 23-04-24
### Added
- added UI+api support for RulesV2. Read-only in the release , editable in the next release.

## [0.73.4] - 19-04-24
### Fixed
- updated urllib3 to 2.2.1

## [0.73.3] - 19-04-24
### Fixed
- updated uvicorn to 0.20.0
- updated fastapi to 0.110

## [0.73.2] - 19-04-24
### Fixed
- updated prometheus-client to 0.20.0

## [0.73.1] - 17-04-24
### Added
- Extended DEXPI for schemas 3.3 (no Attibute URI in genericAttributes and text without label parent).
### Fixed
- added missing py.typed (to enable mypy in projects using neat, ie docparser)

## [0.73.0] - 17-04-24
### Added
- Proper parsing/serialization of `inf`
- Added `new_model_id` to `ExcelExporter` to allow automatically setting metadata sheet when creating a new model
- In `DMSRules`, the user can now set `EdgeType` or `HasData` filter.
- The `DMSExporter` now validates data models wrt to a reference model, when `schema=extended`.

### Fixed
- In `DMSExporter`, `edge_type` is set correctly when referencing a multiedge property.
- Updated `cognite-sdk` to `7.37.0`, this broke neat with `ImportError: cannot import name 'ListablePropertyType'...`.
  This is now fixed.

### Removed
- The `DMSExporter` no longer has a `standardize_casing` parameter. Neat is no longer opinionated about casing.

## [0.72.3] - 16-04-24
### Fixed
- `ExcelImporter` was resetting `role` value to value set in rules instead of keeping value provided as arg
### Changed
- Default namespace set to `http://purl.org/cognite/neat#` instead of `http://purl.org/cognite/app#`
- OwlImporter for rules v2 has `make_compliant` set to False by default
### Added
- When creating OWL from rules, prefix will be saved under property `neat:prefix` (hence change of default namespace)
- When reading OWL if there is `neat:prefix` value will be added to `rules.metadata.prefix`
- By default we are defaulting OWL properties to min 0 and max 1 occurrence if no occurrence is set
- Added test for generation of complete rules out of partial rules

## [0.72.2] - 15-04-24
### Fixed
- `rules2dms` API route is now producing expected `View` objects to be visualized in CDF
### Added
- `publish-rules` API route added allowing publishing rules as DMS Schema components to CDF


## [0.72.1] - 11-04-24
### Fixed
- rdf:PlainLiteral and rdf:Literal was not resolving as string handled when exporting Rules to DMS schemas, this is now fixed
- OwlImporter that works with v2 rules was using `XSD_VALUE_TYPE_MAPPINGS` for v1 rules, this is now fixed
- added missing mapping for reference when converting information architect rules to dms architect rules

## [0.72.0] - 11-04-24
### Improved
- Improved garbadge collection process in workflows. Now all resources are properly released after workflow execution or reloading.
This is expecially critical when working with statfull objects like graph stores or big objects allocated in memory.
## Removed
- Removed a lot of old and stale code from workflows engine.
## Changed
- Changed CORS policy for UI to allow all origins. This is a temporary solution until it is properly configured in the future.

## [0.71.0] - 10-04-24
### Added
- Added `/api/core/rules2dms`
- Enabled conversion of rules to DMS views and containers

## [0.70.3] - 10-04-24
### Fixed
- Bug when importing an OWL ontology while expecting compliant rules did not encounter for dangling classes (classes without a property or parent class). This is now fixed.
### Improved
- Handling of xsd types as case insensitive when importing an OWL ontology.
### Added
- Handling of rdf:Literals in OWL ontology import as xsd:string

## [0.70.2] - 03-04-24
### Fixed
- Bug when exporting an `addition` to of a ruleset in  `DMSExporter` when using the method `.export_to_cdf`
### Changed
- Updated the `DMSExporter` to sort views in data model by (`space`, `external_id`).

## [0.70.1] - 03-04-24
### Added
- The `DMSExporter` now supports deploying an `addition` extension of a ruleset.

## [0.70.0] - 09-04-24
### Added
- Added `/api/core/convert`
- Enabled OWL importer to produce DMS rules


## [0.69.3] - 03-04-24
### Fixed
- Validation of `InformationRules` gives a warning if a reference class is used. This is now fixed.
- Validation of `InformationRules` returns an error if a importing a value type `Unknown`. This is now fixed.

## [0.69.2] - 03-04-24
### Fixed
- Fixed issue with `DMSImporter` when importing data models with direct relations without `source` set. This would
  cause a validation issue. This is now fixed.

## [0.69.1] - 03-04-24
### Fixed
- Fixed issue with `DMSImporter` when importing data models with data models that reference views outside the data model.
  This is now fixed.

## [0.69.0] - 03-04-24
### Added
- Experimental support for working with a reference model in the Rules.

### Fixed
- When using `DMSExporter` with `standardize_casing=False`, the `DMSExporter` would fail to export containers and
  views. This is now fixed.

### Changed
- When using any exporter writing to file, the default new line character and encoding of the OS was used. This is now
  changed to always use `utf-8` encoding and `'\n'` as the new line character. This is for working with **NEAT** in,
  for example, git-history, across multiple users with different OSes.
- In the `DMSExporter`, setting `existing_handling=force` will now also force the creation of `Containers` in addition
  to `Views`.

## [0.68.9] - 03-04-24
### Added
- Helper method `from_directory` and `from_zip_file` to `DMSExporter` to load DMS schema from directory or zip file.
  These methods are the complement of the `export_to_file()` method in `DMSExporter`.

## [0.68.8] - 25-03-24
### Fixed
- Remove harsh regex on Expected Value Types in Rules v1 DMS exporter


## [0.68.7] - 25-03-24
### Improved
- Input for DmsArchitect DMS value types are now case insensitive.


## [0.68.6] - 25-03-24
### Improved
- Input for InformationArchitect XSD value types are now case insensitive.


## [0.68.5] - 22-03-24
### Improved
- `ExcelExporter` and `YAMLExporter` now skips the default spaces and version when exporting rules.

## [0.68.4] - 22-03-24
### Fixed
- remove_namespace missed check weather namespace is of actual HTTP type


## [0.68.3] - 20-03-24
### Fixed
- returned functionality that was accidentally removed in 0.68.1 release.
- removed excessive logging for workflow state endpoint.
- gracefull handling of transformations that do not return any data.

## [0.68.2] - 21-03-24
### Added

* Support for exporting DMS schema, in `DMSExporter`, to directory instead of just `.zip`.]

## [0.68.1] - 19-03-24
### Changed

* Default workflow `Export DMS` now also exports transformations and raw tables.

## [0.68.0] - 19-03-24
Multiple fixes and features for the upcoming v1.0.0 release.
## Added
* YAML (json) Exporter and Importer
* DMS Rules:
  * Support for revers direct relations
  * Views have support for InModel option to exclude views from the data model.
  * Views have support for Filters (`hasData` and `nodeType`)
  * List of direct relations are converted to edges.
* Robustify reading of rules, all extra whitespaces are now stripped.
* Option for exporting Transformations + Raw Tabels based on DMS rules.
* Workflows:
  * `ValidateWorklow` can also be used to covert rules.
  * Visualization of data model workflows.


## Fixed
* Bugs in the `ExcelImporter`:
  * It was not releasing the Excel file after reading it.
  * Warnings were not captured.
  * Pydantic errors were not captured.

## [0.67.5] - 14-03-24
## Fixed
* Replaced obsolete `dataModelID` Metadata filed to `external_id`


## [0.67.4] - 14-03-24
## Fixed
* Upgrade to `cognite-sdk` `7.28.2` which has fixed bug for retrieving more than 100 data models, containers,
  views, and spaces.

## [0.67.3] - 13-03-24
## Fixed
* `ExcelImporter` now returns rules for the correct role type based on the input.

## [0.67.2] - 13-03-24
## Added
- Standardization of casing in DMS exporter
- In DTDL importer infer data model name and space.
- Visualization of data model in UI through the new workflow `Visualize Data Model`
## Changed
- Deprecation of steps based on the single rule sheet, in favor of role-based rules.


## [0.67.1] - 12-03-24
## Changed
- Addeded configuraion that controls behaviour of embedded transformation logic in GenerateNodesAndEdgesFromGraph. Now user can disable default transfomation logic (before it was always on) , it is useful when transformation is done in dedicated transformation step.

## [0.67.0] - 07-03-24
## Fixed
- Fixed issue with prefixes not being updated during GraphStore (oxi) reinitialization
- Fixed graph store reset issue for JSON loader
- Small UI adjustments

## Added
- Added rules browser to the UI. Now user can browse all rules in UI from local store .
- Added configurable HTTP headers for `DownloadDataFromRestApiToFile` step. The feature is useful when the API requires specific headers to be set (has been requested by Cognite customer).

## [0.66.1] - 06-03-24
## Fixed
- `Import DMS` fails for data models without description. This is now fixed.

## [0.66.0] - 06-03-24
## Added
- Multiple experimental workflows `Export DMS`, `Import DMS`, `Validate Solution Model`, and `Validate Rules`

## [0.65.0] - 01-03-24
## Added
- Added support for scheduling on given weekdays for time trigger

## [0.64.0] - 21-03-24
## Added
- Added functionality to import and export global configuration file to and from CDF
- Added "latest" flag for workflows in CDF and spreadsheets.
- Added well formatted context viewer

## Changed
- Changed the way how workflows and rules loaded to CDF. Labels has been removed and replaced with additional metadata.

## Improved
- Improved UI around files upload and download. Improved File Uploader step.

## [0.63.0] - 20-02-24

## Added
- Added option to map edges as temporal solution prior shifting to Rules profiling


## [0.62.1] - 14-02-24

## Fixed
- Issue of `DeleteDMSSchemaComponents` deleting components in all spaces
- Issue of `ExportRulesToOntology` and `ExportRulesToSHACL` not creating missing folder

## [0.62.0] - 08-02-24

## Added
- Added `export_rules_to_ontology` workflow
- `LoadGraphToRdfFile` step to load graph to rdf file

## Fixed
- Issue of resetting graph for `MemoryStore` when loading graph from file
- Issue of not respecting add_base_prefix == False


## [0.61.0] - 06-02-24

## Added
- Ability to upload of all spaces components or only ones that are in space defined by `Rules.metadata.space`
- Ability to remove of all spaces components or only ones that are in space defined by `Rules.metadata.space`

## Improved
- DMS Schema components upload report add to step `ExportDMSSchemaComponentsToCDF`
- DMS Schema components removal report add to step `DeleteDMSSchemaComponents`
- Handling of multiple steps

## Removed
- `DataModelFromRulesToSourceGraph` it is confusing step and needs more work to be useful
- Workflows:
  - `json_to_data_model_rules`
  - `sheet2cdf`
  - `skos2cdf`

## Changed
- Renamed steps:
  - `LoadTransformationRules` to `ImportExcelToRules`
  - `InstancesFromRdfFileToSourceGraph` to `ExtractGraphFromRdfFile`
  - `InstancesFromRulesToSolutionGraph` to `ExtractGraphFromRulesInstanceSheet`
  - `GraphCapturingSheetToGraph` to `ExtractGraphFromGraphCapturingSheet`
  - `GenerateMockGraph` to `ExtractGraphFromMockGraph`
  - `InstancesFromJsonToGraph` to `ExtractGraphFromJsonFile`
  - `InstancesFromAvevaPiAF` to `ExtractGraphFromAvevaPiAssetFramework`
  - `DexpiToGraph` to `ExtractGraphFromDexpiFile`
  - `GenerateCDFAssetsFromGraph` to `GenerateAssetsFromGraph`
  - `GenerateCDFRelationshipsFromGraph` to `GenerateRelationshipsFromGraph`
  - `GenerateCDFNodesAndEdgesFromGraph` to `GenerateNodesAndEdgesFromGraph`
  - `UploadCDFAssets` to `LoadAssetsToCDF`
  - `UploadCDFRelationships` to `LoadRelationshipsToCDF`
  - `UploadCDFNodes` to `LoadNodesToCDF`
  - `UploadCDFEdges` to `LoadEdgesToCDF`
  - `CreateCDFLabels` to `LoadLabelsToCDF`
  - `OpenApiToRules` to `ImportOpenApiToRules
  - `ArbitraryJsonYamlToRules` to `ImportArbitraryJsonYamlToRules`
  - `GraphToRules` to `ImportGraphToRules`
  - `OntologyToRules` to `ImportOntologyToRules`
  - `GraphQLSchemaFromRules` to `ExportGraphQLSchemaFromRules`
  - `OntologyFromRules` to `ExportOntologyFromRules`
  - `SHACLFromRules` to `ExportSHACLFromRules`
  - `GraphCaptureSpreadsheetFromRules` to `ExportRulesToGraphCapturingSheet`
  - `ExcelFromRules` to `ExportRulesToExcel`
- Renamed workflows:
  - `graph_to_asset_hierarchy` to `extract_rdf_graph_generate_assets`
  - `dexpi2graph` to `extract_dexpi_graph_and_export_rules`
  - `ontology2data_model` to `import_ontology`

- **Note** this is a breaking change, but since we are on 0. version, we can do this.


## [0.60.0] - 30-01-24

## Added

- Configuration for which DMS schema components are to be uploaded to CDF
- Configuration for which DMS schema components are to be removed to CDF
- Configuration how to handle existing CDF schema components during upload

## Changed
- Renamed `UploadDMSDataModel` to `ExportDMSSchemaComponentsToCDF` step. **Note** this is a breaking change, but
  since we are on 0. version, we can do this.
- Renamed `DeleteDMSDataModel` to `DeleteDMSSchemaComponents` step. **Note** this is a breaking change, but
  since we are on 0. version, we can do this.
- Renamed `ExportDMSDataModel` to `ExportDMSSchemaComponentsToYAML` step. **Note** this is a breaking change, but
  since we are on 0. version, we can do this.
- Renamed `DataModel` class to `DMSSchemaComponents` to better reflect the content of the class. **Note** this is a breaking change, but
  since we are on 0. version, we can do this.
- Step that waits for human approval timeout set to 1 day

## [0.59.1] - 29-01-24

## Added

- Added pre-cleaning of spaces prior validation

## Fixed

- Fixed restrictive which did not allow multiple occurrence of [.-_]


## [0.59.0] - 24-01-24

## Added

- Added `ExportDMSDataModel` to dump data model (views) and containers as YAML

## Improved

- `DMSDataModelFromRules` is now extended such that one can update space/external_id/version of data model


## [0.58.0] - 20-01-24

## Changed

- `cognite.neat.graph.loaders.rdf_to_dms.rdf2nodes_and_edges` has been replaced by `cognite.neat.graph.loaders.DMSLoader`.
- Upgrade `cognite-sdk` to `v7`, thus now neat requires `cognite-sdk>=7.13.8`.

## Added

- Introduced an interface for `cognite.neat.graph.loaders` and implemented it for DMS.

## [0.57.0] - 11-01-24

## Improved

- Improved `GraphCapturingSheet` extractor allowing additional configuration and usage of external ids for properties and classes


## [0.56.1] - 10-01-24

## Fixed

- Add `alpha` tag to DEXPI step



## [0.56.0] - 09-01-24

## Added

- Added DEXPI example from DISC project (kindly provided by Jan Eivind Danielsen)


## [0.55.0] - 09-01-24

## Added

- Support for knowledge graph extraction from `DEXPI` P&ID provided as `XML`
- Added `DexpiToGraph` to step library


## [0.54.0] - 04-01-24

## Added
- Reset graph option for GraphDBStore

## Changed
- `cognite.neat.stores` module. This now only has four classes: `NeatGraphStoreBase`, `MemoryStore`, `OxiGraphStore`,
  and `GraphDBStore` as well as the constants `STORE_BY_TYPE` and `AVAILABLE_STORES`. All functions, enums, and previous
  classes are removed. Note `NeatGraphStoreBase` is a rename from `NeatGraphStore` and is now an abstract class.

## [0.53.0] - 03-01-24

## Improved

- Speed of nodes & edges generation
- Multi namespace support for nodes & edges generation (see [feature request](https://github.com/cognitedata/neat/issues/171))

## Changed
- `cognite.neat.extractors` module. This now only has three classes: `BaseExtractor`, `MockGraphGenerator`, `GraphCapturingSheet`.
   all the functions that were in the module is replaced with the above classes. The exception is the the function
   `rdf_file_to_graph` which is moved to `cognite.neat.graph.stores`.

## [0.52.0] - 22-12-23

## Added

- Advance data modeling support introduced
- Multi space containers support introduced


## [0.51.0] - 05-12-23

## Improved

- Turning `ParentClass` string into `Entity`
- Added new fields to Class and Property as last step to enable advance data modeling

## Removed

- Removed two validators from Rules which would otherwise block advance data modeling, specifically referring to Views and/or Containers in different spaces


## [0.50.0] - 15-12-23

## Fixed

- Fixed bug in GenerateCDFAssetsFromGraph class for assets_cleanup_type "orphans"/"full" where not all orphans assets were removed. No all asset under a created orphan parent asset are removed.


## [0.49.0] - 05-12-23

## Deprecated

- `data_set_id`, `cdfSpaceName`, `externalIdPrefix` in `Metadata` sheet has been removed

## Improved

- `Metadata` sheet now contains only two mandatory fields, namely: `prefix`, `version`, other fields are optional or generated automatically
- Generation of `Labels`, `Asset` and `Relationship` requires explicit configuration of `data_set_id` and external id prefixes, enabling reuse of same rules for multiple data sets

## [0.48.0] - 05-12-23

## Added

- Value types are now resolved as `ValueType` object instances

## [0.47.0] - 01-12-23

## Deprecated

- `type_mapping` in `rules` replaced by `value_types`

## [0.46.0] - 30-11-23

## Improved

- Improved `Triple` pydantic class to be used across the package as prep for advanced data modeling
- Improved `Entity` pydantic class to be used across the package as prep for advanced data modeling
- Moved all base regex patterns to `neat.rules.models._base`
- Reduced and cleaned up `neat.rules.models.rdfpath`

## Added

- `neat.rules.value_types` to create default ValueType class to be used to improve `Rules`

## [0.45.0] - 24-11-23

## Improved

- Validators skipping now made through two decorators `skip_field_validator` and `skip_model_validator`
- Small fixes in `cognite.neat.rules.models.rules`
- Allow single character properties/classes in `rdfpath`

## [0.44.0] - 24-11-23

## Fixed

- Fixed bug in GenerateCDFAssetsFromGraph class for assets_cleanup_type "orphans" where children of orphans assets were not removed. No all asset under an orphan parent asset are removed.

## [0.43.0] - 23-11-23

## Added

- All neat specific validators for `Rules` can be now skipped by specifying them in `validators_to_skip`, alternatively one can set `validators_to_skip=["all"]` to skip all validators.

## Fixed

- Single character properties/classes are now allowed in `rdfpath`

## [0.42.4] - 22-11-23

## Fixed

- Fixed missing oxi graph in docker

## [0.42.3] - 22-11-23

## Fixed

- Fixed max character length for `Description` to 1024 characters.

## [0.42.2] - 22-11-23

## Fixed

- Fixed absolute path in `neat` steps.

## [0.42.1] - 22-11-23

## Fixed

- `DownloadFileFromCDF` now can autocreate missing folders
- `DownloadDataFromRestApiToFile` now can autocreate missing folders

## [0.42.0] - 22-11-23

## Improved

- `OWLImporter` improved to handle exceptions often found in OWL files

## Added

- `OWLImporter` supports conversion of information to data model through flag `make_compliant`

## Fixed

- Description of properties, classes and data model updated to allow for 1028 characters

## [0.41.6] - 20-11-23

## Changed

- cdf space name regex

## [0.41.5] - 20-11-23

## Changed

- version regex

## [0.41.4] - 18-11-23

## Changed

- Python depedency `openpyxl` made mandatory

## [0.41.3] - 18-11-23

## Changed

- Python depedency `pyoxigraph` made optional

## [0.41.2] - 17-11-23

## Changed

- Python depedency from `python = ">=3.10,<3.13"` to `python = "^3.10"`

## [0.41.1] - 14-11-23

## Fixed

- Fixed `DMSImporter` to properly set `version` and `cdfSpaceName` when using single View as input.
- Fixed `rules_to_pydantic_models` to skip creating `edges-one-to-one` if `externalID` is missing

## [0.41.0] - 14-11-23

## Changed

- Renamed `JSONImporter`, `YAMLImporter`, `DictImporter` to `ArbitraryJSONmporter`, `ArbitraryYAMLImporter`, `ArbitraryDictImporter` to
  reflect that these importers infer the data model from raw input data, and are not reading a serialized file.

## Added

- Support for configuring the direction for child-parent relationship in `ArbitraryJSONmporter`, `ArbitraryYAMLImporter`, `ArbitraryDictImporter`.
- Support for `datetime` in `ArbitraryJSONmporter`, `ArbitraryYAMLImporter`, `ArbitraryDictImporter`.

## Fixed

- `DMSExporter` does not write one-to-many edges to containers any more.
- In the importers `ArbitraryJSONmporter`, `ArbitraryYAMLImporter`, `ArbitraryDictImporter` the `max_count` were not set leading all triples to
  be a one-to-many relationship. Now, only data which are of type `list` skips the `max_count` all other set it to 1.

## [0.40.2] - 14-11-23

## Fixed

- Set lower bound of `cognite-sdk` to `6.39.2` as it is required due to a bug in earlier SDK versions.

## Improved

- Improved Nodes and Edges validation and data validation reporting in rdf2nodes_and_edges and GenerateCDFNodesAndEdgesFromGraph steps.

## [0.40.1] - 08-11-23

## Changed

- The `DMSExporter` is now configurable with `datamodel_id`. The `DMSImporter` also accepts a data model as input.

## [0.40.0] - 08-11-23

## Changed

- The interface for `cognite.neat.rules.exporters`. Now, they have the following methods `.export()`, `.export_to_file()`,
  `.from_rule()`.

## [0.39.1] - 08-11-23

## Fixed

- Changed `attributes`, `edges_one_to_one`, `edges_one_to_many` instance to class property methods

## [0.39.0] - 03-11-23

## Fixed

- Not allowing DMS non-compliant Rules to be turned into pydantic models

## Added

- class property methods to the generated pydantic models accessing descriptions and names of models and fields
- controlling whether `neat` specific fields should be added or not to pydantic models using arg `add_extra_fields`
- `OntologyToRules` step added to the step library

## Improves

- Documentation of `rules_to_pydantic_models`

## [0.38.3] - 03-11-23

## Fixed

- Fixed CDF database configuration for rawlookup rule in TransformSourceToSolutionGraph . https://github.com/cognitedata/neat/issues/157

## [0.38.2] - 03-11-23

## Fixed

- Added type mapping for data type Date

## [0.38.1] - 01-11-23

## Fixed

- Proper min_count for `DMSImporter` base on CDF `View` implementation

## [0.38.0] - 31-10-23

## Added

- Ability to partially validate Rules
- Description and name of fields added to rules generated pydantic models

## Improved

- Improved naming of internal variables in `cognite/neat/rules/exporter/rules2pydantic_models.py`

## [0.37.0] - 31-10-23

## Added

- Configurable assets cleanup in GenerateCDFAssetsFromGraph step. Now user can specify if he/she wants to delete all ophan or circular assets or keep them.

### Fixed

- https://github.com/cognitedata/neat/issues/146
- https://github.com/cognitedata/neat/issues/139

## [0.36.0] - 30-10-23

### Added

- Added `DMSImporter`
-

## [0.35.0] - 27-10-23

### Improved

- Improved stability and resource usage of Oxigraph when working with large graphs.

### Added

- Added `InstancesFromAvevaPiAF` step.

### Fixed

- UI bug fixes and improvements.

## [0.34.0] - 27-10-23

### Improved

- Bug fix: Removed condition not allowing an asset to change its parent asset.

## [0.33.0] - 22-10-23

### Improved

- Implementation of class prefix to external ids for edges

## [0.32.0] - 22-10-23

### Improved

- Refactor importers
- Simplified data modeling flow by introducing RawRules as a first class citizen
- Fix small bugs
- Initiated refactor of exporters

## [0.31.0] - 18-10-23

### Added

- Importer `GraphImporter`

### Improved

- Base importer with generic, yet configurable, exceptions

## [0.30.0] - 11-10-23

### Added

- Three importers `JSONImporter`, `YAMLImporter`, and `DictImporter`.

## [0.29.0] - 07-10-23

### Changed

- The importer `owl2excel` is written as a class `OWLImporter`. **Note** this is a breaking change, but
  since we are on 0. version, we can do this.

## [0.28.0] - 07-10-23

### Added

- Classes for extractors `MockGraphGenerator` and `GraphCapturingSheet` available at `cognite.neat.graph.extractors`.

## [0.27.1] - 07-10-23

### Improved

- Introduced container classes for `Classes` and `Properties` in `TransformationRules`. Implemented `.to_pandas()`
  methods for both classes.

## [0.27.0] - 07-10-23

### Added

- `neat` support Python `3.10`.

## [0.26.1] - 05-10-23

### Fixed

- Small fixes related to steps compatibility with mypy.
- Fixed UI crash in case if workflow state cannot be loaded.
- Fixed step loader from data_folder/steps path.

### Added

- Workflow id and run id are now available as step object variables.

## [0.26.0] - 04-10-23

### Added

- Added rules2excel rules exporter. Now users can export rules from TransformationRules object to excel file.
- Added rules generator step from arbitrary object (must be in json or yaml formats)
- Added eperimental rules parser from OpenApi/Swagger specification. Rules generates based on schema part of OpenApi specification.
- Added version , source and docs_urs metadata to Steps class.

## [0.25.9] - 30-09-23

### Fixed

- Loading `neat` from environment variables, the variable `NEAT_LOAD_EXAMPLES` would always return `true`
  even if it was set to `false`. This is now fixed.

## [0.25.8] - 20-09-23

### Improved

- Many UI improvements and bug fixes.
- Improved data exploration capabilities.

### Added

- Added universal JSON to Graph extractor step.

## [0.25.7] - 14-09-23

### Added

- Drop down menu for selection of property which hold value for nodes in Data Explorer

## [0.25.6] - 12-09-23

### Fixed

- Fixed Nodes and Edges step
- Fixed issues with regex

### Added

- Mock Graph Generation Step
- Regex patterns from CDF API documentation

## [0.25.5] - 5-09-23

### Added

- Support for upload of various RDF formats to `NeatGraph` store

## [0.25.4] - 5-09-23

### Fixed

- Fixed issue when columns names are non-string
- Fixed missing start_time in relationships
- Fixed upload_nodes/edges
- Fixed DMS upload step

### Added

- Handling of edge cases when creating Assets in which name was pushed to be None even though there is alt property
- Notebook 5 with walk through about fDM, nodes and edges

## [0.25.3] - 4-09-23

### Fixed

- Fixed Github rules loader.

### Changed

- Github rules loader now split into Github downloader step and RulesLoader.

### Added

- Added Input/Output steps for downloading and uploading rules from/to Github and from/to CDF files.

## [0.25.2] - 1-09-23

### Fixed

- Multiple UI usability improvements and bug fixes.

## [0.25.1] - 31-08-23

### Fixed

- Fixed issues with regex validations for entity ids

## [0.25.0] - 30-08-23

### Changed

- New way of configuring workflows steps . Now steps are configured individually and not as a part of workflow manifest.
- Added access_token autentication for Cognite client. If client_id is not set in config.yaml, NEAT will use client_secret as access_token.
- Multiple UI usability improvements and bug fixes.

### Added

- Added SimpleContextualization step . The step can be used to create links between nodes in a graph either by using regex or exact match between source and target properties.
- Added single store configuration step. Now solution and graph stores can be configured individually.

## [0.24.2] - 29-08-23

### Added

- Multi parent classes are now allowed
- Validation of parent classes ids against class id regex
- New Exception in case of ill-formed parent class ids

### Fixed

- Bug raising when generating Ontology triples in case when there are multi parent classes

## [0.24.1] - 29-08-23

### Added

- Docstring to `cognite.neat.rules.exceptions` and `cognite.neat.graph.exceptions`
- URL to exception definition added to exception message
- Rendering of exceptions in `docs` (mkdocs)

### Fixed

- `fix_namespace_ending` was returning `str` instead of `Namespace` causing issues

### Improved

- Split docs config of importers to importers and parsers to avoid confusion

## [0.24.0] - 24-08-23

### Added

- Generation of DM instances
- `DMSDataModelFromRules`, `GenerateCDFNodesAndEdgesFromGraph`, `UploadCDFNodes` and `UploadCDFEdges` added to step libary

### Improved

- Handling of generation of pydantic model instances in case of incomplete graph instances

## [0.22.0] - 22-08-23

### Changed

- Re-org and re-name step library
- Update workflows according to new step library org

### Added

- `OntologyFromRules` step to step library
- `SHACLFromRules` step to step library
- `DownloadTransformationRulesFromGitHub` to step library

### Improved

- `data_model_generation` workflow has been extended to produce ontological and shape constraints representation
- input parameters description for workflow steps in step library

## [0.21.2] - 18-08-23

### Changed

- `cognite.neat.rules.exceptions` warnings and errors names changed to human-readable form

## [0.21.1] - 18-08-23

### Changed

- `rules2dms` is updated to query for specific version of views

## [0.21.0] - 17-08-23

### Changed

- BIG workflow refactoring. New workflow concept is more modular and easier to extend.
- Steps are defined as independent components with well defined inputs and output data contracts/types and configurations.
- Steps are now reusable and scoped to 3 categories: `global`, `project` and `workflow`. Global steps are available to all workflows and maintained by NEAT project, `project`scoped steps are available to all workflows in a project and `workflow` scoped steps defined and available only to a specific workflow.
- Workflows are now defined as a composition of steps via manifest file , pytyhon file is no longer needed. Workflow Base class inheritance is still possible but not recomended and reserved for very advanced use cases.

### Removed

- Removed `base`and `default` workflows.

### Added

- Workflows can be added via UI.

### Improved

- Improved drop operations for NeatGraph store.

## [0.20.0] - 08-08-23

### Added

- Generation of data model in DMS through `sdk` interaction with DMS endpoint

## [0.19.0] - 08-08-23

### Added

- Generation of in-memory pydantic models based on class/property definitions in `TransformationRules`
- Generation of `CONSTRUCT` query which provides "views" into source graph and in most cases alleviate the need of creating solution graph

## [0.18.3] - 01-08-23

### Changed

- First pass of refactoring / reorg of `app/api` package

### Added

- With exception of `get-nodes-and-edges` route and routes that need CDF all other are now tested

### Removed

- Running tests only on `graph_to_asset_hierarchy`, `sheet2cdf` is commented out

## [0.18.2] - 26-07-23

### Changed

- First pass of refactoring / reorg of `workflows` package
- Removed some of examples data from `neat` and place them under tests

## [0.18.1] - 25-07-23

### Changed

- Structure of `neat` package
- Structure of `neat` tests to reflect package structure
- Renamed rules loaders into readers
- Merged rules readers and parsers into parser

## [0.18.0] - 25-07-23

### Changed

- Structure of `neat` package.

## [0.17.4] - 24-07-23

### Added

- Generation of ontology, shape constraint objects and semantic data model out of transformation rules

## [0.17.3] - 24-07-23

### Added

- Added new composition based method of building step-components for NEAT workflows.

## [0.17.2] - 20-07-23

### Changed

- Switch to using `jinja2` template engine instead of `graphql-core` for generation of GraphQL schema

### Added

- Downloading rules from private github repository

## [0.17.1] - 19-07-23

### Changed

- Organized various methods that work with `TransformationRules` to importers/exporters and set of methods that perform rules analysis

## [0.17.0] - 16-07-23

### Changed

- Parsing of Transformation Rules from Excel files more stricter validations
- BREAKING CHANGE: Transformation Rules which contain Instances sheet now required namespace to be explicitly set in Metadata sheet !

### Added

- Dedicated module for exceptions (warnings/errors) for Transformation Rules parsing
- Ability to generate parsing report containing warnings/errors
- Conversion of OWL ontologies to Transformation Rules
- Tests for notebooks

## [0.16.0] - 10-07-23

### Changed

- The subpackage inside `cognite-neat` `core.rules` has now a defined inteface with three different load methods
  along with the data classes those load methods returns.
- Started making dependencies optional and setting up options for installing `neat` for different use cases.

## [0.15.0] - 08-07-23

### Changed

- Require `pydantic` `v2`.

## [0.14.2] - 07-07-23

### Added

- Added additional validators to comply with CDF DM
- Added new fields to handle request for having both entity ids and entity names
- Added new fields to capture necessary information to resolve sheets as (f)DM

## [0.14.1] - 30-06-23

### Fixed

- Fixed bugs in base workflows

### Improved

- Improved graph based data exploration capabilities.

## [0.14.0] - 21-06-23

### Added

- Base workflow concept. Most of common functionality is moved to base workflows. Now it is possible to create custom
  workflows by inheriting from base workflow. More infor in docs
- Added 3 main workflow start methods . More info in docs

### Fixed

- Fixed error propagation from sub workflows to main workflow. Now if sub workflow fails, main workflow will fail as well.
- Small UI improvements.

## [0.13.1] - 11-06-23

### Added

- Configurable cdf client timeout and max workers size. See [getting started](installation.md) for details.
- Additional logic for handling `CogniteReadTimeoutError` and `CogniteDuplicatedError` during retries. This is an attempt
  to handle cases when under heavy load, requests to CDF may timeout even though the requests were processed successfully
  in eventual consistancy manner.

## [0.13.0] - 11-06-23

### Added

- Configuration option for metadata keys used by neat in the `sheet2cdf` workflow.

## [0.12.10] - 11-06-23

### Improved

- `cognite-neat` package metadata.

## [0.12.9] - 11-06-23

### Fixed

- Existing CDF asset without a label caused the `sheet2cdf` workflow to fail. This is now fixed.

## [0.12.8] - 09-06-23

### Fixed

- Clean labels from assets which do not exist in CDF. This one does the cleaning correct, while `0.12.7` assumed
  the wrong internal format for asset, and thus, did not work.

## [0.12.7] - 07-06-23

### Fixed

- Handling assets in CDF with non-existing labels.

## [0.12.6] - 06-06-23

### Fixed

- Handling assets without labels in CDF.

## [0.12.5] - 04-06-23

### Added

- Automatic update (configurable) of workflow configurations (using new file name) on the rules file upload completion
- Automatic triggering (configurable) of workflow execution on rules file upload completion

## [0.12.4] - 30-05-23

### Added

- SME graph capturing workflow that make use of core method from 0.12.3
- FDM schema generation workflow that make use of core method from 0.11.2
- FDM schema generation notebook in docs
- SME graph capturing notebook in docs

### Improved

- Notebooks overall

### Fixed

- Handling of Instances sheet, issue with cell datatypes

### Changed

- Renamed `fast_graph` workflow to `graph_to_asset_hierarchy`

### Removed

- Default workflow

## [0.12.3] - 30-05-23

### Added

- Added generation of knowledge graph capturing sheet based on data model definitions in transformation rules
- Added generation of knowledge graph from graph capturing sheets

## [0.12.2] - 30-05-23

### Fixed

- Default `config.yaml` could not be reloaded.

### Improved

- The output messages for `load_transformation_rules_step` in all workflows by specifying which file is used.

## [0.12.1] - 26-05-23

### Added

- Added retry logic to asset and relationship update micro batching
- Added generic workflow steps retry logic
- Added examples of how to use update safety guards and human approval steps in workflows

### Fixed

- Fixed UI state polling bug.

## [0.12.0] - 23-05-23

### Added

- Added workflow documentation.
- Added `wait_for_event` task. This task will wait for a specific event to occur.Can be used to pause/resume workflow execution , for instance when a user needs to approve the workflow execution.
- Added metrics helper functions. These functions can be used to create metrics for the workflow.
- Added UI configuration editor. Now it supports all UI operations.
- Added workflow source code viewer.
- Added rules file download link. Now user can upload and download rules file via NEAT UI .
- Added error reporting in UI if the rules file is not valid or not present. The same for data exploration view.

### Improved

- Many UI improvements and visual regrouping of UI views.
- Improved http trigger. Now it can receive arbitrary data in json format.
- Global configurations moved to its own view.
- Steps and System components editor supports node removal.

### Changed

- Groups section was renamed to Solution/System components overview. In manifest it was renamed to `system_components`.

## [0.11.5] - 23-05-23

### Fixed

- Removed `data/config.yaml` dump. This is not used.
- If the config is not specified, the default `config.yaml` now dumps it content as yaml and not `json`.

## [0.11.4] - 22-05-23

### Added

- Reporting on categorized assets and relationships
- Safety gauge to skip assets which are changing asset hierarchy or to raise exception

## [0.11.3] - 19-05-23

### Fixed

- When running `neat` with two different datasets without an external_id prefix, the creation of an orphanage asset
  caused a DuplicationError. This is now fixed by suffixing the dataset to the orphanage asset.

## [0.11.2] - 15-05-23

### Added

- Generation of GraphQL schema from transformation rules
- Fixing names of classes/properties to be aligned to GraphQL allowed characters
- Allowing pure data modeling transformation rules, i.e. no data on mapping rules

## [0.11.1] - 08-05-23

### Fixed

- Set the license of the package in poetry build.

## [0.11.0] - 08-05-23

- Refactored application bootrap procese and core application functions aggregated into NeatApp class.
- Small bug fixes.
- Fixed global configurations via UI and API.

## [0.10.4] - 28-04-23

- Added readme to publish process on pypi.org.

## [0.10.3] - 26-04-23

- Handling edge case in graph that results in decommissioned relationships

## [0.10.2] - 23-04-23

- Fix issue with duplicated labels for relationships

## [0.10.1] - 20-04-23

- Fix for issue of creation of relationships for assets that do not exist

## [0.10.0] - 17-04-24

- Refactor `rdf_to_asset` to use micro batching
- Refactor `rdf_to_relationships` to use micro batching
- Improved logging and performance for `rdf_to_asset` and `rdf_to_relationships`
- Additional labels for relationships

## [0.9.2] - 05-04-23

- Refactor TransformationRules to entail data modeling, relationship definition, label creation methods

## [0.9.1] - 05-04-23

- Remove duplicated rules for relationships which are causing duplicated relationships
- Improve performance of relationship categorization
- Improve NeatGraphStore to better handle graph.drop() for in-memory store
- Improved current example workflows

## [0.9.0] - 03-04-23

- Created mock module
- Added generation of mock graphs based on data model provided in transformation rules
- DataModelingDefinition class extended with methods:
  - `reduce_data_model`: Reduces the data model to desired set of classes
  - `to_dataframe` : Converts DataModelingDefinition instance to a pandas dataframe for easier manipulation
  - `get_class_linkage`: gets the linkage between classes in the data model
  - `get_symmetric_pairs`: gets the symmetric pairs of classes in the data model
- Added descriptive notebook demoing the use of the mock graph generator

## [0.8.0] - 30-03-23

### Added

- Entry point for launching neat application, `neat`.

## [0.7.2] - 28-03-23

- Removed unused API methods
- Added Workflow Execution History to the UI and API (viewer only)
- Added workflow methods for reinitializing CogniteClient from within a workflow. Should be used by workflows to adress memmory leaks in the CogniteClient.
- Improved config.yaml handling. Now if the file is not found, NEAT will create a new one with default values.

## [0.7.1] - 28-03-23

- Fixed issue with relationship diffing which caused diffing to not behave as expected
- Fixed issue with end_time of resurrected resources which was not property set to None
- Moved from using python dictionaries to using data frame as prime storage of relationships
- Better handling of updated relationships via RelationshipUpdate class

## [0.7.0] - 23-03-23

This changelog was introduced to the package.<|MERGE_RESOLUTION|>--- conflicted
+++ resolved
@@ -15,35 +15,29 @@
 - `Fixed` for any bug fixes.
 - `Security` in case of vulnerabilities.
 
-## TBD
+## [0.76.0] - 06-05-24
 ### Removed
 - [BREAKING] In `DMSRules`, `default_view_version` is no longer supported. Instead, you will now get a warning if view versions
   are not matching the data model version.
 
-<<<<<<< HEAD
-### Changed
-[BREAKING]
-- The following renaming of columns in `DMSRules`, properties sheet:
+### Added/Changed
+- [BREAKING] The following renaming of columns in `DMSRules`, properties sheet:
     - `Relation` -> `Connection`
     - `ViewProperty` -> `View Property`
     - `ContainerProperty` -> `Container Property`
     - `IsList` -> `Is List`
     - `Class` -> `Class (linage)`
     - `Property` -> `Property (linage)`
-- The following renaming of columns in `DMSRules`, views sheet:
+- [BREAKING] The following renaming of columns in `DMSRules`, views sheet:
     - `InModel` -> `In Model`
     - `Class` -> `Class (linage)`
-- The following renaming of columns in `DMSRules`, containers sheet:
+- [BREAKING] The following renaming of columns in `DMSRules`, containers sheet:
     - `Class` -> `Class (linage)`
-
-## [0.77.0] - 04-05-24
-=======
->>>>>>> 8e2eaa2d
-### Added/Changed
 - [BREAKING] Added support for listable direct relations in `DMSRules`. In addition, there is now a complete reimplementation
-  of the `relation` column in the `DMRRules` `properties` sheet.
-- [BREAKING] Relation can now be `direct`, `reverse`, or `edge`. While `multiedge` and `reversedirectc` have been removed.
-  For more details, see the [DMS Rules Details](https://cognite-neat.readthedocs-hosted.com/en/latest/terminology/dmsrules.html#relation)
+  of the `connection` column in the `DMRRules` `properties` sheet.
+- [BREAKING] Connection (former relation) can now be `direct`, `reverse`, or `edge`.
+  While `multiedge` and `reversedirectc` have been removed. For more details,
+  see the [DMS Rules Details](https://cognite-neat.readthedocs-hosted.com/en/latest/terminology/dmsrules.html#relation)
   documentation.
 - In `DMSRules`, added support for setting containerId and nodeId in `View.Filter`. Earlier, only `nodeType` and
   `hasData` were supported which always used an implicit `containerId` and `nodeId` respectively. Now, the user can
