--- conflicted
+++ resolved
@@ -15,20 +15,18 @@
 - `Fixed` for any bug fixes.
 - `Security` in case of vulnerabilities.
 
-<<<<<<< HEAD
+
 ## [0.53.0] - 03-01-24
 
 ## Improved
 
 - Speed of nodes & edges generation
 
-=======
 ## [0.TBD] - TBD
 ## Changed
 - `cognite.neat.extractors` module. This now only has three classes: `BaseExtractor`, `MockGraphGenerator`, `GraphCapturingSheet`.
    all the functions that were in the module is replaced with the above classes. The exception is the the function
    `rdf_file_to_graph` which is moved to `cognite.neat.graph.stores`.
->>>>>>> 0de19426
 
 ## [0.52.0] - 22-12-23
 
