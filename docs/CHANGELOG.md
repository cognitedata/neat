# Changelog

All notable changes to this project will be documented in this file.

The format is based on [Keep a Changelog](https://keepachangelog.com/en/1.0.0/),
and this project adheres to [Semantic Versioning](https://semver.org/spec/v2.0.0.html).

Changes are grouped as follows:

- `Added` for new features.
- `Changed` for changes in existing functionality.
- `Deprecated` for soon-to-be removed features.
- `Improved` for transparent changes, e.g. better performance.
- `Removed` for now removed features.
- `Fixed` for any bug fixes.
- `Security` in case of vulnerabilities.

## TBD
### Added
- Added parameter, `model`, to `neat.to.excel(...)` to allow to specify 'dms' or 'information' model.

### Fixed
- `neat.set.data_model_id()` did not result in the verified data model being stored
<<<<<<< HEAD
- Support for XML/Dexpi files so that you can now run `neat.read.xml()`. Only supports DEXPI atm.
=======
- Due to issues with reverse connections `neat.set.data_model_id()` does not allow changing data model id-
### Improved
- `neat.to.cdf.instances()` now auto creates space if one is not passed, also does not allow usage of data model space for instances storage
- `neat.to.cdf.instances()` no longer loads the data twice.
- `neat.to.cdf.instances()` now has a more informative output.
>>>>>>> 92f4da7e

## [0.97.1] - 14-11-**2024**
### Changed
- `neat.show.instances()` now only works if NeatSession storage is set to `oxigraph`
### Fixed
- `neat.prepare.data_model.to_enterprise/to_solution` was not picking up source entity
### Changed
- `lxml` is now an optional dependency for `DexpiExtractor`. This is to support running in `pyodide` environment.

## [0.97.0] - 14-11-**2024**
### Added
- Added provenance on rules in NeatSession
- Option to move connections from reference to new model in DMS rules when generating Enterprise model
- Plotting of data model provenance
- Plotting of data model implements
- Support for loading `NeatEngine`.
- Support for inspecting outcome of `neat.to.cdf.instances(...)` with `neat.inspect.outcome.instances(...)`.
- `neat.prepare.instance.make_connection_on_exact_match` added to enable adding connections
  between instances based on exact match of properties.
- Support for reading instances from csv `neat.read.csv`. Including reading csv from a public GitHub repository.

### Improved
- Case-insensitive "direct" connection type in DMS Rules
- Validation over view types for connections in DMS Rules
- Validation of reverse connection feasibility in DMS Rules

## Changed
- The `neat.infer()` now always infer integer and float as their 64-bit counterparts long and double. The motivation
  for this change is to have a more flexible data model that can handle 64-bit integers and floats.

## [0.96.6] - 08-11-**2024**
### Fixed
- `neat.verify()` no longer gives a `PrincipleMatchingSpaceAndVersionWarning` when you include views from
  the `CogniteCore` or `CogniteProcessIndustry` data models.
- In the `DMSSheet` you will now get a `RowError` if you try to set `container` or `container property` for
  an edge or reverse direct relation as these are not stored in containers.
- `neat.read.excel(...)` now correctly reads the `Enum` and `Nodes` sheets.
- In the `DMSSheet`, `reverse` relations no longer give a `RowError` if the reverse property is referencing
  a property in the reference sheets.

## [0.96.5] - 07-11-**2024**
### Fixed
- Serializing `ResourceNotDefinedError` class no longer raises a `ValueError`. This happens when a `ResourceNotDefinedError`
  is found, for example, when calling `neat.verify()`.
- Setting `neat.to.cdf.data_model(existing_handling='force)` will now correctly delete and recreate views and containers
  if they already exist in CDF.

### Improved
- When running `neat.to.cdf.data_model()` the entire response from CDF is now stored as an error message, not just the
  text.

### Added
- `neat.to.cdf.data_model()` now has a `fallback_one_by_one` parameter. If set to `True`, the views/containers will
  be created one by one, if the batch creation fails.

## [0.96.4] - 05-11-**2024**
### Fixed
- `neat.to.excel` or `neat.to.yaml` now correctly writes `ViewTypes` and `Edge` that do not have the default
  value. For example, if the `Connection` was `edge(direction=inwards)` it would not be written to the Excel or
  YAML file as `edge` as `direction=inwards` was not the default value. This is now fixed.

## [0.96.3] - 05-11-**2024**
### Added
- Introduce `neat.inspect.outcome(...)` to check the outcome of `cdf.to.data_model`.

### Fixed
- `neat.to.cdf.data_model` no longer outputs warnings when creating a new data model in CDF.

## [0.96.2] - 05-11-**2024**
### Added
- Can configure `neat.to.cdf.data_model` behavior for data model components that already exist in CDF

### Changed
- When reading a data model from CDF, `inwards` edges are now treated as an edge with direction inwards and
  not the reverse edge.

## [0.96.1] - 04-11-**2024**
### Fixed
- `naet.show` working in a pyodide environment

## [0.96.0] - 04-11-**2024**
### Improved
- Handling of CDM extension
- Switched from Cytoscape to PyVis for data model and instances visualization
### Added
- `neat.prepare.reduce` now support dropping individual views from a `Cognite` model.
- `neat.set.data_model_id` a convenience method to set the data model id in a `NeatSession`.
- `neat.version` returns the version of the `neat` package.
- `neat.prepare.to_enterprise` prepares template for creation of an enterprise model in `Cognite Data Fusion`.
- `neat.prepare.to_solution` prepares template for creation of a solution model in `Cognite Data Fusion`.


## [0.95.0] - 29-10-**2024**
### Fixed
- `NeatSession` subcommands no longer gives traceback for `NeatSessionError` exceptions, instead it
  gives a more user-friendly error message.

### Improved
- Reduced matplotlib version to 3.5.2 due to PYOD compatibility issues
- Shorter and more concise summary of the data model in NeatSession

## [0.94.0] - 29-10-**2024**
### Added
- Support for information rules and instance plotting in NeatSession
- From Source to CDF tutorial

### Improved
- Better plotting of rules for dms and information rules in NeatSession (accounts for `subClassOf` and `implements`)

## [0.93.0] - 28-10-**2024**
### Improved
- IODD extractor to also extract XML elements that should map to time series data type
- This includes extracting `VariableCollection` elements and `ProcessDataIn` elements
- Will probably need to revise how the tag/id of the time series is created
- Interfaces for InferenceImporter, IMFImporter and OWLImporter are leveraging BaseRDFImporter
- Renamed rules.examples to rules.catalog to start building catalog od data models
- Improved IMF rules that will handle IMF AttributeType onboarding
- Improved handling of unknown, multi-data, multi-objet and mixed value types in conversion from Information to DMS rules
- Reorg prefixes
- Added more detail regex testing of entities
- Transformation is now generated for every RDF based rules importer
- Improved session overview in UI

### Added
- Added `NeatSession`
- Rules exporter that produces a spreadsheet template for instance creation based on definition of classes in the rules
- Rules transformer which converts information rules entities to be DMS compliant
- Rules transformer `RuleMapping` that maps rules from one data model to another
- Graph transformer `SplitMultiValueProperty` which splits multi-value properties into separate properties with single value
- Support for `xsd:decimal` which is now mapped to `float64` in DMS rules
- Added RDF based readers for `NeatSession`
- `NeatSession.read.rdf.examples.nordic44`
- `NeatSession.show.data_model` show data model in UI

### Removed
- State on DataType stored in `_dms_loaded` attribute

### Changed
- Required `env_file_name` explicitly set in the `get_cognite_client` function. This is to avoid loading the wrong
  environment file by accident when running the function in a notebook.
- `NeatIssue` are no longer immutable. This is to comply with the expectation of Exceptions in Python.
- [BREAKING] All `NEAT` former public methods are now private. Only `NeatSession` is public.

## [0.92.3] - 17-09-24
### Fixed
- Prefixes not being imported or exported to Excel
- Trailing whitespace in Excel files causing issues with importing

## [0.92.2] - 17-09-24
### Added
- Method in `InformationAnalysis` which returns class URI based on class entity
- Method in `InformationAnalysis` which returns definition of property types for give class entity
- Allow different class entity in transformations then classes for which transformation are written(typical use case when we are renaming classes from source to target graph)

### Improved
- Handling of namespace removal in Describe query (now only values which are of URIRef type or values of properties defined as object property get get namespace removed)

### Removed
- logging from `InformationAnalysis` module

### Fixed
- NEAT can now run in a minimal environment without raising a `KeyError` when using the default
  configuration in NEAT importers.
- NEAT now strips extra whitespace in all imported strings.


## [0.92.1] - 12-09-24
### Fixed
- The version of the released docker image was not updated correctly. This is now fixed.

## [0.92.0] - 12-09-24
### Added
- `ClassicExtactor` to extract all classic resource types from CDF from a given data set or root asset.

## [0.91.0] - 11-09-24
### Added
- IODDExtractor for IO-link standard: https://io-link.com/
- The extractor will parse XML files that follow the IO-link standard for an IODD device, and create rdf triples
that will form the knowledge graph for the device.
- Improved XML utils method `get_children` to be able to extract nested children as well as direct children, and ignore
namespace prefix of each tag element if the XML contains namespaces.

## [0.90.2] - 06-09-24
### Improved
- Visualize data model chapter in Knowledge Acquisition tutorial reduce to only export of data model to ontology
- New video made for the Export Semantic Data Model chapter in Knowledge Acquisition tutorial
- Workflow `Visualize_Semantic_Data_Model` renamed to `Export_Semantic_Data_Model` and reduce to only export

### Removed
- `Visualize_Data_Model_Using_Mock_Graph` removed since UI has been reduced to only have workflow builder & executor feature

## [0.90.1] - 06-09-24
### Fixed
- Fix issue with step doing file upload leading to blank screen in UI
- Fix issue with graph store step config, leading to not being able to load triples


## [0.90.0] - 05-09-24
### Added
- `DMSExtractor` added to extract instances from CDF into NeatStore.
- `DMSLoader` now sets the node type for instances.

### Fixed
- `DMSLoader` now correctly identifies edges based on type.

## [0.89.0] - 02-09-24
### Changed
- [BREAKING CHANGE] All conversion of rules object methods, for example, `InformationRules.as_dms_rules()`, have
  been removed. Instead, use the `cognite.neat.rules.transformers` module to get an appropriate transformar
  and use the `transform` method to convert the rules object.

### Fixed
- Circular dependency

### Improved
- Handling Default for connections in DMS rules
- Updated InformationToDMS to allow for dropping of properties with unknown value types
- Handling of properties which point to non-existing nodes when doing data model inference
- Handling of conversion of Information to DMS rules which contain properties with `Unknown` value type (defaulting to connection =`direct`, with no value type)

### Added
- Support for edges with properties in DMS rules.
- Support for explicitly setting node types in DMS Rules.
- Support for units on `fload64` and `float32` in DMS Rules.
- Support for enum in DMS Rules.


## [0.88.4] - 29-08-24
### Fixed
- IMF rules importer failed to publish to CDF due to non-compliant identifiers
- Duplicate generation of properties
### Improved
- Handling of cardinality for attribute properties
- Handling of multiple predicates used for concept definitions

## [0.88.3] - 20-08-24
### Fixed
- IMF rules importer failing due to references
### Improved
- Handling of references for OWL importer
### Added
- Test for IMF importer


## [0.88.2] - 24-07-24
### Added
- IMF rules importer
### Improved
- Organization of RDF based importers


## [0.88.1] - 24-07-24
### Improved
- Implementation of oxistore is now more robust and based on existing implementation by Oxigraph developer
### Removed
- Removed unused Oxistore implementation

## [0.88.0] - 22-07-24
### Removed
- [BREAKING] Legacy neat has been removed from the codebase. This includes `legacy` module,
  steps, and UI capabilities (such as explorer and rules editor).


## [0.87.6] - 22-07-24
### Added
- Labels generation from NeatGraphStore in AssetLoader


## [0.87.5] - 22-07-24
### Added
- Relationship generation from NeatGraphStore in AssetLoader


## [0.87.4] - 22-07-24
### Added
- Support for `Immutable` in `DMSRules`

## [0.87.3] - 18-07-24
### Added
- Handling of missing parents when generating assets
- Concept of orphanage asset for assets whose parents do not exist
- Uploader to CDF for assets
### Fixed
- Issue of not loading all asset fields when calling `AssetWrite.load()` method


## [0.87.2] - 17-07-24
### Added
- Topological sorting of classes and properties in `AssetRules` to provide proper order of asset creation
- Additional validation on `AssetRules` to ensure that mapped parent properties point to class not data value type
- Additional validation on `AssetRules` to ensure that rules do not have circular decadency

## [0.87.1] - 17-07-24
### Added
- `AddSelfReferenceProperty` transformer that handles `SelfReferenceProperty` RDF path in Rules
### Improved
- Better handling of property renaming in `DESCRIBE` query, which for example allows RDF:type property to be used
- Iterating over classes which have properties defined for them instead of all classes (which causes errors)
- Renamed `AllReferences` RDF path to `SelfReferenceProperty` to better reflect its purpose
### Removed
- `AllProperties` RDF path has been removed as we no longer want support implicit properties

## [0.87.0] - 17-07-24
### Added
- `AssetLoader` added to load assets to CDF
- `get_default_prefixes` method to provide default prefixes
### Removed
- `PREFIXES` dict that was used as default prefixes in `NeatGraphStore` and `Rules`
### Improved
- `AssetRules` properties have now mandatory `implementation` field
### Fixed
- Issue of properties not being renamed in `DESCRIBE` query


## [0.86.0] - 15-07-24
### Changed
- `NeatGraphStore.read()` is now iterable utilizing `DESCRIBE` query instead of `CONSTRUCT` query.
### Improved
- Order of magnitude improved query speed of instances for downstream graph loaders


## [0.85.12] - 11-07-24
### Added
- Added handling of Json fields in DMS loader

### Fixed
- DMS related datatype .python being wrongly mapped to python types

## [0.85.11] - 10-07-24
### Added
- Method `create_reference` to `DMSRules` to add reference dms rules and do the mapping of properties
  and views to the reference model.

## [0.85.10] - 10-07-24
### Added
- Depth-based typing in `AddAssetDepth` transformer
- Graph summary repr

## [0.85.9] - 09-07-24
### Added
- Option for checking for JSON value type when inferring data model

## [0.85.8] - 09-07-24
### Added
- Option for unpacking metadata from classic CDF resources graph extractor

## [0.85.7] - 08-07-24
### Added
- Option for setting lambda function `to_type` in the `AssetExtractor`.

## [0.85.6] - 08-07-24
### Added
- Analysis for `AssetRules`

## [0.85.5] - 07-07-24
### Fixed
- Prefix collision
- Fixed issue arising when value string "null" is threated as float "null" leading to error
  in DMS Instances

### Removed
- Relation to original data model used to develop neat

## [0.85.4] - 01-07-24
### Fixed
- Another issue with docker release.

## [0.85.3] - 01-07-24
### Fixed
- Another issue with docker release.

## [0.85.2] - 01-07-24
### Fixed
- Issues with docker release.

## [0.85.1] - 01-07-24
### Fixed
- Bug when using the `get_cognite_client` function with interactive login. This is now fixed.

## [0.85.0] - 25-06-24
### Changed
- [BREAKING] Interface for `Loaders`. Instead of `.export_to_cdf` now always return `UploadResultList` and
  the `.load_into_cdf_iterable` returns an iterable of `UploadResult`. It is no longer possible to return
  just the count. This is to make the interface more notebook friendly and easier to work with.

## [0.84.1] - 26-06-24
### Added
- Conversion between information, asset and dms rules
- Added serializer for transformations (i.e. RDFPATH)
- Placeholder for AssetLoader

## [0.84.0] - 25-06-24
### Changed
- [BREAKING] Interface for `Exporters`. Instead of `.export_to_cdf` returning an iterable, it now returns a list,
  and the `.export_to_cdf_iterable` returns an iterable. In addition, these method now returns a new type of
  objects `UploadResult`. This is to make the interface more notebook friendly and easier to work with.

## [0.83.1] - 26-06-24
### Added
- Conversion between information, asset and dms rules
- Added serializer for transformations (i.e. RDFPATH)
- Placeholder for AssetLoader


## [0.83.0] - 25-06-24
### Changed
- The dependency for running the neat service `fastapi`, `uvicorn`, and `prometheus-client` have been
  made optional. This is to make it easier to use `neat` as a Python package without the need for
  these dependencies.

## [0.82.3] - 25-06-24
### Improved
- Automatic conversion of `MultiValueType` in `InformationRules` to `DMSRules`.

## [0.82.2] - 25-06-24
### Fixed
- Conversion from Information to DMS rules incorrectly set `nullable` for a property if
  the property had `min_value` not set in the Information rules. This is now fixed.

## [0.82.1] - 21-06-24
### Added
- added new entities `AssetEntity` and `RelationshipEntity`
- added new rules type `AssetRules`

## [0.82.0] - 21-06-24
### Added
- Introduce `query` module under `neat.graph` which holds previous `_Queries` class
- Added generation of `SPARQL` `CONSTRUCT` queries based on `rdfpath` transformations defined in `InformationRules`
- Introduce `NeatGraphStore.read` method which takes class and returns all instances of that class
- Test for `NeatGraphStore.read` method which entails end-to-end process of loading triples, inferring data model and reading instances of a class
### Changed
- `DMSLoader` now uses `.read` method of `NeatGraphStore`


## [0.81.12] - 20-06-24
### Added
- Placeholder for `NeatGraphStore.read_view` method
### Improved
- Simplified InformationArchitect rules by remove `rule_type` and renaming `rule` to `transformation` instead


## [0.81.11] - 19-06-24
### Added
- `AssetRelationshipConnector` transformer added
### Improved
- Handling of ids for labels and relationships


## [0.81.10] - 19-06-24
### Added
- `AssetEventConnector` transformer added

## [0.81.9] - 19-06-24
### Added
- `AssetFilesConnector` transformer added


## [0.81.8] - 19-06-24
### Added
- `AssetSequenceConnector` transformer added

## [0.81.7] - 19-06-24
### Added
- `AssetTimeSeriesConnector` transformer added

### Fixed
- `NeatGraphStore.transform` was resetting provenance object, this is now fixed


## [0.81.6] - 18-06-24
### Added
- Transformers module to NeatGraphStore
- `AddAssetDepth` transformer added

## [0.81.5] - 14-06-24
### Improved
- Dexpi Extractor is significantly more extracting triples from Dexpi XML files
- More human readable class and property ids in Dexpi Extractor


## [0.81.4] - 14-06-24
### Fixed
- When creating a new Enterprise model, node types are automatically created for all views. This is such that
  the node types can be used in the filters for any solution model built on top of the enterprise model.

## [0.81.3] - 14-06-24
### Fixed
- If external id of edge is longer than 256 characters it will be hashed to avoid exceeding the limit of 256 characters.


## [0.81.2] - 12-06-24
### Fixed
- When converting from Information to DMS rules, `neat` now automatically creates more containers if
  the number of properties exceeds the maximum number of properties per container. In addition, a warning
  is issued to the user if the number of properties exceeds the maximum number of properties per container.

## [0.81.1] - 12-06-24
### Improved
- Classic CDF extractors now prefix ids with resource type

### Removed
- Dependency on pytz


## [0.81.0] - 11-06-24
### Added
- `DexpiExtractor` graph extractor added.

## [0.80.3] - 12-06-24
### Fixed
- Increased upper bound on `python-multipart` dependency.

## [0.80.2] - 11-06-24
### Fixed
- Fixed missing input for `Reference data model id` in  `DMSToRules` step

## [0.80.1] - 11-06-24
### Fixed
- Fixed issues with duplicated edges when different properties are referring to the same target node.


## [0.80.0] - 10-06-24

### Improved
- Single `NeatGraphStore` instantiated via three options:
  - `from_memory_store`
  - `from_oxi_store`
  - `from_sparql_store`
### Removed
- Removed various superclassing of `NeatGraphStore`
- Remove Prometheus reminisce in code base
- Remove logging
### Added
- `RdfFileExtractor` graph extractor added.

## [0.79.0] - 10-06-24
### Added
- `TimeSeriesExtractor` graph extractor added.
- `SequencesExtractor` graph extractor added.
- `EventsExtractor` graph extractor added.
- `FilesExtractor` graph extractor added.
- `LabelsExtractor` graph extractor added.
- Dedicate test data for Classic CDF data model created
- Tracking of graph provenance added to `NeatGraphStore`

## [0.78.5] - 05-06-24
### Changed
- Increased upper bound on `fastapi` dependency.


## [0.78.4] - 05-06-24
### Added
- `AssetsExtractor` graph extractor added.

## [0.78.3] - 03-06-24
### Added
- `MultiValueType` for the Information Architect rules, allowing multiple value types for a property.

### Improved
- `InferenceImporter` is retaining information on multi value type for properties.

## [0.78.2] - 31-05-24
### Improved
- `OWLImporter` is now opinionated and will attempt to make the imported ontology compliant with the rules.

## [0.78.1] - 30-05-24
### Added
- Added `RulesInferenceFromRdfFile` to the step library

## [0.78.0] - 30-05-24
### Added
- `make_compliant` feature added to `InferenceImporter` producing compliant rules from a knowledge graph.

## [0.77.10] - 23-05-30
### Changed
- Increased upper bound on `uvicorn` dependency.

## [0.77.9] - 23-05-24
### Added
- `InferenceImporter` added to the core library enabling inference of rules from a graph.

## [0.77.8] - 23-05-24
### Fixed
- In the conversion form Information to DMS Rules, when referencing a class in reference rules, the implements
  was not set correctly. This is now fixed.
- In the new implementation of the conversion between Information and DMS rules, containers that already exist
  in a last or reference rule object were recreated. This is now fixed.

## [0.77.7] - 23-05-24
### Fixed
- In the `DMSImporter`, if you imported a data model with multiple views referencing the same direct property
  in a container, it would return an error. This is allowed and thus no longer return an error.
- There was an edge case that could cause the conversion between Information and DMS rules to fail with
  `MissingContainerError`. The conversion is now reimplemented to ensure that Information rules always
  will create the necessary containers in the conversion to DMS rules.

## [0.77.6] - 23-05-24
### Improves
- Documentation on how to use raw filter
- Added a simple example of Rules with raw filter
- Added new test for raw filter

## [0.77.5] - 23-05-24
### Fixed
- `DMSExporter` creates the schema depending on `extension` in metadata field as defined in the
  [documentation](https://cognite-neat.readthedocs-hosted.com/en/latest/terminology/rules-excel-input.html).

## [0.77.4] - 22-05-24
### Improves
- Information rules are now read using InformationRulesInput data class, replicate the form of DMS rules.
- Information rules are now serialized using dedicated serializer class
- Information rules are now validated using dedicated validator class
- Defaulting to "enterprise" data model type and "partial" schema completeness set to avoid validation error on import
### Fixed
- Fixed bug in `ExcelImporter` when importing a data model with a last spreadsheet and no reference model.
  This would trigger an error `RefMetadata sheet is missing or it failed` even though the
  ReferenceMetadata sheet is not needed.

## [0.77.3] - 14-05-24
### Fixed
- When using `DMSExporter` and importing a data model with a view pointing to a view not in the data model,
  it would fail to convert to an `Information` rules. This is now fixed.
- In the `ExcelExporter`, the `metadata` sheet is now created correctly when you use the arguments `dump_as="last"`,
  or `dump_as="reference"`, combined with and without `new_model_id`. **[Note]** The order of the `dump_as` and
  `new_model_id` arguments have switched places. This is to make it more intuitive to use the `ExcelExporter`
  as `new_model_id` is only relevant if `dump_as` is set to `last` or `reference`.

## [0.77.2] - 14-05-24
### Added
- Missing warning when `RawFilter` is used to warn users that the usage of this filter is not recommended.


## [0.77.1] - 14-05-24
### Added
- Support for `RawFilter` allow arbitrary filters to be applied to the data model.


## [0.77.0] - 13-05-24
### Changed
- [BREAKING] The subpackage `cognite.neat.rules.models` is reorganized. All imports using this subpackage must be
  updated.

### Added
- Support for exporting/importing `Last` spreadsheets in the `ExcelExporter` and `ExcelImporter`.
- [BREAKING] As a result of the above, in the `ExcelExporter` the parameter `is_reference` is replaced by `dump_as`.
  To continue using the old behavior, set `dump_as='reference'`.
- In the `DMSImporter.from_data_model_id`, now supports setting `reference_model_id` to download a solution model
  with a reference model.

## [0.76.3] - 10-05-24
### Added
- Added schema validator for performance, specifically if views map to too many containers.


## [0.76.2] - 06-05-24
### Fixed
- Added missing "Is Reference" parameter back to the `ExcelExporter`step.


## [0.76.1] - 06-05-24
### Changed
- Updated DMS Architect Rules template to fit the new DMS Rules structure
- Update Terminology/Rules to reflect new DMS Rules structure

## [0.76.0] - 06-05-24
### Removed
- [BREAKING] In `DMSRules`, `default_view_version` is no longer supported. Instead, you will now get a warning if view versions
  are not matching the data model version.

### Added/Changed
- [BREAKING] The following renaming of columns in `DMSRules`, properties sheet:
    - `Relation` -> `Connection`
    - `ViewProperty` -> `View Property`
    - `ContainerProperty` -> `Container Property`
    - `IsList` -> `Is List`
    - `Class` -> `Class (linage)`
    - `Property` -> `Property (linage)`
- [BREAKING] The following renaming of columns in `DMSRules`, views sheet:
    - `InModel` -> `In Model`
    - `Class` -> `Class (linage)`
- [BREAKING] The following renaming of columns in `DMSRules`, containers sheet:
    - `Class` -> `Class (linage)`
- [BREAKING] Added support for listable direct relations in `DMSRules`. In addition, there is now a complete reimplementation
  of the `connection` column in the `DMRRules` `properties` sheet.
- [BREAKING] Connection (former relation) can now be `direct`, `reverse`, or `edge`.
  While `multiedge` and `reversedirectc` have been removed. For more details,
  see the [DMS Rules Details](https://cognite-neat.readthedocs-hosted.com/en/latest/terminology/dmsrules.html#relation)
  documentation.
- In `DMSRules`, added support for setting containerId and nodeId in `View.Filter`. Earlier, only `nodeType` and
  `hasData` were supported which always used an implicit `containerId` and `nodeId` respectively. Now, the user can
  specify the node type and container id(s) by setting `nodeType(my_space:my_node_type)` and
  `hasData(my_space:my_container_id, my_space:my_other_container_id)`.
- Introduced, `dataModelType` in `DMSRules` and `InformationRules` to explicitly set the type of data model. This
  will be used to different types of validation and make the user aware of the type of data model they are working with.
- In `DMSExporter`, created smart defaults for setting `view.filters`. This is now recommended that the user uses
  the default values for `view.filters` and only set them explicitly if they now very well what they are doing.

## [0.75.9] - 04-05-24
### Improved
- Steps are now categorized as `current`, `legacy`, and `io` steps
- Workflow fails if one mix `current` and `legacy` steps in the same workflow

## [0.75.8] - 02-05-24
### Fixed
- `DMSExporter` now correctly exports direct relations with unknown source.

## [0.75.7] - 29-04-24
### Added
- `DMSExporter` now supports deletion of data model and data model components
- `DeleteDataModelFromCDF` added to the step library

## [0.75.6] - 26-04-24
### Changed
- All `NEAT` importers does not have `is_reference` parameter in `.to_rules()` method. This has been moved
  to the `ExcelExporter` `__init__` method. This is because this is the only place where this parameter was used.

### Added
- `DMSExporter` now supports skipping of export of `node_types`.

### Fixed
- When importing an `Excel` rules set with a reference model, the `ExcelImporter` would produce the warning
  `The copy method is deprecated; use the model_copy instead`. This is now fixed.

## [0.75.5] - 24-04-24
### Fixed
- Potential of having duplicated spaces are now fixed

## [0.75.4] - 24-04-24
### Fixed
- Rendering of correct metadata in UI for information architect
### Added
- Added `OntologyToRules` that works with V2 Rules (profiling)

## [0.75.3] - 23-04-24
### Fixed
- Names and descriptions were not considered for views and view properties

## [0.75.2] - 23-04-24
### Fixed
- Allowing that multiple View properties can map to the same Container property

## [0.75.1] - 23-04-24
### Fixed
- No spaces in any of the subfolders of the `neat` package.

## [0.75.0] - 23-04-24
### Added
- Added and moved all v1 rules related code base under `legacy` module

## [0.74.0] - 23-04-24
### Added
- added UI+api support for RulesV2. Read-only in the release , editable in the next release.

## [0.73.4] - 19-04-24
### Fixed
- updated urllib3 to 2.2.1

## [0.73.3] - 19-04-24
### Fixed
- updated uvicorn to 0.20.0
- updated fastapi to 0.110

## [0.73.2] - 19-04-24
### Fixed
- updated prometheus-client to 0.20.0

## [0.73.1] - 17-04-24
### Added
- Extended DEXPI for schemas 3.3 (no Attibute URI in genericAttributes and text without label parent).
### Fixed
- added missing py.typed (to enable mypy in projects using neat, ie docparser)

## [0.73.0] - 17-04-24
### Added
- Proper parsing/serialization of `inf`
- Added `new_model_id` to `ExcelExporter` to allow automatically setting metadata sheet when creating a new model
- In `DMSRules`, the user can now set `EdgeType` or `HasData` filter.
- The `DMSExporter` now validates data models wrt to a reference model, when `schema=extended`.

### Fixed
- In `DMSExporter`, `edge_type` is set correctly when referencing a multiedge property.
- Updated `cognite-sdk` to `7.37.0`, this broke neat with `ImportError: cannot import name 'ListablePropertyType'...`.
  This is now fixed.

### Removed
- The `DMSExporter` no longer has a `standardize_casing` parameter. Neat is no longer opinionated about casing.

## [0.72.3] - 16-04-24
### Fixed
- `ExcelImporter` was resetting `role` value to value set in rules instead of keeping value provided as arg
### Changed
- Default namespace set to `http://purl.org/cognite/neat#` instead of `http://purl.org/cognite/app#`
- OwlImporter for rules v2 has `make_compliant` set to False by default
### Added
- When creating OWL from rules, prefix will be saved under property `neat:prefix` (hence change of default namespace)
- When reading OWL if there is `neat:prefix` value will be added to `rules.metadata.prefix`
- By default we are defaulting OWL properties to min 0 and max 1 occurrence if no occurrence is set
- Added test for generation of complete rules out of partial rules

## [0.72.2] - 15-04-24
### Fixed
- `rules2dms` API route is now producing expected `View` objects to be visualized in CDF
### Added
- `publish-rules` API route added allowing publishing rules as DMS Schema components to CDF


## [0.72.1] - 11-04-24
### Fixed
- rdf:PlainLiteral and rdf:Literal was not resolving as string handled when exporting Rules to DMS schemas, this is now fixed
- OwlImporter that works with v2 rules was using `XSD_VALUE_TYPE_MAPPINGS` for v1 rules, this is now fixed
- added missing mapping for reference when converting information architect rules to dms architect rules

## [0.72.0] - 11-04-24
### Improved
- Improved garbadge collection process in workflows. Now all resources are properly released after workflow execution or reloading.
This is expecially critical when working with statfull objects like graph stores or big objects allocated in memory.
## Removed
- Removed a lot of old and stale code from workflows engine.
## Changed
- Changed CORS policy for UI to allow all origins. This is a temporary solution until it is properly configured in the future.

## [0.71.0] - 10-04-24
### Added
- Added `/api/core/rules2dms`
- Enabled conversion of rules to DMS views and containers

## [0.70.3] - 10-04-24
### Fixed
- Bug when importing an OWL ontology while expecting compliant rules did not encounter for dangling classes (classes without a property or parent class). This is now fixed.
### Improved
- Handling of xsd types as case insensitive when importing an OWL ontology.
### Added
- Handling of rdf:Literals in OWL ontology import as xsd:string

## [0.70.2] - 03-04-24
### Fixed
- Bug when exporting an `addition` to of a ruleset in  `DMSExporter` when using the method `.export_to_cdf`
### Changed
- Updated the `DMSExporter` to sort views in data model by (`space`, `external_id`).

## [0.70.1] - 03-04-24
### Added
- The `DMSExporter` now supports deploying an `addition` extension of a ruleset.

## [0.70.0] - 09-04-24
### Added
- Added `/api/core/convert`
- Enabled OWL importer to produce DMS rules


## [0.69.3] - 03-04-24
### Fixed
- Validation of `InformationRules` gives a warning if a reference class is used. This is now fixed.
- Validation of `InformationRules` returns an error if a importing a value type `Unknown`. This is now fixed.

## [0.69.2] - 03-04-24
### Fixed
- Fixed issue with `DMSImporter` when importing data models with direct relations without `source` set. This would
  cause a validation issue. This is now fixed.

## [0.69.1] - 03-04-24
### Fixed
- Fixed issue with `DMSImporter` when importing data models with data models that reference views outside the data model.
  This is now fixed.

## [0.69.0] - 03-04-24
### Added
- Experimental support for working with a reference model in the Rules.

### Fixed
- When using `DMSExporter` with `standardize_casing=False`, the `DMSExporter` would fail to export containers and
  views. This is now fixed.

### Changed
- When using any exporter writing to file, the default new line character and encoding of the OS was used. This is now
  changed to always use `utf-8` encoding and `'\n'` as the new line character. This is for working with **NEAT** in,
  for example, git-history, across multiple users with different OSes.
- In the `DMSExporter`, setting `existing_handling=force` will now also force the creation of `Containers` in addition
  to `Views`.

## [0.68.9] - 03-04-24
### Added
- Helper method `from_directory` and `from_zip_file` to `DMSExporter` to load DMS schema from directory or zip file.
  These methods are the complement of the `export_to_file()` method in `DMSExporter`.

## [0.68.8] - 25-03-24
### Fixed
- Remove harsh regex on Expected Value Types in Rules v1 DMS exporter


## [0.68.7] - 25-03-24
### Improved
- Input for DmsArchitect DMS value types are now case insensitive.


## [0.68.6] - 25-03-24
### Improved
- Input for InformationArchitect XSD value types are now case insensitive.


## [0.68.5] - 22-03-24
### Improved
- `ExcelExporter` and `YAMLExporter` now skips the default spaces and version when exporting rules.

## [0.68.4] - 22-03-24
### Fixed
- remove_namespace missed check weather namespace is of actual HTTP type


## [0.68.3] - 20-03-24
### Fixed
- returned functionality that was accidentally removed in 0.68.1 release.
- removed excessive logging for workflow state endpoint.
- gracefull handling of transformations that do not return any data.

## [0.68.2] - 21-03-24
### Added

* Support for exporting DMS schema, in `DMSExporter`, to directory instead of just `.zip`.]

## [0.68.1] - 19-03-24
### Changed

* Default workflow `Export DMS` now also exports transformations and raw tables.

## [0.68.0] - 19-03-24
Multiple fixes and features for the upcoming v1.0.0 release.
## Added
* YAML (json) Exporter and Importer
* DMS Rules:
  * Support for revers direct relations
  * Views have support for InModel option to exclude views from the data model.
  * Views have support for Filters (`hasData` and `nodeType`)
  * List of direct relations are converted to edges.
* Robustify reading of rules, all extra whitespaces are now stripped.
* Option for exporting Transformations + Raw Tabels based on DMS rules.
* Workflows:
  * `ValidateWorklow` can also be used to covert rules.
  * Visualization of data model workflows.


## Fixed
* Bugs in the `ExcelImporter`:
  * It was not releasing the Excel file after reading it.
  * Warnings were not captured.
  * Pydantic errors were not captured.

## [0.67.5] - 14-03-24
## Fixed
* Replaced obsolete `dataModelID` Metadata filed to `external_id`


## [0.67.4] - 14-03-24
## Fixed
* Upgrade to `cognite-sdk` `7.28.2` which has fixed bug for retrieving more than 100 data models, containers,
  views, and spaces.

## [0.67.3] - 13-03-24
## Fixed
* `ExcelImporter` now returns rules for the correct role type based on the input.

## [0.67.2] - 13-03-24
## Added
- Standardization of casing in DMS exporter
- In DTDL importer infer data model name and space.
- Visualization of data model in UI through the new workflow `Visualize Data Model`
## Changed
- Deprecation of steps based on the single rule sheet, in favor of role-based rules.


## [0.67.1] - 12-03-24
## Changed
- Addeded configuraion that controls behaviour of embedded transformation logic in GenerateNodesAndEdgesFromGraph. Now user can disable default transfomation logic (before it was always on) , it is useful when transformation is done in dedicated transformation step.

## [0.67.0] - 07-03-24
## Fixed
- Fixed issue with prefixes not being updated during GraphStore (oxi) reinitialization
- Fixed graph store reset issue for JSON loader
- Small UI adjustments

## Added
- Added rules browser to the UI. Now user can browse all rules in UI from local store .
- Added configurable HTTP headers for `DownloadDataFromRestApiToFile` step. The feature is useful when the API requires specific headers to be set (has been requested by Cognite customer).

## [0.66.1] - 06-03-24
## Fixed
- `Import DMS` fails for data models without description. This is now fixed.

## [0.66.0] - 06-03-24
## Added
- Multiple experimental workflows `Export DMS`, `Import DMS`, `Validate Solution Model`, and `Validate Rules`

## [0.65.0] - 01-03-24
## Added
- Added support for scheduling on given weekdays for time trigger

## [0.64.0] - 21-03-24
## Added
- Added functionality to import and export global configuration file to and from CDF
- Added "latest" flag for workflows in CDF and spreadsheets.
- Added well formatted context viewer

## Changed
- Changed the way how workflows and rules loaded to CDF. Labels has been removed and replaced with additional metadata.

## Improved
- Improved UI around files upload and download. Improved File Uploader step.

## [0.63.0] - 20-02-24

## Added
- Added option to map edges as temporal solution prior shifting to Rules profiling


## [0.62.1] - 14-02-24

## Fixed
- Issue of `DeleteDMSSchemaComponents` deleting components in all spaces
- Issue of `ExportRulesToOntology` and `ExportRulesToSHACL` not creating missing folder

## [0.62.0] - 08-02-24

## Added
- Added `export_rules_to_ontology` workflow
- `LoadGraphToRdfFile` step to load graph to rdf file

## Fixed
- Issue of resetting graph for `MemoryStore` when loading graph from file
- Issue of not respecting add_base_prefix == False


## [0.61.0] - 06-02-24

## Added
- Ability to upload of all spaces components or only ones that are in space defined by `Rules.metadata.space`
- Ability to remove of all spaces components or only ones that are in space defined by `Rules.metadata.space`

## Improved
- DMS Schema components upload report add to step `ExportDMSSchemaComponentsToCDF`
- DMS Schema components removal report add to step `DeleteDMSSchemaComponents`
- Handling of multiple steps

## Removed
- `DataModelFromRulesToSourceGraph` it is confusing step and needs more work to be useful
- Workflows:
  - `json_to_data_model_rules`
  - `sheet2cdf`
  - `skos2cdf`

## Changed
- Renamed steps:
  - `LoadTransformationRules` to `ImportExcelToRules`
  - `InstancesFromRdfFileToSourceGraph` to `ExtractGraphFromRdfFile`
  - `InstancesFromRulesToSolutionGraph` to `ExtractGraphFromRulesInstanceSheet`
  - `GraphCapturingSheetToGraph` to `ExtractGraphFromGraphCapturingSheet`
  - `GenerateMockGraph` to `ExtractGraphFromMockGraph`
  - `InstancesFromJsonToGraph` to `ExtractGraphFromJsonFile`
  - `InstancesFromAvevaPiAF` to `ExtractGraphFromAvevaPiAssetFramework`
  - `DexpiToGraph` to `ExtractGraphFromDexpiFile`
  - `GenerateCDFAssetsFromGraph` to `GenerateAssetsFromGraph`
  - `GenerateCDFRelationshipsFromGraph` to `GenerateRelationshipsFromGraph`
  - `GenerateCDFNodesAndEdgesFromGraph` to `GenerateNodesAndEdgesFromGraph`
  - `UploadCDFAssets` to `LoadAssetsToCDF`
  - `UploadCDFRelationships` to `LoadRelationshipsToCDF`
  - `UploadCDFNodes` to `LoadNodesToCDF`
  - `UploadCDFEdges` to `LoadEdgesToCDF`
  - `CreateCDFLabels` to `LoadLabelsToCDF`
  - `OpenApiToRules` to `ImportOpenApiToRules
  - `ArbitraryJsonYamlToRules` to `ImportArbitraryJsonYamlToRules`
  - `GraphToRules` to `ImportGraphToRules`
  - `OntologyToRules` to `ImportOntologyToRules`
  - `GraphQLSchemaFromRules` to `ExportGraphQLSchemaFromRules`
  - `OntologyFromRules` to `ExportOntologyFromRules`
  - `SHACLFromRules` to `ExportSHACLFromRules`
  - `GraphCaptureSpreadsheetFromRules` to `ExportRulesToGraphCapturingSheet`
  - `ExcelFromRules` to `ExportRulesToExcel`
- Renamed workflows:
  - `graph_to_asset_hierarchy` to `extract_rdf_graph_generate_assets`
  - `dexpi2graph` to `extract_dexpi_graph_and_export_rules`
  - `ontology2data_model` to `import_ontology`

- **Note** this is a breaking change, but since we are on 0. version, we can do this.


## [0.60.0] - 30-01-24

## Added

- Configuration for which DMS schema components are to be uploaded to CDF
- Configuration for which DMS schema components are to be removed to CDF
- Configuration how to handle existing CDF schema components during upload

## Changed
- Renamed `UploadDMSDataModel` to `ExportDMSSchemaComponentsToCDF` step. **Note** this is a breaking change, but
  since we are on 0. version, we can do this.
- Renamed `DeleteDMSDataModel` to `DeleteDMSSchemaComponents` step. **Note** this is a breaking change, but
  since we are on 0. version, we can do this.
- Renamed `ExportDMSDataModel` to `ExportDMSSchemaComponentsToYAML` step. **Note** this is a breaking change, but
  since we are on 0. version, we can do this.
- Renamed `DataModel` class to `DMSSchemaComponents` to better reflect the content of the class. **Note** this is a breaking change, but
  since we are on 0. version, we can do this.
- Step that waits for human approval timeout set to 1 day

## [0.59.1] - 29-01-24

## Added

- Added pre-cleaning of spaces prior validation

## Fixed

- Fixed restrictive which did not allow multiple occurrence of [.-_]


## [0.59.0] - 24-01-24

## Added

- Added `ExportDMSDataModel` to dump data model (views) and containers as YAML

## Improved

- `DMSDataModelFromRules` is now extended such that one can update space/external_id/version of data model


## [0.58.0] - 20-01-24

## Changed

- `cognite.neat.graph.loaders.rdf_to_dms.rdf2nodes_and_edges` has been replaced by `cognite.neat.graph.loaders.DMSLoader`.
- Upgrade `cognite-sdk` to `v7`, thus now neat requires `cognite-sdk>=7.13.8`.

## Added

- Introduced an interface for `cognite.neat.graph.loaders` and implemented it for DMS.

## [0.57.0] - 11-01-24

## Improved

- Improved `GraphCapturingSheet` extractor allowing additional configuration and usage of external ids for properties and classes


## [0.56.1] - 10-01-24

## Fixed

- Add `alpha` tag to DEXPI step



## [0.56.0] - 09-01-24

## Added

- Added DEXPI example from DISC project (kindly provided by Jan Eivind Danielsen)


## [0.55.0] - 09-01-24

## Added

- Support for knowledge graph extraction from `DEXPI` P&ID provided as `XML`
- Added `DexpiToGraph` to step library


## [0.54.0] - 04-01-24

## Added
- Reset graph option for GraphDBStore

## Changed
- `cognite.neat.stores` module. This now only has four classes: `NeatGraphStoreBase`, `MemoryStore`, `OxiGraphStore`,
  and `GraphDBStore` as well as the constants `STORE_BY_TYPE` and `AVAILABLE_STORES`. All functions, enums, and previous
  classes are removed. Note `NeatGraphStoreBase` is a rename from `NeatGraphStore` and is now an abstract class.

## [0.53.0] - 03-01-24

## Improved

- Speed of nodes & edges generation
- Multi namespace support for nodes & edges generation (see [feature request](https://github.com/cognitedata/neat/issues/171))

## Changed
- `cognite.neat.extractors` module. This now only has three classes: `BaseExtractor`, `MockGraphGenerator`, `GraphCapturingSheet`.
   all the functions that were in the module is replaced with the above classes. The exception is the the function
   `rdf_file_to_graph` which is moved to `cognite.neat.graph.stores`.

## [0.52.0] - 22-12-23

## Added

- Advance data modeling support introduced
- Multi space containers support introduced


## [0.51.0] - 05-12-23

## Improved

- Turning `ParentClass` string into `Entity`
- Added new fields to Class and Property as last step to enable advance data modeling

## Removed

- Removed two validators from Rules which would otherwise block advance data modeling, specifically referring to Views and/or Containers in different spaces


## [0.50.0] - 15-12-23

## Fixed

- Fixed bug in GenerateCDFAssetsFromGraph class for assets_cleanup_type "orphans"/"full" where not all orphans assets were removed. No all asset under a created orphan parent asset are removed.


## [0.49.0] - 05-12-23

## Deprecated

- `data_set_id`, `cdfSpaceName`, `externalIdPrefix` in `Metadata` sheet has been removed

## Improved

- `Metadata` sheet now contains only two mandatory fields, namely: `prefix`, `version`, other fields are optional or generated automatically
- Generation of `Labels`, `Asset` and `Relationship` requires explicit configuration of `data_set_id` and external id prefixes, enabling reuse of same rules for multiple data sets

## [0.48.0] - 05-12-23

## Added

- Value types are now resolved as `ValueType` object instances

## [0.47.0] - 01-12-23

## Deprecated

- `type_mapping` in `rules` replaced by `value_types`

## [0.46.0] - 30-11-23

## Improved

- Improved `Triple` pydantic class to be used across the package as prep for advanced data modeling
- Improved `Entity` pydantic class to be used across the package as prep for advanced data modeling
- Moved all base regex patterns to `neat.rules.models._base`
- Reduced and cleaned up `neat.rules.models.rdfpath`

## Added

- `neat.rules.value_types` to create default ValueType class to be used to improve `Rules`

## [0.45.0] - 24-11-23

## Improved

- Validators skipping now made through two decorators `skip_field_validator` and `skip_model_validator`
- Small fixes in `cognite.neat.rules.models.rules`
- Allow single character properties/classes in `rdfpath`

## [0.44.0] - 24-11-23

## Fixed

- Fixed bug in GenerateCDFAssetsFromGraph class for assets_cleanup_type "orphans" where children of orphans assets were not removed. No all asset under an orphan parent asset are removed.

## [0.43.0] - 23-11-23

## Added

- All neat specific validators for `Rules` can be now skipped by specifying them in `validators_to_skip`, alternatively one can set `validators_to_skip=["all"]` to skip all validators.

## Fixed

- Single character properties/classes are now allowed in `rdfpath`

## [0.42.4] - 22-11-23

## Fixed

- Fixed missing oxi graph in docker

## [0.42.3] - 22-11-23

## Fixed

- Fixed max character length for `Description` to 1024 characters.

## [0.42.2] - 22-11-23

## Fixed

- Fixed absolute path in `neat` steps.

## [0.42.1] - 22-11-23

## Fixed

- `DownloadFileFromCDF` now can autocreate missing folders
- `DownloadDataFromRestApiToFile` now can autocreate missing folders

## [0.42.0] - 22-11-23

## Improved

- `OWLImporter` improved to handle exceptions often found in OWL files

## Added

- `OWLImporter` supports conversion of information to data model through flag `make_compliant`

## Fixed

- Description of properties, classes and data model updated to allow for 1028 characters

## [0.41.6] - 20-11-23

## Changed

- cdf space name regex

## [0.41.5] - 20-11-23

## Changed

- version regex

## [0.41.4] - 18-11-23

## Changed

- Python depedency `openpyxl` made mandatory

## [0.41.3] - 18-11-23

## Changed

- Python depedency `pyoxigraph` made optional

## [0.41.2] - 17-11-23

## Changed

- Python depedency from `python = ">=3.10,<3.13"` to `python = "^3.10"`

## [0.41.1] - 14-11-23

## Fixed

- Fixed `DMSImporter` to properly set `version` and `cdfSpaceName` when using single View as input.
- Fixed `rules_to_pydantic_models` to skip creating `edges-one-to-one` if `externalID` is missing

## [0.41.0] - 14-11-23

## Changed

- Renamed `JSONImporter`, `YAMLImporter`, `DictImporter` to `ArbitraryJSONmporter`, `ArbitraryYAMLImporter`, `ArbitraryDictImporter` to
  reflect that these importers infer the data model from raw input data, and are not reading a serialized file.

## Added

- Support for configuring the direction for child-parent relationship in `ArbitraryJSONmporter`, `ArbitraryYAMLImporter`, `ArbitraryDictImporter`.
- Support for `datetime` in `ArbitraryJSONmporter`, `ArbitraryYAMLImporter`, `ArbitraryDictImporter`.

## Fixed

- `DMSExporter` does not write one-to-many edges to containers any more.
- In the importers `ArbitraryJSONmporter`, `ArbitraryYAMLImporter`, `ArbitraryDictImporter` the `max_count` were not set leading all triples to
  be a one-to-many relationship. Now, only data which are of type `list` skips the `max_count` all other set it to 1.

## [0.40.2] - 14-11-23

## Fixed

- Set lower bound of `cognite-sdk` to `6.39.2` as it is required due to a bug in earlier SDK versions.

## Improved

- Improved Nodes and Edges validation and data validation reporting in rdf2nodes_and_edges and GenerateCDFNodesAndEdgesFromGraph steps.

## [0.40.1] - 08-11-23

## Changed

- The `DMSExporter` is now configurable with `datamodel_id`. The `DMSImporter` also accepts a data model as input.

## [0.40.0] - 08-11-23

## Changed

- The interface for `cognite.neat.rules.exporters`. Now, they have the following methods `.export()`, `.export_to_file()`,
  `.from_rule()`.

## [0.39.1] - 08-11-23

## Fixed

- Changed `attributes`, `edges_one_to_one`, `edges_one_to_many` instance to class property methods

## [0.39.0] - 03-11-23

## Fixed

- Not allowing DMS non-compliant Rules to be turned into pydantic models

## Added

- class property methods to the generated pydantic models accessing descriptions and names of models and fields
- controlling whether `neat` specific fields should be added or not to pydantic models using arg `add_extra_fields`
- `OntologyToRules` step added to the step library

## Improves

- Documentation of `rules_to_pydantic_models`

## [0.38.3] - 03-11-23

## Fixed

- Fixed CDF database configuration for rawlookup rule in TransformSourceToSolutionGraph . https://github.com/cognitedata/neat/issues/157

## [0.38.2] - 03-11-23

## Fixed

- Added type mapping for data type Date

## [0.38.1] - 01-11-23

## Fixed

- Proper min_count for `DMSImporter` base on CDF `View` implementation

## [0.38.0] - 31-10-23

## Added

- Ability to partially validate Rules
- Description and name of fields added to rules generated pydantic models

## Improved

- Improved naming of internal variables in `cognite/neat/rules/exporter/rules2pydantic_models.py`

## [0.37.0] - 31-10-23

## Added

- Configurable assets cleanup in GenerateCDFAssetsFromGraph step. Now user can specify if he/she wants to delete all ophan or circular assets or keep them.

### Fixed

- https://github.com/cognitedata/neat/issues/146
- https://github.com/cognitedata/neat/issues/139

## [0.36.0] - 30-10-23

### Added

- Added `DMSImporter`
-

## [0.35.0] - 27-10-23

### Improved

- Improved stability and resource usage of Oxigraph when working with large graphs.

### Added

- Added `InstancesFromAvevaPiAF` step.

### Fixed

- UI bug fixes and improvements.

## [0.34.0] - 27-10-23

### Improved

- Bug fix: Removed condition not allowing an asset to change its parent asset.

## [0.33.0] - 22-10-23

### Improved

- Implementation of class prefix to external ids for edges

## [0.32.0] - 22-10-23

### Improved

- Refactor importers
- Simplified data modeling flow by introducing RawRules as a first class citizen
- Fix small bugs
- Initiated refactor of exporters

## [0.31.0] - 18-10-23

### Added

- Importer `GraphImporter`

### Improved

- Base importer with generic, yet configurable, exceptions

## [0.30.0] - 11-10-23

### Added

- Three importers `JSONImporter`, `YAMLImporter`, and `DictImporter`.

## [0.29.0] - 07-10-23

### Changed

- The importer `owl2excel` is written as a class `OWLImporter`. **Note** this is a breaking change, but
  since we are on 0. version, we can do this.

## [0.28.0] - 07-10-23

### Added

- Classes for extractors `MockGraphGenerator` and `GraphCapturingSheet` available at `cognite.neat.graph.extractors`.

## [0.27.1] - 07-10-23

### Improved

- Introduced container classes for `Classes` and `Properties` in `TransformationRules`. Implemented `.to_pandas()`
  methods for both classes.

## [0.27.0] - 07-10-23

### Added

- `neat` support Python `3.10`.

## [0.26.1] - 05-10-23

### Fixed

- Small fixes related to steps compatibility with mypy.
- Fixed UI crash in case if workflow state cannot be loaded.
- Fixed step loader from data_folder/steps path.

### Added

- Workflow id and run id are now available as step object variables.

## [0.26.0] - 04-10-23

### Added

- Added rules2excel rules exporter. Now users can export rules from TransformationRules object to excel file.
- Added rules generator step from arbitrary object (must be in json or yaml formats)
- Added eperimental rules parser from OpenApi/Swagger specification. Rules generates based on schema part of OpenApi specification.
- Added version , source and docs_urs metadata to Steps class.

## [0.25.9] - 30-09-23

### Fixed

- Loading `neat` from environment variables, the variable `NEAT_LOAD_EXAMPLES` would always return `true`
  even if it was set to `false`. This is now fixed.

## [0.25.8] - 20-09-23

### Improved

- Many UI improvements and bug fixes.
- Improved data exploration capabilities.

### Added

- Added universal JSON to Graph extractor step.

## [0.25.7] - 14-09-23

### Added

- Drop down menu for selection of property which hold value for nodes in Data Explorer

## [0.25.6] - 12-09-23

### Fixed

- Fixed Nodes and Edges step
- Fixed issues with regex

### Added

- Mock Graph Generation Step
- Regex patterns from CDF API documentation

## [0.25.5] - 5-09-23

### Added

- Support for upload of various RDF formats to `NeatGraph` store

## [0.25.4] - 5-09-23

### Fixed

- Fixed issue when columns names are non-string
- Fixed missing start_time in relationships
- Fixed upload_nodes/edges
- Fixed DMS upload step

### Added

- Handling of edge cases when creating Assets in which name was pushed to be None even though there is alt property
- Notebook 5 with walk through about fDM, nodes and edges

## [0.25.3] - 4-09-23

### Fixed

- Fixed Github rules loader.

### Changed

- Github rules loader now split into Github downloader step and RulesLoader.

### Added

- Added Input/Output steps for downloading and uploading rules from/to Github and from/to CDF files.

## [0.25.2] - 1-09-23

### Fixed

- Multiple UI usability improvements and bug fixes.

## [0.25.1] - 31-08-23

### Fixed

- Fixed issues with regex validations for entity ids

## [0.25.0] - 30-08-23

### Changed

- New way of configuring workflows steps . Now steps are configured individually and not as a part of workflow manifest.
- Added access_token autentication for Cognite client. If client_id is not set in config.yaml, NEAT will use client_secret as access_token.
- Multiple UI usability improvements and bug fixes.

### Added

- Added SimpleContextualization step . The step can be used to create links between nodes in a graph either by using regex or exact match between source and target properties.
- Added single store configuration step. Now solution and graph stores can be configured individually.

## [0.24.2] - 29-08-23

### Added

- Multi parent classes are now allowed
- Validation of parent classes ids against class id regex
- New Exception in case of ill-formed parent class ids

### Fixed

- Bug raising when generating Ontology triples in case when there are multi parent classes

## [0.24.1] - 29-08-23

### Added

- Docstring to `cognite.neat.rules.exceptions` and `cognite.neat.graph.exceptions`
- URL to exception definition added to exception message
- Rendering of exceptions in `docs` (mkdocs)

### Fixed

- `fix_namespace_ending` was returning `str` instead of `Namespace` causing issues

### Improved

- Split docs config of importers to importers and parsers to avoid confusion

## [0.24.0] - 24-08-23

### Added

- Generation of DM instances
- `DMSDataModelFromRules`, `GenerateCDFNodesAndEdgesFromGraph`, `UploadCDFNodes` and `UploadCDFEdges` added to step libary

### Improved

- Handling of generation of pydantic model instances in case of incomplete graph instances

## [0.22.0] - 22-08-23

### Changed

- Re-org and re-name step library
- Update workflows according to new step library org

### Added

- `OntologyFromRules` step to step library
- `SHACLFromRules` step to step library
- `DownloadTransformationRulesFromGitHub` to step library

### Improved

- `data_model_generation` workflow has been extended to produce ontological and shape constraints representation
- input parameters description for workflow steps in step library

## [0.21.2] - 18-08-23

### Changed

- `cognite.neat.rules.exceptions` warnings and errors names changed to human-readable form

## [0.21.1] - 18-08-23

### Changed

- `rules2dms` is updated to query for specific version of views

## [0.21.0] - 17-08-23

### Changed

- BIG workflow refactoring. New workflow concept is more modular and easier to extend.
- Steps are defined as independent components with well defined inputs and output data contracts/types and configurations.
- Steps are now reusable and scoped to 3 categories: `global`, `project` and `workflow`. Global steps are available to all workflows and maintained by NEAT project, `project`scoped steps are available to all workflows in a project and `workflow` scoped steps defined and available only to a specific workflow.
- Workflows are now defined as a composition of steps via manifest file , pytyhon file is no longer needed. Workflow Base class inheritance is still possible but not recomended and reserved for very advanced use cases.

### Removed

- Removed `base`and `default` workflows.

### Added

- Workflows can be added via UI.

### Improved

- Improved drop operations for NeatGraph store.

## [0.20.0] - 08-08-23

### Added

- Generation of data model in DMS through `sdk` interaction with DMS endpoint

## [0.19.0] - 08-08-23

### Added

- Generation of in-memory pydantic models based on class/property definitions in `TransformationRules`
- Generation of `CONSTRUCT` query which provides "views" into source graph and in most cases alleviate the need of creating solution graph

## [0.18.3] - 01-08-23

### Changed

- First pass of refactoring / reorg of `app/api` package

### Added

- With exception of `get-nodes-and-edges` route and routes that need CDF all other are now tested

### Removed

- Running tests only on `graph_to_asset_hierarchy`, `sheet2cdf` is commented out

## [0.18.2] - 26-07-23

### Changed

- First pass of refactoring / reorg of `workflows` package
- Removed some of examples data from `neat` and place them under tests

## [0.18.1] - 25-07-23

### Changed

- Structure of `neat` package
- Structure of `neat` tests to reflect package structure
- Renamed rules loaders into readers
- Merged rules readers and parsers into parser

## [0.18.0] - 25-07-23

### Changed

- Structure of `neat` package.

## [0.17.4] - 24-07-23

### Added

- Generation of ontology, shape constraint objects and semantic data model out of transformation rules

## [0.17.3] - 24-07-23

### Added

- Added new composition based method of building step-components for NEAT workflows.

## [0.17.2] - 20-07-23

### Changed

- Switch to using `jinja2` template engine instead of `graphql-core` for generation of GraphQL schema

### Added

- Downloading rules from private github repository

## [0.17.1] - 19-07-23

### Changed

- Organized various methods that work with `TransformationRules` to importers/exporters and set of methods that perform rules analysis

## [0.17.0] - 16-07-23

### Changed

- Parsing of Transformation Rules from Excel files more stricter validations
- BREAKING CHANGE: Transformation Rules which contain Instances sheet now required namespace to be explicitly set in Metadata sheet !

### Added

- Dedicated module for exceptions (warnings/errors) for Transformation Rules parsing
- Ability to generate parsing report containing warnings/errors
- Conversion of OWL ontologies to Transformation Rules
- Tests for notebooks

## [0.16.0] - 10-07-23

### Changed

- The subpackage inside `cognite-neat` `core.rules` has now a defined inteface with three different load methods
  along with the data classes those load methods returns.
- Started making dependencies optional and setting up options for installing `neat` for different use cases.

## [0.15.0] - 08-07-23

### Changed

- Require `pydantic` `v2`.

## [0.14.2] - 07-07-23

### Added

- Added additional validators to comply with CDF DM
- Added new fields to handle request for having both entity ids and entity names
- Added new fields to capture necessary information to resolve sheets as (f)DM

## [0.14.1] - 30-06-23

### Fixed

- Fixed bugs in base workflows

### Improved

- Improved graph based data exploration capabilities.

## [0.14.0] - 21-06-23

### Added

- Base workflow concept. Most of common functionality is moved to base workflows. Now it is possible to create custom
  workflows by inheriting from base workflow. More infor in docs
- Added 3 main workflow start methods . More info in docs

### Fixed

- Fixed error propagation from sub workflows to main workflow. Now if sub workflow fails, main workflow will fail as well.
- Small UI improvements.

## [0.13.1] - 11-06-23

### Added

- Configurable cdf client timeout and max workers size. See [getting started](installation.md) for details.
- Additional logic for handling `CogniteReadTimeoutError` and `CogniteDuplicatedError` during retries. This is an attempt
  to handle cases when under heavy load, requests to CDF may timeout even though the requests were processed successfully
  in eventual consistancy manner.

## [0.13.0] - 11-06-23

### Added

- Configuration option for metadata keys used by neat in the `sheet2cdf` workflow.

## [0.12.10] - 11-06-23

### Improved

- `cognite-neat` package metadata.

## [0.12.9] - 11-06-23

### Fixed

- Existing CDF asset without a label caused the `sheet2cdf` workflow to fail. This is now fixed.

## [0.12.8] - 09-06-23

### Fixed

- Clean labels from assets which do not exist in CDF. This one does the cleaning correct, while `0.12.7` assumed
  the wrong internal format for asset, and thus, did not work.

## [0.12.7] - 07-06-23

### Fixed

- Handling assets in CDF with non-existing labels.

## [0.12.6] - 06-06-23

### Fixed

- Handling assets without labels in CDF.

## [0.12.5] - 04-06-23

### Added

- Automatic update (configurable) of workflow configurations (using new file name) on the rules file upload completion
- Automatic triggering (configurable) of workflow execution on rules file upload completion

## [0.12.4] - 30-05-23

### Added

- SME graph capturing workflow that make use of core method from 0.12.3
- FDM schema generation workflow that make use of core method from 0.11.2
- FDM schema generation notebook in docs
- SME graph capturing notebook in docs

### Improved

- Notebooks overall

### Fixed

- Handling of Instances sheet, issue with cell datatypes

### Changed

- Renamed `fast_graph` workflow to `graph_to_asset_hierarchy`

### Removed

- Default workflow

## [0.12.3] - 30-05-23

### Added

- Added generation of knowledge graph capturing sheet based on data model definitions in transformation rules
- Added generation of knowledge graph from graph capturing sheets

## [0.12.2] - 30-05-23

### Fixed

- Default `config.yaml` could not be reloaded.

### Improved

- The output messages for `load_transformation_rules_step` in all workflows by specifying which file is used.

## [0.12.1] - 26-05-23

### Added

- Added retry logic to asset and relationship update micro batching
- Added generic workflow steps retry logic
- Added examples of how to use update safety guards and human approval steps in workflows

### Fixed

- Fixed UI state polling bug.

## [0.12.0] - 23-05-23

### Added

- Added workflow documentation.
- Added `wait_for_event` task. This task will wait for a specific event to occur.Can be used to pause/resume workflow execution , for instance when a user needs to approve the workflow execution.
- Added metrics helper functions. These functions can be used to create metrics for the workflow.
- Added UI configuration editor. Now it supports all UI operations.
- Added workflow source code viewer.
- Added rules file download link. Now user can upload and download rules file via NEAT UI .
- Added error reporting in UI if the rules file is not valid or not present. The same for data exploration view.

### Improved

- Many UI improvements and visual regrouping of UI views.
- Improved http trigger. Now it can receive arbitrary data in json format.
- Global configurations moved to its own view.
- Steps and System components editor supports node removal.

### Changed

- Groups section was renamed to Solution/System components overview. In manifest it was renamed to `system_components`.

## [0.11.5] - 23-05-23

### Fixed

- Removed `data/config.yaml` dump. This is not used.
- If the config is not specified, the default `config.yaml` now dumps it content as yaml and not `json`.

## [0.11.4] - 22-05-23

### Added

- Reporting on categorized assets and relationships
- Safety gauge to skip assets which are changing asset hierarchy or to raise exception

## [0.11.3] - 19-05-23

### Fixed

- When running `neat` with two different datasets without an external_id prefix, the creation of an orphanage asset
  caused a DuplicationError. This is now fixed by suffixing the dataset to the orphanage asset.

## [0.11.2] - 15-05-23

### Added

- Generation of GraphQL schema from transformation rules
- Fixing names of classes/properties to be aligned to GraphQL allowed characters
- Allowing pure data modeling transformation rules, i.e. no data on mapping rules

## [0.11.1] - 08-05-23

### Fixed

- Set the license of the package in poetry build.

## [0.11.0] - 08-05-23

- Refactored application bootrap procese and core application functions aggregated into NeatApp class.
- Small bug fixes.
- Fixed global configurations via UI and API.

## [0.10.4] - 28-04-23

- Added readme to publish process on pypi.org.

## [0.10.3] - 26-04-23

- Handling edge case in graph that results in decommissioned relationships

## [0.10.2] - 23-04-23

- Fix issue with duplicated labels for relationships

## [0.10.1] - 20-04-23

- Fix for issue of creation of relationships for assets that do not exist

## [0.10.0] - 17-04-24

- Refactor `rdf_to_asset` to use micro batching
- Refactor `rdf_to_relationships` to use micro batching
- Improved logging and performance for `rdf_to_asset` and `rdf_to_relationships`
- Additional labels for relationships

## [0.9.2] - 05-04-23

- Refactor TransformationRules to entail data modeling, relationship definition, label creation methods

## [0.9.1] - 05-04-23

- Remove duplicated rules for relationships which are causing duplicated relationships
- Improve performance of relationship categorization
- Improve NeatGraphStore to better handle graph.drop() for in-memory store
- Improved current example workflows

## [0.9.0] - 03-04-23

- Created mock module
- Added generation of mock graphs based on data model provided in transformation rules
- DataModelingDefinition class extended with methods:
  - `reduce_data_model`: Reduces the data model to desired set of classes
  - `to_dataframe` : Converts DataModelingDefinition instance to a pandas dataframe for easier manipulation
  - `get_class_linkage`: gets the linkage between classes in the data model
  - `get_symmetric_pairs`: gets the symmetric pairs of classes in the data model
- Added descriptive notebook demoing the use of the mock graph generator

## [0.8.0] - 30-03-23

### Added

- Entry point for launching neat application, `neat`.

## [0.7.2] - 28-03-23

- Removed unused API methods
- Added Workflow Execution History to the UI and API (viewer only)
- Added workflow methods for reinitializing CogniteClient from within a workflow. Should be used by workflows to adress memmory leaks in the CogniteClient.
- Improved config.yaml handling. Now if the file is not found, NEAT will create a new one with default values.

## [0.7.1] - 28-03-23

- Fixed issue with relationship diffing which caused diffing to not behave as expected
- Fixed issue with end_time of resurrected resources which was not property set to None
- Moved from using python dictionaries to using data frame as prime storage of relationships
- Better handling of updated relationships via RelationshipUpdate class

## [0.7.0] - 23-03-23

This changelog was introduced to the package.<|MERGE_RESOLUTION|>--- conflicted
+++ resolved
@@ -18,18 +18,16 @@
 ## TBD
 ### Added
 - Added parameter, `model`, to `neat.to.excel(...)` to allow to specify 'dms' or 'information' model.
+- Support for XML/Dexpi files so that you can now run `neat.read.xml()`. Only supports DEXPI atm.
+
 
 ### Fixed
 - `neat.set.data_model_id()` did not result in the verified data model being stored
-<<<<<<< HEAD
-- Support for XML/Dexpi files so that you can now run `neat.read.xml()`. Only supports DEXPI atm.
-=======
 - Due to issues with reverse connections `neat.set.data_model_id()` does not allow changing data model id-
 ### Improved
 - `neat.to.cdf.instances()` now auto creates space if one is not passed, also does not allow usage of data model space for instances storage
 - `neat.to.cdf.instances()` no longer loads the data twice.
 - `neat.to.cdf.instances()` now has a more informative output.
->>>>>>> 92f4da7e
 
 ## [0.97.1] - 14-11-**2024**
 ### Changed
