# Changelog

All notable changes to this project will be documented in this file.

The format is based on [Keep a Changelog](https://keepachangelog.com/en/1.0.0/),
and this project adheres to [Semantic Versioning](https://semver.org/spec/v2.0.0.html).

Changes are grouped as follows:

- `Added` for new features.
- `Changed` for changes in existing functionality.
- `Deprecated` for soon-to-be removed features.
- `Improved` for transparent changes, e.g. better performance.
- `Removed` for now removed features.
- `Fixed` for any bug fixes.
- `Security` in case of vulnerabilities.


<<<<<<< HEAD
## [0.81.0] - 11-06-24
### Added
- `DexpiExtractor` graph extractor added.

=======
## [0.80.3] - 12-06-24
### Fixed
- Increased upper bound on `python-multipart` dependency.
>>>>>>> f8fdde02

## [0.80.2] - 11-06-24
### Fixed
- Fixed missing input for `Reference data model id` in  `DMSToRules` step

## [0.80.1] - 11-06-24
### Fixed
- Fixed issues with duplicated edges when different properties are referring to the same target node.


## [0.80.0] - 10-06-24

### Improved
- Single `NeatGraphStore` instantiated via three options:
  - `from_memory_store`
  - `from_oxi_store`
  - `from_sparql_store`
### Removed
- Removed various superclassing of `NeatGraphStore`
- Remove Prometheus reminisce in code base
- Remove logging
### Added
- `RdfFileExtractor` graph extractor added.

## [0.79.0] - 10-06-24
### Added
- `TimeSeriesExtractor` graph extractor added.
- `SequencesExtractor` graph extractor added.
- `EventsExtractor` graph extractor added.
- `FilesExtractor` graph extractor added.
- `LabelsExtractor` graph extractor added.
- Dedicate test data for Classic CDF data model created
- Tracking of graph provenance added to `NeatGraphStore`

## [0.78.5] - 05-06-24
### Changed
- Increased upper bound on `fastapi` dependency.


## [0.78.4] - 05-06-24
### Added
- `AssetsExtractor` graph extractor added.

## [0.78.3] - 03-06-24
### Added
- `MultiValueType` for the Information Architect rules, allowing multiple value types for a property.

### Improved
- `InferenceImporter` is retaining information on multi value type for properties.

## [0.78.2] - 31-05-24
### Improved
- `OWLImporter` is now opinionated and will attempt to make the imported ontology compliant with the rules.

## [0.78.1] - 30-05-24
### Added
- Added `RulesInferenceFromRdfFile` to the step library

## [0.78.0] - 30-05-24
### Added
- `make_compliant` feature added to `InferenceImporter` producing compliant rules from a knowledge graph.

## [0.77.10] - 23-05-30
### Changed
- Increased upper bound on `uvicorn` dependency.

## [0.77.9] - 23-05-24
### Added
- `InferenceImporter` added to the core library enabling inference of rules from a graph.

## [0.77.8] - 23-05-24
### Fixed
- In the conversion form Information to DMS Rules, when referencing a class in reference rules, the implements
  was not set correctly. This is now fixed.
- In the new implementation of the conversion between Information and DMS rules, containers that already exist
  in a last or reference rule object were recreated. This is now fixed.

## [0.77.7] - 23-05-24
### Fixed
- In the `DMSImporter`, if you imported a data model with multiple views referencing the same direct property
  in a container, it would return an error. This is allowed and thus no longer return an error.
- There was an edge case that could cause the conversion between Information and DMS rules to fail with
  `MissingContainerError`. The conversion is now reimplemented to ensure that Information rules always
  will create the necessary containers in the conversion to DMS rules.

## [0.77.6] - 23-05-24
### Improves
- Documentation on how to use raw filter
- Added a simple example of Rules with raw filter
- Added new test for raw filter

## [0.77.5] - 23-05-24
### Fixed
- `DMSExporter` creates the schema depending on `extension` in metadata field as defined in the
  [documentation](https://cognite-neat.readthedocs-hosted.com/en/latest/terminology/rules-excel-input.html).

## [0.77.4] - 22-05-24
### Improves
- Information rules are now read using InformationRulesInput data class, replicate the form of DMS rules.
- Information rules are now serialized using dedicated serializer class
- Information rules are now validated using dedicated validator class
- Defaulting to "enterprise" data model type and "partial" schema completeness set to avoid validation error on import
### Fixed
- Fixed bug in `ExcelImporter` when importing a data model with a last spreadsheet and no reference model.
  This would trigger an error `RefMetadata sheet is missing or it failed` even though the
  ReferenceMetadata sheet is not needed.

## [0.77.3] - 14-05-24
### Fixed
- When using `DMSExporter` and importing a data model with a view pointing to a view not in the data model,
  it would fail to convert to an `Information` rules. This is now fixed.
- In the `ExcelExporter`, the `metadata` sheet is now created correctly when you use the arguments `dump_as="last"`,
  or `dump_as="reference"`, combined with and without `new_model_id`. **[Note]** The order of the `dump_as` and
  `new_model_id` arguments have switched places. This is to make it more intuitive to use the `ExcelExporter`
  as `new_model_id` is only relevant if `dump_as` is set to `last` or `reference`.

## [0.77.2] - 14-05-24
### Added
- Missing warning when `RawFilter` is used to warn users that the usage of this filter is not recommended.


## [0.77.1] - 14-05-24
### Added
- Support for `RawFilter` allow arbitrary filters to be applied to the data model.


## [0.77.0] - 13-05-24
### Changed
- [BREAKING] The subpackage `cognite.neat.rules.models` is reorganized. All imports using this subpackage must be
  updated.

### Added
- Support for exporting/importing `Last` spreadsheets in the `ExcelExporter` and `ExcelImporter`.
- [BREAKING] As a result of the above, in the `ExcelExporter` the parameter `is_reference` is replaced by `dump_as`.
  To continue using the old behavior, set `dump_as='reference'`.
- In the `DMSImporter.from_data_model_id`, now supports setting `reference_model_id` to download a solution model
  with a reference model.

## [0.76.3] - 10-05-24
### Added
- Added schema validator for performance, specifically if views map to too many containers.


## [0.76.2] - 06-05-24
### Fixed
- Added missing "Is Reference" parameter back to the `ExcelExporter`step.


## [0.76.1] - 06-05-24
### Changed
- Updated DMS Architect Rules template to fit the new DMS Rules structure
- Update Terminology/Rules to reflect new DMS Rules structure

## [0.76.0] - 06-05-24
### Removed
- [BREAKING] In `DMSRules`, `default_view_version` is no longer supported. Instead, you will now get a warning if view versions
  are not matching the data model version.

### Added/Changed
- [BREAKING] The following renaming of columns in `DMSRules`, properties sheet:
    - `Relation` -> `Connection`
    - `ViewProperty` -> `View Property`
    - `ContainerProperty` -> `Container Property`
    - `IsList` -> `Is List`
    - `Class` -> `Class (linage)`
    - `Property` -> `Property (linage)`
- [BREAKING] The following renaming of columns in `DMSRules`, views sheet:
    - `InModel` -> `In Model`
    - `Class` -> `Class (linage)`
- [BREAKING] The following renaming of columns in `DMSRules`, containers sheet:
    - `Class` -> `Class (linage)`
- [BREAKING] Added support for listable direct relations in `DMSRules`. In addition, there is now a complete reimplementation
  of the `connection` column in the `DMRRules` `properties` sheet.
- [BREAKING] Connection (former relation) can now be `direct`, `reverse`, or `edge`.
  While `multiedge` and `reversedirectc` have been removed. For more details,
  see the [DMS Rules Details](https://cognite-neat.readthedocs-hosted.com/en/latest/terminology/dmsrules.html#relation)
  documentation.
- In `DMSRules`, added support for setting containerId and nodeId in `View.Filter`. Earlier, only `nodeType` and
  `hasData` were supported which always used an implicit `containerId` and `nodeId` respectively. Now, the user can
  specify the node type and container id(s) by setting `nodeType(my_space:my_node_type)` and
  `hasData(my_space:my_container_id, my_space:my_other_container_id)`.
- Introduced, `dataModelType` in `DMSRules` and `InformationRules` to explicitly set the type of data model. This
  will be used to different types of validation and make the user aware of the type of data model they are working with.
- In `DMSExporter`, created smart defaults for setting `view.filters`. This is now recommended that the user uses
  the default values for `view.filters` and only set them explicitly if they now very well what they are doing.

## [0.75.9] - 04-05-24
### Improved
- Steps are now categorized as `current`, `legacy`, and `io` steps
- Workflow fails if one mix `current` and `legacy` steps in the same workflow

## [0.75.8] - 02-05-24
### Fixed
- `DMSExporter` now correctly exports direct relations with unknown source.

## [0.75.7] - 29-04-24
### Added
- `DMSExporter` now supports deletion of data model and data model components
- `DeleteDataModelFromCDF` added to the step library

## [0.75.6] - 26-04-24
### Changed
- All `NEAT` importers does not have `is_reference` parameter in `.to_rules()` method. This has been moved
  to the `ExcelExporter` `__init__` method. This is because this is the only place where this parameter was used.

### Added
- `DMSExporter` now supports skipping of export of `node_types`.

### Fixed
- When importing an `Excel` rules set with a reference model, the `ExcelImporter` would produce the warning
  `The copy method is deprecated; use the model_copy instead`. This is now fixed.

## [0.75.5] - 24-04-24
### Fixed
- Potential of having duplicated spaces are now fixed

## [0.75.4] - 24-04-24
### Fixed
- Rendering of correct metadata in UI for information architect
### Added
- Added `OntologyToRules` that works with V2 Rules (profiling)

## [0.75.3] - 23-04-24
### Fixed
- Names and descriptions were not considered for views and view properties

## [0.75.2] - 23-04-24
### Fixed
- Allowing that multiple View properties can map to the same Container property

## [0.75.1] - 23-04-24
### Fixed
- No spaces in any of the subfolders of the `neat` package.

## [0.75.0] - 23-04-24
### Added
- Added and moved all v1 rules related code base under `legacy` module

## [0.74.0] - 23-04-24
### Added
- added UI+api support for RulesV2. Read-only in the release , editable in the next release.

## [0.73.4] - 19-04-24
### Fixed
- updated urllib3 to 2.2.1

## [0.73.3] - 19-04-24
### Fixed
- updated uvicorn to 0.20.0
- updated fastapi to 0.110

## [0.73.2] - 19-04-24
### Fixed
- updated prometheus-client to 0.20.0

## [0.73.1] - 17-04-24
### Added
- Extended DEXPI for schemas 3.3 (no Attibute URI in genericAttributes and text without label parent).
### Fixed
- added missing py.typed (to enable mypy in projects using neat, ie docparser)

## [0.73.0] - 17-04-24
### Added
- Proper parsing/serialization of `inf`
- Added `new_model_id` to `ExcelExporter` to allow automatically setting metadata sheet when creating a new model
- In `DMSRules`, the user can now set `EdgeType` or `HasData` filter.
- The `DMSExporter` now validates data models wrt to a reference model, when `schema=extended`.

### Fixed
- In `DMSExporter`, `edge_type` is set correctly when referencing a multiedge property.
- Updated `cognite-sdk` to `7.37.0`, this broke neat with `ImportError: cannot import name 'ListablePropertyType'...`.
  This is now fixed.

### Removed
- The `DMSExporter` no longer has a `standardize_casing` parameter. Neat is no longer opinionated about casing.

## [0.72.3] - 16-04-24
### Fixed
- `ExcelImporter` was resetting `role` value to value set in rules instead of keeping value provided as arg
### Changed
- Default namespace set to `http://purl.org/cognite/neat#` instead of `http://purl.org/cognite/app#`
- OwlImporter for rules v2 has `make_compliant` set to False by default
### Added
- When creating OWL from rules, prefix will be saved under property `neat:prefix` (hence change of default namespace)
- When reading OWL if there is `neat:prefix` value will be added to `rules.metadata.prefix`
- By default we are defaulting OWL properties to min 0 and max 1 occurrence if no occurrence is set
- Added test for generation of complete rules out of partial rules

## [0.72.2] - 15-04-24
### Fixed
- `rules2dms` API route is now producing expected `View` objects to be visualized in CDF
### Added
- `publish-rules` API route added allowing publishing rules as DMS Schema components to CDF


## [0.72.1] - 11-04-24
### Fixed
- rdf:PlainLiteral and rdf:Literal was not resolving as string handled when exporting Rules to DMS schemas, this is now fixed
- OwlImporter that works with v2 rules was using `XSD_VALUE_TYPE_MAPPINGS` for v1 rules, this is now fixed
- added missing mapping for reference when converting information architect rules to dms architect rules

## [0.72.0] - 11-04-24
### Improved
- Improved garbadge collection process in workflows. Now all resources are properly released after workflow execution or reloading.
This is expecially critical when working with statfull objects like graph stores or big objects allocated in memory.
## Removed
- Removed a lot of old and stale code from workflows engine.
## Changed
- Changed CORS policy for UI to allow all origins. This is a temporary solution until it is properly configured in the future.

## [0.71.0] - 10-04-24
### Added
- Added `/api/core/rules2dms`
- Enabled conversion of rules to DMS views and containers

## [0.70.3] - 10-04-24
### Fixed
- Bug when importing an OWL ontology while expecting compliant rules did not encounter for dangling classes (classes without a property or parent class). This is now fixed.
### Improved
- Handling of xsd types as case insensitive when importing an OWL ontology.
### Added
- Handling of rdf:Literals in OWL ontology import as xsd:string

## [0.70.2] - 03-04-24
### Fixed
- Bug when exporting an `addition` to of a ruleset in  `DMSExporter` when using the method `.export_to_cdf`
### Changed
- Updated the `DMSExporter` to sort views in data model by (`space`, `external_id`).

## [0.70.1] - 03-04-24
### Added
- The `DMSExporter` now supports deploying an `addition` extension of a ruleset.

## [0.70.0] - 09-04-24
### Added
- Added `/api/core/convert`
- Enabled OWL importer to produce DMS rules


## [0.69.3] - 03-04-24
### Fixed
- Validation of `InformationRules` gives a warning if a reference class is used. This is now fixed.
- Validation of `InformationRules` returns an error if a importing a value type `Unknown`. This is now fixed.

## [0.69.2] - 03-04-24
### Fixed
- Fixed issue with `DMSImporter` when importing data models with direct relations without `source` set. This would
  cause a validation issue. This is now fixed.

## [0.69.1] - 03-04-24
### Fixed
- Fixed issue with `DMSImporter` when importing data models with data models that reference views outside the data model.
  This is now fixed.

## [0.69.0] - 03-04-24
### Added
- Experimental support for working with a reference model in the Rules.

### Fixed
- When using `DMSExporter` with `standardize_casing=False`, the `DMSExporter` would fail to export containers and
  views. This is now fixed.

### Changed
- When using any exporter writing to file, the default new line character and encoding of the OS was used. This is now
  changed to always use `utf-8` encoding and `'\n'` as the new line character. This is for working with **NEAT** in,
  for example, git-history, across multiple users with different OSes.
- In the `DMSExporter`, setting `existing_handling=force` will now also force the creation of `Containers` in addition
  to `Views`.

## [0.68.9] - 03-04-24
### Added
- Helper method `from_directory` and `from_zip_file` to `DMSExporter` to load DMS schema from directory or zip file.
  These methods are the complement of the `export_to_file()` method in `DMSExporter`.

## [0.68.8] - 25-03-24
### Fixed
- Remove harsh regex on Expected Value Types in Rules v1 DMS exporter


## [0.68.7] - 25-03-24
### Improved
- Input for DmsArchitect DMS value types are now case insensitive.


## [0.68.6] - 25-03-24
### Improved
- Input for InformationArchitect XSD value types are now case insensitive.


## [0.68.5] - 22-03-24
### Improved
- `ExcelExporter` and `YAMLExporter` now skips the default spaces and version when exporting rules.

## [0.68.4] - 22-03-24
### Fixed
- remove_namespace missed check weather namespace is of actual HTTP type


## [0.68.3] - 20-03-24
### Fixed
- returned functionality that was accidentally removed in 0.68.1 release.
- removed excessive logging for workflow state endpoint.
- gracefull handling of transformations that do not return any data.

## [0.68.2] - 21-03-24
### Added

* Support for exporting DMS schema, in `DMSExporter`, to directory instead of just `.zip`.]

## [0.68.1] - 19-03-24
### Changed

* Default workflow `Export DMS` now also exports transformations and raw tables.

## [0.68.0] - 19-03-24
Multiple fixes and features for the upcoming v1.0.0 release.
## Added
* YAML (json) Exporter and Importer
* DMS Rules:
  * Support for revers direct relations
  * Views have support for InModel option to exclude views from the data model.
  * Views have support for Filters (`hasData` and `nodeType`)
  * List of direct relations are converted to edges.
* Robustify reading of rules, all extra whitespaces are now stripped.
* Option for exporting Transformations + Raw Tabels based on DMS rules.
* Workflows:
  * `ValidateWorklow` can also be used to covert rules.
  * Visualization of data model workflows.


## Fixed
* Bugs in the `ExcelImporter`:
  * It was not releasing the Excel file after reading it.
  * Warnings were not captured.
  * Pydantic errors were not captured.

## [0.67.5] - 14-03-24
## Fixed
* Replaced obsolete `dataModelID` Metadata filed to `external_id`


## [0.67.4] - 14-03-24
## Fixed
* Upgrade to `cognite-sdk` `7.28.2` which has fixed bug for retrieving more than 100 data models, containers,
  views, and spaces.

## [0.67.3] - 13-03-24
## Fixed
* `ExcelImporter` now returns rules for the correct role type based on the input.

## [0.67.2] - 13-03-24
## Added
- Standardization of casing in DMS exporter
- In DTDL importer infer data model name and space.
- Visualization of data model in UI through the new workflow `Visualize Data Model`
## Changed
- Deprecation of steps based on the single rule sheet, in favor of role-based rules.


## [0.67.1] - 12-03-24
## Changed
- Addeded configuraion that controls behaviour of embedded transformation logic in GenerateNodesAndEdgesFromGraph. Now user can disable default transfomation logic (before it was always on) , it is useful when transformation is done in dedicated transformation step.

## [0.67.0] - 07-03-24
## Fixed
- Fixed issue with prefixes not being updated during GraphStore (oxi) reinitialization
- Fixed graph store reset issue for JSON loader
- Small UI adjustments

## Added
- Added rules browser to the UI. Now user can browse all rules in UI from local store .
- Added configurable HTTP headers for `DownloadDataFromRestApiToFile` step. The feature is useful when the API requires specific headers to be set (has been requested by Cognite customer).

## [0.66.1] - 06-03-24
## Fixed
- `Import DMS` fails for data models without description. This is now fixed.

## [0.66.0] - 06-03-24
## Added
- Multiple experimental workflows `Export DMS`, `Import DMS`, `Validate Solution Model`, and `Validate Rules`

## [0.65.0] - 01-03-24
## Added
- Added support for scheduling on given weekdays for time trigger

## [0.64.0] - 21-03-24
## Added
- Added functionality to import and export global configuration file to and from CDF
- Added "latest" flag for workflows in CDF and spreadsheets.
- Added well formatted context viewer

## Changed
- Changed the way how workflows and rules loaded to CDF. Labels has been removed and replaced with additional metadata.

## Improved
- Improved UI around files upload and download. Improved File Uploader step.

## [0.63.0] - 20-02-24

## Added
- Added option to map edges as temporal solution prior shifting to Rules profiling


## [0.62.1] - 14-02-24

## Fixed
- Issue of `DeleteDMSSchemaComponents` deleting components in all spaces
- Issue of `ExportRulesToOntology` and `ExportRulesToSHACL` not creating missing folder

## [0.62.0] - 08-02-24

## Added
- Added `export_rules_to_ontology` workflow
- `LoadGraphToRdfFile` step to load graph to rdf file

## Fixed
- Issue of resetting graph for `MemoryStore` when loading graph from file
- Issue of not respecting add_base_prefix == False


## [0.61.0] - 06-02-24

## Added
- Ability to upload of all spaces components or only ones that are in space defined by `Rules.metadata.space`
- Ability to remove of all spaces components or only ones that are in space defined by `Rules.metadata.space`

## Improved
- DMS Schema components upload report add to step `ExportDMSSchemaComponentsToCDF`
- DMS Schema components removal report add to step `DeleteDMSSchemaComponents`
- Handling of multiple steps

## Removed
- `DataModelFromRulesToSourceGraph` it is confusing step and needs more work to be useful
- Workflows:
  - `json_to_data_model_rules`
  - `sheet2cdf`
  - `skos2cdf`

## Changed
- Renamed steps:
  - `LoadTransformationRules` to `ImportExcelToRules`
  - `InstancesFromRdfFileToSourceGraph` to `ExtractGraphFromRdfFile`
  - `InstancesFromRulesToSolutionGraph` to `ExtractGraphFromRulesInstanceSheet`
  - `GraphCapturingSheetToGraph` to `ExtractGraphFromGraphCapturingSheet`
  - `GenerateMockGraph` to `ExtractGraphFromMockGraph`
  - `InstancesFromJsonToGraph` to `ExtractGraphFromJsonFile`
  - `InstancesFromAvevaPiAF` to `ExtractGraphFromAvevaPiAssetFramework`
  - `DexpiToGraph` to `ExtractGraphFromDexpiFile`
  - `GenerateCDFAssetsFromGraph` to `GenerateAssetsFromGraph`
  - `GenerateCDFRelationshipsFromGraph` to `GenerateRelationshipsFromGraph`
  - `GenerateCDFNodesAndEdgesFromGraph` to `GenerateNodesAndEdgesFromGraph`
  - `UploadCDFAssets` to `LoadAssetsToCDF`
  - `UploadCDFRelationships` to `LoadRelationshipsToCDF`
  - `UploadCDFNodes` to `LoadNodesToCDF`
  - `UploadCDFEdges` to `LoadEdgesToCDF`
  - `CreateCDFLabels` to `LoadLabelsToCDF`
  - `OpenApiToRules` to `ImportOpenApiToRules
  - `ArbitraryJsonYamlToRules` to `ImportArbitraryJsonYamlToRules`
  - `GraphToRules` to `ImportGraphToRules`
  - `OntologyToRules` to `ImportOntologyToRules`
  - `GraphQLSchemaFromRules` to `ExportGraphQLSchemaFromRules`
  - `OntologyFromRules` to `ExportOntologyFromRules`
  - `SHACLFromRules` to `ExportSHACLFromRules`
  - `GraphCaptureSpreadsheetFromRules` to `ExportRulesToGraphCapturingSheet`
  - `ExcelFromRules` to `ExportRulesToExcel`
- Renamed workflows:
  - `graph_to_asset_hierarchy` to `extract_rdf_graph_generate_assets`
  - `dexpi2graph` to `extract_dexpi_graph_and_export_rules`
  - `ontology2data_model` to `import_ontology`

- **Note** this is a breaking change, but since we are on 0. version, we can do this.


## [0.60.0] - 30-01-24

## Added

- Configuration for which DMS schema components are to be uploaded to CDF
- Configuration for which DMS schema components are to be removed to CDF
- Configuration how to handle existing CDF schema components during upload

## Changed
- Renamed `UploadDMSDataModel` to `ExportDMSSchemaComponentsToCDF` step. **Note** this is a breaking change, but
  since we are on 0. version, we can do this.
- Renamed `DeleteDMSDataModel` to `DeleteDMSSchemaComponents` step. **Note** this is a breaking change, but
  since we are on 0. version, we can do this.
- Renamed `ExportDMSDataModel` to `ExportDMSSchemaComponentsToYAML` step. **Note** this is a breaking change, but
  since we are on 0. version, we can do this.
- Renamed `DataModel` class to `DMSSchemaComponents` to better reflect the content of the class. **Note** this is a breaking change, but
  since we are on 0. version, we can do this.
- Step that waits for human approval timeout set to 1 day

## [0.59.1] - 29-01-24

## Added

- Added pre-cleaning of spaces prior validation

## Fixed

- Fixed restrictive which did not allow multiple occurrence of [.-_]


## [0.59.0] - 24-01-24

## Added

- Added `ExportDMSDataModel` to dump data model (views) and containers as YAML

## Improved

- `DMSDataModelFromRules` is now extended such that one can update space/external_id/version of data model


## [0.58.0] - 20-01-24

## Changed

- `cognite.neat.graph.loaders.rdf_to_dms.rdf2nodes_and_edges` has been replaced by `cognite.neat.graph.loaders.DMSLoader`.
- Upgrade `cognite-sdk` to `v7`, thus now neat requires `cognite-sdk>=7.13.8`.

## Added

- Introduced an interface for `cognite.neat.graph.loaders` and implemented it for DMS.

## [0.57.0] - 11-01-24

## Improved

- Improved `GraphCapturingSheet` extractor allowing additional configuration and usage of external ids for properties and classes


## [0.56.1] - 10-01-24

## Fixed

- Add `alpha` tag to DEXPI step



## [0.56.0] - 09-01-24

## Added

- Added DEXPI example from DISC project (kindly provided by Jan Eivind Danielsen)


## [0.55.0] - 09-01-24

## Added

- Support for knowledge graph extraction from `DEXPI` P&ID provided as `XML`
- Added `DexpiToGraph` to step library


## [0.54.0] - 04-01-24

## Added
- Reset graph option for GraphDBStore

## Changed
- `cognite.neat.stores` module. This now only has four classes: `NeatGraphStoreBase`, `MemoryStore`, `OxiGraphStore`,
  and `GraphDBStore` as well as the constants `STORE_BY_TYPE` and `AVAILABLE_STORES`. All functions, enums, and previous
  classes are removed. Note `NeatGraphStoreBase` is a rename from `NeatGraphStore` and is now an abstract class.

## [0.53.0] - 03-01-24

## Improved

- Speed of nodes & edges generation
- Multi namespace support for nodes & edges generation (see [feature request](https://github.com/cognitedata/neat/issues/171))

## Changed
- `cognite.neat.extractors` module. This now only has three classes: `BaseExtractor`, `MockGraphGenerator`, `GraphCapturingSheet`.
   all the functions that were in the module is replaced with the above classes. The exception is the the function
   `rdf_file_to_graph` which is moved to `cognite.neat.graph.stores`.

## [0.52.0] - 22-12-23

## Added

- Advance data modeling support introduced
- Multi space containers support introduced


## [0.51.0] - 05-12-23

## Improved

- Turning `ParentClass` string into `Entity`
- Added new fields to Class and Property as last step to enable advance data modeling

## Removed

- Removed two validators from Rules which would otherwise block advance data modeling, specifically referring to Views and/or Containers in different spaces


## [0.50.0] - 15-12-23

## Fixed

- Fixed bug in GenerateCDFAssetsFromGraph class for assets_cleanup_type "orphans"/"full" where not all orphans assets were removed. No all asset under a created orphan parent asset are removed.


## [0.49.0] - 05-12-23

## Deprecated

- `data_set_id`, `cdfSpaceName`, `externalIdPrefix` in `Metadata` sheet has been removed

## Improved

- `Metadata` sheet now contains only two mandatory fields, namely: `prefix`, `version`, other fields are optional or generated automatically
- Generation of `Labels`, `Asset` and `Relationship` requires explicit configuration of `data_set_id` and external id prefixes, enabling reuse of same rules for multiple data sets

## [0.48.0] - 05-12-23

## Added

- Value types are now resolved as `ValueType` object instances

## [0.47.0] - 01-12-23

## Deprecated

- `type_mapping` in `rules` replaced by `value_types`

## [0.46.0] - 30-11-23

## Improved

- Improved `Triple` pydantic class to be used across the package as prep for advanced data modeling
- Improved `Entity` pydantic class to be used across the package as prep for advanced data modeling
- Moved all base regex patterns to `neat.rules.models._base`
- Reduced and cleaned up `neat.rules.models.rdfpath`

## Added

- `neat.rules.value_types` to create default ValueType class to be used to improve `Rules`

## [0.45.0] - 24-11-23

## Improved

- Validators skipping now made through two decorators `skip_field_validator` and `skip_model_validator`
- Small fixes in `cognite.neat.rules.models.rules`
- Allow single character properties/classes in `rdfpath`

## [0.44.0] - 24-11-23

## Fixed

- Fixed bug in GenerateCDFAssetsFromGraph class for assets_cleanup_type "orphans" where children of orphans assets were not removed. No all asset under an orphan parent asset are removed.

## [0.43.0] - 23-11-23

## Added

- All neat specific validators for `Rules` can be now skipped by specifying them in `validators_to_skip`, alternatively one can set `validators_to_skip=["all"]` to skip all validators.

## Fixed

- Single character properties/classes are now allowed in `rdfpath`

## [0.42.4] - 22-11-23

## Fixed

- Fixed missing oxi graph in docker

## [0.42.3] - 22-11-23

## Fixed

- Fixed max character length for `Description` to 1024 characters.

## [0.42.2] - 22-11-23

## Fixed

- Fixed absolute path in `neat` steps.

## [0.42.1] - 22-11-23

## Fixed

- `DownloadFileFromCDF` now can autocreate missing folders
- `DownloadDataFromRestApiToFile` now can autocreate missing folders

## [0.42.0] - 22-11-23

## Improved

- `OWLImporter` improved to handle exceptions often found in OWL files

## Added

- `OWLImporter` supports conversion of information to data model through flag `make_compliant`

## Fixed

- Description of properties, classes and data model updated to allow for 1028 characters

## [0.41.6] - 20-11-23

## Changed

- cdf space name regex

## [0.41.5] - 20-11-23

## Changed

- version regex

## [0.41.4] - 18-11-23

## Changed

- Python depedency `openpyxl` made mandatory

## [0.41.3] - 18-11-23

## Changed

- Python depedency `pyoxigraph` made optional

## [0.41.2] - 17-11-23

## Changed

- Python depedency from `python = ">=3.10,<3.13"` to `python = "^3.10"`

## [0.41.1] - 14-11-23

## Fixed

- Fixed `DMSImporter` to properly set `version` and `cdfSpaceName` when using single View as input.
- Fixed `rules_to_pydantic_models` to skip creating `edges-one-to-one` if `externalID` is missing

## [0.41.0] - 14-11-23

## Changed

- Renamed `JSONImporter`, `YAMLImporter`, `DictImporter` to `ArbitraryJSONmporter`, `ArbitraryYAMLImporter`, `ArbitraryDictImporter` to
  reflect that these importers infer the data model from raw input data, and are not reading a serialized file.

## Added

- Support for configuring the direction for child-parent relationship in `ArbitraryJSONmporter`, `ArbitraryYAMLImporter`, `ArbitraryDictImporter`.
- Support for `datetime` in `ArbitraryJSONmporter`, `ArbitraryYAMLImporter`, `ArbitraryDictImporter`.

## Fixed

- `DMSExporter` does not write one-to-many edges to containers any more.
- In the importers `ArbitraryJSONmporter`, `ArbitraryYAMLImporter`, `ArbitraryDictImporter` the `max_count` were not set leading all triples to
  be a one-to-many relationship. Now, only data which are of type `list` skips the `max_count` all other set it to 1.

## [0.40.2] - 14-11-23

## Fixed

- Set lower bound of `cognite-sdk` to `6.39.2` as it is required due to a bug in earlier SDK versions.

## Improved

- Improved Nodes and Edges validation and data validation reporting in rdf2nodes_and_edges and GenerateCDFNodesAndEdgesFromGraph steps.

## [0.40.1] - 08-11-23

## Changed

- The `DMSExporter` is now configurable with `datamodel_id`. The `DMSImporter` also accepts a data model as input.

## [0.40.0] - 08-11-23

## Changed

- The interface for `cognite.neat.rules.exporters`. Now, they have the following methods `.export()`, `.export_to_file()`,
  `.from_rule()`.

## [0.39.1] - 08-11-23

## Fixed

- Changed `attributes`, `edges_one_to_one`, `edges_one_to_many` instance to class property methods

## [0.39.0] - 03-11-23

## Fixed

- Not allowing DMS non-compliant Rules to be turned into pydantic models

## Added

- class property methods to the generated pydantic models accessing descriptions and names of models and fields
- controlling whether `neat` specific fields should be added or not to pydantic models using arg `add_extra_fields`
- `OntologyToRules` step added to the step library

## Improves

- Documentation of `rules_to_pydantic_models`

## [0.38.3] - 03-11-23

## Fixed

- Fixed CDF database configuration for rawlookup rule in TransformSourceToSolutionGraph . https://github.com/cognitedata/neat/issues/157

## [0.38.2] - 03-11-23

## Fixed

- Added type mapping for data type Date

## [0.38.1] - 01-11-23

## Fixed

- Proper min_count for `DMSImporter` base on CDF `View` implementation

## [0.38.0] - 31-10-23

## Added

- Ability to partially validate Rules
- Description and name of fields added to rules generated pydantic models

## Improved

- Improved naming of internal variables in `cognite/neat/rules/exporter/rules2pydantic_models.py`

## [0.37.0] - 31-10-23

## Added

- Configurable assets cleanup in GenerateCDFAssetsFromGraph step. Now user can specify if he/she wants to delete all ophan or circular assets or keep them.

### Fixed

- https://github.com/cognitedata/neat/issues/146
- https://github.com/cognitedata/neat/issues/139

## [0.36.0] - 30-10-23

### Added

- Added `DMSImporter`
-

## [0.35.0] - 27-10-23

### Improved

- Improved stability and resource usage of Oxigraph when working with large graphs.

### Added

- Added `InstancesFromAvevaPiAF` step.

### Fixed

- UI bug fixes and improvements.

## [0.34.0] - 27-10-23

### Improved

- Bug fix: Removed condition not allowing an asset to change its parent asset.

## [0.33.0] - 22-10-23

### Improved

- Implementation of class prefix to external ids for edges

## [0.32.0] - 22-10-23

### Improved

- Refactor importers
- Simplified data modeling flow by introducing RawRules as a first class citizen
- Fix small bugs
- Initiated refactor of exporters

## [0.31.0] - 18-10-23

### Added

- Importer `GraphImporter`

### Improved

- Base importer with generic, yet configurable, exceptions

## [0.30.0] - 11-10-23

### Added

- Three importers `JSONImporter`, `YAMLImporter`, and `DictImporter`.

## [0.29.0] - 07-10-23

### Changed

- The importer `owl2excel` is written as a class `OWLImporter`. **Note** this is a breaking change, but
  since we are on 0. version, we can do this.

## [0.28.0] - 07-10-23

### Added

- Classes for extractors `MockGraphGenerator` and `GraphCapturingSheet` available at `cognite.neat.graph.extractors`.

## [0.27.1] - 07-10-23

### Improved

- Introduced container classes for `Classes` and `Properties` in `TransformationRules`. Implemented `.to_pandas()`
  methods for both classes.

## [0.27.0] - 07-10-23

### Added

- `neat` support Python `3.10`.

## [0.26.1] - 05-10-23

### Fixed

- Small fixes related to steps compatibility with mypy.
- Fixed UI crash in case if workflow state cannot be loaded.
- Fixed step loader from data_folder/steps path.

### Added

- Workflow id and run id are now available as step object variables.

## [0.26.0] - 04-10-23

### Added

- Added rules2excel rules exporter. Now users can export rules from TransformationRules object to excel file.
- Added rules generator step from arbitrary object (must be in json or yaml formats)
- Added eperimental rules parser from OpenApi/Swagger specification. Rules generates based on schema part of OpenApi specification.
- Added version , source and docs_urs metadata to Steps class.

## [0.25.9] - 30-09-23

### Fixed

- Loading `neat` from environment variables, the variable `NEAT_LOAD_EXAMPLES` would always return `true`
  even if it was set to `false`. This is now fixed.

## [0.25.8] - 20-09-23

### Improved

- Many UI improvements and bug fixes.
- Improved data exploration capabilities.

### Added

- Added universal JSON to Graph extractor step.

## [0.25.7] - 14-09-23

### Added

- Drop down menu for selection of property which hold value for nodes in Data Explorer

## [0.25.6] - 12-09-23

### Fixed

- Fixed Nodes and Edges step
- Fixed issues with regex

### Added

- Mock Graph Generation Step
- Regex patterns from CDF API documentation

## [0.25.5] - 5-09-23

### Added

- Support for upload of various RDF formats to `NeatGraph` store

## [0.25.4] - 5-09-23

### Fixed

- Fixed issue when columns names are non-string
- Fixed missing start_time in relationships
- Fixed upload_nodes/edges
- Fixed DMS upload step

### Added

- Handling of edge cases when creating Assets in which name was pushed to be None even though there is alt property
- Notebook 5 with walk through about fDM, nodes and edges

## [0.25.3] - 4-09-23

### Fixed

- Fixed Github rules loader.

### Changed

- Github rules loader now split into Github downloader step and RulesLoader.

### Added

- Added Input/Output steps for downloading and uploading rules from/to Github and from/to CDF files.

## [0.25.2] - 1-09-23

### Fixed

- Multiple UI usability improvements and bug fixes.

## [0.25.1] - 31-08-23

### Fixed

- Fixed issues with regex validations for entity ids

## [0.25.0] - 30-08-23

### Changed

- New way of configuring workflows steps . Now steps are configured individually and not as a part of workflow manifest.
- Added access_token autentication for Cognite client. If client_id is not set in config.yaml, NEAT will use client_secret as access_token.
- Multiple UI usability improvements and bug fixes.

### Added

- Added SimpleContextualization step . The step can be used to create links between nodes in a graph either by using regex or exact match between source and target properties.
- Added single store configuration step. Now solution and graph stores can be configured individually.

## [0.24.2] - 29-08-23

### Added

- Multi parent classes are now allowed
- Validation of parent classes ids against class id regex
- New Exception in case of ill-formed parent class ids

### Fixed

- Bug raising when generating Ontology triples in case when there are multi parent classes

## [0.24.1] - 29-08-23

### Added

- Docstring to `cognite.neat.rules.exceptions` and `cognite.neat.graph.exceptions`
- URL to exception definition added to exception message
- Rendering of exceptions in `docs` (mkdocs)

### Fixed

- `fix_namespace_ending` was returning `str` instead of `Namespace` causing issues

### Improved

- Split docs config of importers to importers and parsers to avoid confusion

## [0.24.0] - 24-08-23

### Added

- Generation of DM instances
- `DMSDataModelFromRules`, `GenerateCDFNodesAndEdgesFromGraph`, `UploadCDFNodes` and `UploadCDFEdges` added to step libary

### Improved

- Handling of generation of pydantic model instances in case of incomplete graph instances

## [0.22.0] - 22-08-23

### Changed

- Re-org and re-name step library
- Update workflows according to new step library org

### Added

- `OntologyFromRules` step to step library
- `SHACLFromRules` step to step library
- `DownloadTransformationRulesFromGitHub` to step library

### Improved

- `data_model_generation` workflow has been extended to produce ontological and shape constraints representation
- input parameters description for workflow steps in step library

## [0.21.2] - 18-08-23

### Changed

- `cognite.neat.rules.exceptions` warnings and errors names changed to human-readable form

## [0.21.1] - 18-08-23

### Changed

- `rules2dms` is updated to query for specific version of views

## [0.21.0] - 17-08-23

### Changed

- BIG workflow refactoring. New workflow concept is more modular and easier to extend.
- Steps are defined as independent components with well defined inputs and output data contracts/types and configurations.
- Steps are now reusable and scoped to 3 categories: `global`, `project` and `workflow`. Global steps are available to all workflows and maintained by NEAT project, `project`scoped steps are available to all workflows in a project and `workflow` scoped steps defined and available only to a specific workflow.
- Workflows are now defined as a composition of steps via manifest file , pytyhon file is no longer needed. Workflow Base class inheritance is still possible but not recomended and reserved for very advanced use cases.

### Removed

- Removed `base`and `default` workflows.

### Added

- Workflows can be added via UI.

### Improved

- Improved drop operations for NeatGraph store.

## [0.20.0] - 08-08-23

### Added

- Generation of data model in DMS through `sdk` interaction with DMS endpoint

## [0.19.0] - 08-08-23

### Added

- Generation of in-memory pydantic models based on class/property definitions in `TransformationRules`
- Generation of `CONSTRUCT` query which provides "views" into source graph and in most cases alleviate the need of creating solution graph

## [0.18.3] - 01-08-23

### Changed

- First pass of refactoring / reorg of `app/api` package

### Added

- With exception of `get-nodes-and-edges` route and routes that need CDF all other are now tested

### Removed

- Running tests only on `graph_to_asset_hierarchy`, `sheet2cdf` is commented out

## [0.18.2] - 26-07-23

### Changed

- First pass of refactoring / reorg of `workflows` package
- Removed some of examples data from `neat` and place them under tests

## [0.18.1] - 25-07-23

### Changed

- Structure of `neat` package
- Structure of `neat` tests to reflect package structure
- Renamed rules loaders into readers
- Merged rules readers and parsers into parser

## [0.18.0] - 25-07-23

### Changed

- Structure of `neat` package.

## [0.17.4] - 24-07-23

### Added

- Generation of ontology, shape constraint objects and semantic data model out of transformation rules

## [0.17.3] - 24-07-23

### Added

- Added new composition based method of building step-components for NEAT workflows.

## [0.17.2] - 20-07-23

### Changed

- Switch to using `jinja2` template engine instead of `graphql-core` for generation of GraphQL schema

### Added

- Downloading rules from private github repository

## [0.17.1] - 19-07-23

### Changed

- Organized various methods that work with `TransformationRules` to importers/exporters and set of methods that perform rules analysis

## [0.17.0] - 16-07-23

### Changed

- Parsing of Transformation Rules from Excel files more stricter validations
- BREAKING CHANGE: Transformation Rules which contain Instances sheet now required namespace to be explicitly set in Metadata sheet !

### Added

- Dedicated module for exceptions (warnings/errors) for Transformation Rules parsing
- Ability to generate parsing report containing warnings/errors
- Conversion of OWL ontologies to Transformation Rules
- Tests for notebooks

## [0.16.0] - 10-07-23

### Changed

- The subpackage inside `cognite-neat` `core.rules` has now a defined inteface with three different load methods
  along with the data classes those load methods returns.
- Started making dependencies optional and setting up options for installing `neat` for different use cases.

## [0.15.0] - 08-07-23

### Changed

- Require `pydantic` `v2`.

## [0.14.2] - 07-07-23

### Added

- Added additional validators to comply with CDF DM
- Added new fields to handle request for having both entity ids and entity names
- Added new fields to capture necessary information to resolve sheets as (f)DM

## [0.14.1] - 30-06-23

### Fixed

- Fixed bugs in base workflows

### Improved

- Improved graph based data exploration capabilities.

## [0.14.0] - 21-06-23

### Added

- Base workflow concept. Most of common functionality is moved to base workflows. Now it is possible to create custom
  workflows by inheriting from base workflow. More infor in docs
- Added 3 main workflow start methods . More info in docs

### Fixed

- Fixed error propagation from sub workflows to main workflow. Now if sub workflow fails, main workflow will fail as well.
- Small UI improvements.

## [0.13.1] - 11-06-23

### Added

- Configurable cdf client timeout and max workers size. See [getting started](installation.md) for details.
- Additional logic for handling `CogniteReadTimeoutError` and `CogniteDuplicatedError` during retries. This is an attempt
  to handle cases when under heavy load, requests to CDF may timeout even though the requests were processed successfully
  in eventual consistancy manner.

## [0.13.0] - 11-06-23

### Added

- Configuration option for metadata keys used by neat in the `sheet2cdf` workflow.

## [0.12.10] - 11-06-23

### Improved

- `cognite-neat` package metadata.

## [0.12.9] - 11-06-23

### Fixed

- Existing CDF asset without a label caused the `sheet2cdf` workflow to fail. This is now fixed.

## [0.12.8] - 09-06-23

### Fixed

- Clean labels from assets which do not exist in CDF. This one does the cleaning correct, while `0.12.7` assumed
  the wrong internal format for asset, and thus, did not work.

## [0.12.7] - 07-06-23

### Fixed

- Handling assets in CDF with non-existing labels.

## [0.12.6] - 06-06-23

### Fixed

- Handling assets without labels in CDF.

## [0.12.5] - 04-06-23

### Added

- Automatic update (configurable) of workflow configurations (using new file name) on the rules file upload completion
- Automatic triggering (configurable) of workflow execution on rules file upload completion

## [0.12.4] - 30-05-23

### Added

- SME graph capturing workflow that make use of core method from 0.12.3
- FDM schema generation workflow that make use of core method from 0.11.2
- FDM schema generation notebook in docs
- SME graph capturing notebook in docs

### Improved

- Notebooks overall

### Fixed

- Handling of Instances sheet, issue with cell datatypes

### Changed

- Renamed `fast_graph` workflow to `graph_to_asset_hierarchy`

### Removed

- Default workflow

## [0.12.3] - 30-05-23

### Added

- Added generation of knowledge graph capturing sheet based on data model definitions in transformation rules
- Added generation of knowledge graph from graph capturing sheets

## [0.12.2] - 30-05-23

### Fixed

- Default `config.yaml` could not be reloaded.

### Improved

- The output messages for `load_transformation_rules_step` in all workflows by specifying which file is used.

## [0.12.1] - 26-05-23

### Added

- Added retry logic to asset and relationship update micro batching
- Added generic workflow steps retry logic
- Added examples of how to use update safety guards and human approval steps in workflows

### Fixed

- Fixed UI state polling bug.

## [0.12.0] - 23-05-23

### Added

- Added workflow documentation.
- Added `wait_for_event` task. This task will wait for a specific event to occur.Can be used to pause/resume workflow execution , for instance when a user needs to approve the workflow execution.
- Added metrics helper functions. These functions can be used to create metrics for the workflow.
- Added UI configuration editor. Now it supports all UI operations.
- Added workflow source code viewer.
- Added rules file download link. Now user can upload and download rules file via NEAT UI .
- Added error reporting in UI if the rules file is not valid or not present. The same for data exploration view.

### Improved

- Many UI improvements and visual regrouping of UI views.
- Improved http trigger. Now it can receive arbitrary data in json format.
- Global configurations moved to its own view.
- Steps and System components editor supports node removal.

### Changed

- Groups section was renamed to Solution/System components overview. In manifest it was renamed to `system_components`.

## [0.11.5] - 23-05-23

### Fixed

- Removed `data/config.yaml` dump. This is not used.
- If the config is not specified, the default `config.yaml` now dumps it content as yaml and not `json`.

## [0.11.4] - 22-05-23

### Added

- Reporting on categorized assets and relationships
- Safety gauge to skip assets which are changing asset hierarchy or to raise exception

## [0.11.3] - 19-05-23

### Fixed

- When running `neat` with two different datasets without an external_id prefix, the creation of an orphanage asset
  caused a DuplicationError. This is now fixed by suffixing the dataset to the orphanage asset.

## [0.11.2] - 15-05-23

### Added

- Generation of GraphQL schema from transformation rules
- Fixing names of classes/properties to be aligned to GraphQL allowed characters
- Allowing pure data modeling transformation rules, i.e. no data on mapping rules

## [0.11.1] - 08-05-23

### Fixed

- Set the license of the package in poetry build.

## [0.11.0] - 08-05-23

- Refactored application bootrap procese and core application functions aggregated into NeatApp class.
- Small bug fixes.
- Fixed global configurations via UI and API.

## [0.10.4] - 28-04-23

- Added readme to publish process on pypi.org.

## [0.10.3] - 26-04-23

- Handling edge case in graph that results in decommissioned relationships

## [0.10.2] - 23-04-23

- Fix issue with duplicated labels for relationships

## [0.10.1] - 20-04-23

- Fix for issue of creation of relationships for assets that do not exist

## [0.10.0] - 17-04-24

- Refactor `rdf_to_asset` to use micro batching
- Refactor `rdf_to_relationships` to use micro batching
- Improved logging and performance for `rdf_to_asset` and `rdf_to_relationships`
- Additional labels for relationships

## [0.9.2] - 05-04-23

- Refactor TransformationRules to entail data modeling, relationship definition, label creation methods

## [0.9.1] - 05-04-23

- Remove duplicated rules for relationships which are causing duplicated relationships
- Improve performance of relationship categorization
- Improve NeatGraphStore to better handle graph.drop() for in-memory store
- Improved current example workflows

## [0.9.0] - 03-04-23

- Created mock module
- Added generation of mock graphs based on data model provided in transformation rules
- DataModelingDefinition class extended with methods:
  - `reduce_data_model`: Reduces the data model to desired set of classes
  - `to_dataframe` : Converts DataModelingDefinition instance to a pandas dataframe for easier manipulation
  - `get_class_linkage`: gets the linkage between classes in the data model
  - `get_symmetric_pairs`: gets the symmetric pairs of classes in the data model
- Added descriptive notebook demoing the use of the mock graph generator

## [0.8.0] - 30-03-23

### Added

- Entry point for launching neat application, `neat`.

## [0.7.2] - 28-03-23

- Removed unused API methods
- Added Workflow Execution History to the UI and API (viewer only)
- Added workflow methods for reinitializing CogniteClient from within a workflow. Should be used by workflows to adress memmory leaks in the CogniteClient.
- Improved config.yaml handling. Now if the file is not found, NEAT will create a new one with default values.

## [0.7.1] - 28-03-23

- Fixed issue with relationship diffing which caused diffing to not behave as expected
- Fixed issue with end_time of resurrected resources which was not property set to None
- Moved from using python dictionaries to using data frame as prime storage of relationships
- Better handling of updated relationships via RelationshipUpdate class

## [0.7.0] - 23-03-23

This changelog was introduced to the package.<|MERGE_RESOLUTION|>--- conflicted
+++ resolved
@@ -16,16 +16,13 @@
 - `Security` in case of vulnerabilities.
 
 
-<<<<<<< HEAD
 ## [0.81.0] - 11-06-24
 ### Added
 - `DexpiExtractor` graph extractor added.
 
-=======
 ## [0.80.3] - 12-06-24
 ### Fixed
 - Increased upper bound on `python-multipart` dependency.
->>>>>>> f8fdde02
 
 ## [0.80.2] - 11-06-24
 ### Fixed
