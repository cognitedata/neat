# Changelog

All notable changes to this project will be documented in this file.

The format is based on [Keep a Changelog](https://keepachangelog.com/en/1.0.0/),
and this project adheres to [Semantic Versioning](https://semver.org/spec/v2.0.0.html).

Changes are grouped as follows:

- `Added` for new features.
- `Changed` for changes in existing functionality.
- `Deprecated` for soon-to-be removed features.
- `Improved` for transparent changes, e.g. better performance.
- `Removed` for now removed features.
- `Fixed` for any bug fixes.
- `Security` in case of vulnerabilities.

## TBD
### Fixed
- The `neat.prepare.instances.relationships_as_edges()` no longer creates invalid identifiers for the edges.

<<<<<<< HEAD
### Added
- Fast serialization of NeatGraphStore
- `neat.to.session(...)` and `neat.from.session(...)` methods to save and load a `NeatSession` object to and from a file.

=======
### Improved
- Better error message if `NeatSession(..., storage="oxigraph")` and the `oxigraph` package is not installed.
>>>>>>> 1abf37ae

## [0.106.0] - 09-01-**2025**
### Added
- Method for setting session client, `neat.set.client(...)`.

### Fixed
- `neat.prepare.instances.make_connection_on_exact_match` can now run multiple times.
- The `mapping.data_model.classic_to_core` method now produces a `..SourceSystem` with a `guid` property that ensures
  that only instances written through this view are returned when querying it.
- The `neat.read.cdf.classic.graph(...)` now handles lack of access to CDF resources more gracefully.

### Improved
- `neat.infer(...)` and `neat.to.cdf.instances(...)` now display a progress bar if the number of instances is large.

## [0.105.2] - 08-01-**2025**
### Added
- The `get_cognite_client` function uses the current working directory to store the environment file if neat
  is not run inside a git repository.

## [0.105.1] - 08-01-**2025**
### Added
- `neat.to.cdf.instances()` now automatically ignore relations above the DMS limit of 100. This is to ensure that
  the instances are successfully loaded into CDF. A warning is issued to the user if any relations are ignored.

### Fixed
- The `neat.prepare.instances.make_connection_on_exact_match` no longer raises a `SyntaxError` when called.

## [0.105.0] - 07-01-**2025**
### Added
- All `neat.read` methods now supports reading from a URL.
- `neat.prepare.instances.connection_to_data_type(...)` added to convert connection to data type.
- `neat.prepare.instances.classic_to_core()` which bundles the preparation from classic to core.

### Fixed
- `neat.read.yaml(...)` no longer raises a `ValueError` if a view is referencing an enum property in a container
  that is not part of the model.
- `neat.read.yaml('....zip', format='toolkit')` now correctly puts containers into a subfolder in the zip file.
- `neat.to.cdf.data_model(...)` now correctly handles list of json objects in the `properties` field of a view.

### Improved
- `neat.read.yaml(..., format="toolkit")` no longer removes direct relations sources that points to views that are not
  part of the model.
- When using the `neat.prepare.data_model.to_solution(...mode="read")` and `neat.prepare.data_model.to_data_product()`
  methods, the newly created views inherits the filter from the source data model containers. This ensures that the new
  views will return the same instances as the source views.
- The `neat.prepare.data_model.to_data_product(include="same-space")` method no longer produces data models that uses
  values types that are not part of the data model. This ensures that the data model is self-contained. This is solved
  by dropping all properties that have a value type that is not part of the data model.
- The `neat.to.cdf.instances(...)` now correctly ignores read-only properties when creating instances in CDF.
- Reading sequences from CDF using `read.cdf.classic.graph(...)` now includes `rows`. In addition, the `columns` are
  now created as a list and not a blob.

### Changed
- The `neat.mapping.data_model.classic_to_core(...)` now includes all connection properties from the view that
  it is implementing.

## [0.104.0] - 20-12-**2024**
### Improved
- When using a `NeatSession` object in a notebook. The return issues now has context for what actions they
  were caused by. In addition, the `NeatSession` object now ensures a linear provenance path for the
  data modeling.

### Added
- Writing a model to Excel now includes the reference data model if the model was created from another model
  using the `prepare.data_model.to_enterprise(...)`, `neat.prepare.data_model.to_solution(...)`, or
  `neat.prepare.data_model.to_data_product(...)` methods.

## [0.103.1] - 17-12-**2024**
### Fixed
- Writing a model to Excel or YAML no longer skips specifying version and space of Views unless they both match.

## [0.103.0] - 16-12-**2024**
### Added
- Support for converting data types with `neat.prepare.instances.convert_data_type(...)`.
- Support for converting data types to connection with `neat.prepare.instances.property_to_type(...)`.

### Fixed
- The `neat.to.cdf.instances()` now accounts for the dependencies between the views when
  creating the instances in CDF.
- Implementing a view with a reverse connection and not overwriting reverse connection from the parent,
  no longer returns a `ReversedConnectionNotFeasibleError` in `neat.verify()`.
- Dumping any data model in neat now uses `space` and not `prefix` in the Metadata sheet.

### Changed
- To the newest release of neatengine; `v.2.0.3`

## [0.102.0] - 09-12-**2024**
### Fixed
- Reading data models from CDF ensures unique names for enum collections.
- Edge creation

### Improved
- AttachPropertyFromTargetToSource can now convert literal to URIRef
- Handling of undefined value type properties when loading instances to CDF

### Added
- `.prepare.instances.dexpi()`
- `.prepare.instances.aml()`
- DEXPI onboarding tutorial
- AML onboarding tutorial

### Changed
- The `get_cognite_client` now prioritize the `env_file_name` parameter over loading variables from the environment.

## [0.101.0] - 06-12-**2024**
### Added
- Support for reading a `csv` from any URL in `neat.read.csv(...)`.

## Fixed
- The `neat.to.cdf.data_model()` no longer fails to update `space` when `existing='recreate'` and `drop_data=True`.
  Instead, spaces are now updated, while containers are successfully deleted and recreated.

## [0.100.1] - 05-12-**2024**
### Fixed
- The `neat.to.cdf.data_model()` no longer raises a `TypeError` when the `existing='recreate'` parameter is used.

## [0.100.0] - 04-12-**2024**
### Added
- Support for converting relationships to edges.
- Support for setting limit when running `neat.read.cdf.classic.graph(...)`.
- RegexViolation warning on Information rules that check if entity ids are DMS compliant
- Support for using parent property name in `neat.mapping.classic_to_core(...)`.
- Classes that have properties but are not defined in Classes sheet will raise error
- Ability to make connection at granular level between Info and DMS rules when doing conversion
  form Info to DMS rules
- Ability to change names of properties and views / classes and still be able to load instances
- `XMLReadAPI` to extract triples from dexpi and aml files via `NeatEngine` in NeatSession

### Changed
- NeatEngine version to the latest release that has a breaking change to the interface; `2.0.0`
- NeatEngine version `2.0.1` with bugfix for getting catalog file from zipped folder
- [BREAKING ]The `neat.to.cst.data_model(...)` has been reworked. The new parameters `drop_data` and `component`
  ensures that containers and spaces with data are not accidentally deleted, while `component` allows
  for more granular control over what is deleted. The `fallback_one_by_one` parameter has been removed, and
  instead is now the default behavior.

### Fixed
- Implementing a view with a reverse connection no longer raises a `ReversedConnectionNotFeasibleError`.


## [0.99.1] - 28-11-**2024**
### Changed
- Remove "make_compliant" from OWL and IMF importers
- Information rules post validation is now solely raising warnings
- Renamed `neat.prepare.instances.relationships_as_connection` to `neat.prepare.instances.relationships_as_edges`.
  Changed how the conversion is done. The edge is as a node between the start and end node.

### Fixed
- `neat.to.cdf.data_model(...)` no longer tries to deploy Cognite Models.
- Wrong connection in `neat.mapping.classic_to_core(...)` is now fixed.

### Improved
- Inference, instances are ordered by no of properties
- Inference, if Unknown value is present in multivalue property it is dropped

## [0.99.0] - 26-11-**2024**
### Changed
- We are now using RDF datasets (namedgraphs) instead of simple graphs, enabling support for multi space
  resolution of nodes and edges in CDF.

### Added
- Support for dropping instances of a given type with `neat.drop.instances(...)`
- Helper methods `neat.prepare.instances.relationships_as_connection` and `neat.prepare.data_model.prefix` added
- The `neat.verify(...)` method now looks in `CDF` for the data model if it is not found in the `NeatSession`.

### Fixed
- Running `neat.to.cdf.data_model(..., dry_run=True)` now counts created and deleted items correctly.
- Bug in inference of multi-value types
- Setting `filter` for a `view` in `DMS` sheet is no longer ignored.

### Improved
- Bump dep on pyoxi to 0.4.3 and oxrdflib to 0.4.0
- Increase speed in loading RDF files in oxistore

### Removed
- [BREAKING] The `neat.read.cdf.classic.asset(...)` is removed. Use the `neat.read.cdf.classic.graph(...)` instead.

## [0.98.0] - 21-11-**2024**
### Added
- Support for reading `YAML`
- Support for writing `YAML` in toolkit format.
- Added end-to-end test for CDM extension
- Support for dropping instances of a given type with `neat.drop.instances(...)`
### Fixed
- Verification of reversed connections was done of `property (linage)` instead of `view_property`
### Changed
- [BREAKING] Rules are simplified and normalized, especially metadata
- [BREAKING] removed `reference`, `class (linage)` and `property (linage)`.
- [BREAKING] removed `last`, `reference`, auto-generated filters, `data_model_type`, `schema_`, `extension`

## [0.97.3] - 16-11-**2024**
### Improved
- `...make_connection_on_exact_match` now takes strings instead of URIRefs
### Fixed
- Smart filling in of container properties lead to bug (triggered by edge case)

## [0.97.2] - 14-11-**2024**
### Added
- Added parameter, `model`, to `neat.to.excel(...)` to allow to specify 'dms' or 'information' model.

### Fixed
- `neat.set.data_model_id()` did not result in the verified data model being stored
- Due to issues with reverse connections `neat.set.data_model_id()` does not allow changing data model id-
### Improved
- `neat.to.cdf.instances()` now auto creates space if one is not passed, also does not allow usage of data model space for instances storage
- `neat.to.cdf.instances()` no longer loads the data twice.
- `neat.to.cdf.instances()` now has a more informative output.
- `neat.inspect.outcome....` reduced the amount of information shown in the output to make it more readable.

## [0.97.1] - 14-11-**2024**
### Changed
- `neat.show.instances()` now only works if NeatSession storage is set to `oxigraph`
### Fixed
- `neat.prepare.data_model.to_enterprise/to_solution` was not picking up source entity
### Changed
- `lxml` is now an optional dependency for `DexpiExtractor`. This is to support running in `pyodide` environment.

## [0.97.0] - 14-11-**2024**
### Added
- Added provenance on rules in NeatSession
- Option to move connections from reference to new model in DMS rules when generating Enterprise model
- Plotting of data model provenance
- Plotting of data model implements
- Support for loading `NeatEngine`.
- Support for inspecting outcome of `neat.to.cdf.instances(...)` with `neat.inspect.outcome.instances(...)`.
- `neat.prepare.instance.make_connection_on_exact_match` added to enable adding connections
  between instances based on exact match of properties.
- Support for reading instances from csv `neat.read.csv`. Including reading csv from a public GitHub repository.

### Improved
- Case-insensitive "direct" connection type in DMS Rules
- Validation over view types for connections in DMS Rules
- Validation of reverse connection feasibility in DMS Rules

## Changed
- The `neat.infer()` now always infer integer and float as their 64-bit counterparts long and double. The motivation
  for this change is to have a more flexible data model that can handle 64-bit integers and floats.

## [0.96.6] - 08-11-**2024**
### Fixed
- `neat.verify()` no longer gives a `PrincipleMatchingSpaceAndVersionWarning` when you include views from
  the `CogniteCore` or `CogniteProcessIndustry` data models.
- In the `DMSSheet` you will now get a `RowError` if you try to set `container` or `container property` for
  an edge or reverse direct relation as these are not stored in containers.
- `neat.read.excel(...)` now correctly reads the `Enum` and `Nodes` sheets.
- In the `DMSSheet`, `reverse` relations no longer give a `RowError` if the reverse property is referencing
  a property in the reference sheets.

## [0.96.5] - 07-11-**2024**
### Fixed
- Serializing `ResourceNotDefinedError` class no longer raises a `ValueError`. This happens when a `ResourceNotDefinedError`
  is found, for example, when calling `neat.verify()`.
- Setting `neat.to.cdf.data_model(existing_handling='force)` will now correctly delete and recreate views and containers
  if they already exist in CDF.

### Improved
- When running `neat.to.cdf.data_model()` the entire response from CDF is now stored as an error message, not just the
  text.

### Added
- `neat.to.cdf.data_model()` now has a `fallback_one_by_one` parameter. If set to `True`, the views/containers will
  be created one by one, if the batch creation fails.

## [0.96.4] - 05-11-**2024**
### Fixed
- `neat.to.excel` or `neat.to.yaml` now correctly writes `ViewTypes` and `Edge` that do not have the default
  value. For example, if the `Connection` was `edge(direction=inwards)` it would not be written to the Excel or
  YAML file as `edge` as `direction=inwards` was not the default value. This is now fixed.

## [0.96.3] - 05-11-**2024**
### Added
- Introduce `neat.inspect.outcome(...)` to check the outcome of `cdf.to.data_model`.

### Fixed
- `neat.to.cdf.data_model` no longer outputs warnings when creating a new data model in CDF.

## [0.96.2] - 05-11-**2024**
### Added
- Can configure `neat.to.cdf.data_model` behavior for data model components that already exist in CDF

### Changed
- When reading a data model from CDF, `inwards` edges are now treated as an edge with direction inwards and
  not the reverse edge.

## [0.96.1] - 04-11-**2024**
### Fixed
- `naet.show` working in a pyodide environment

## [0.96.0] - 04-11-**2024**
### Improved
- Handling of CDM extension
- Switched from Cytoscape to PyVis for data model and instances visualization
### Added
- `neat.prepare.reduce` now support dropping individual views from a `Cognite` model.
- `neat.set.data_model_id` a convenience method to set the data model id in a `NeatSession`.
- `neat.version` returns the version of the `neat` package.
- `neat.prepare.to_enterprise` prepares template for creation of an enterprise model in `Cognite Data Fusion`.
- `neat.prepare.to_solution` prepares template for creation of a solution model in `Cognite Data Fusion`.


## [0.95.0] - 29-10-**2024**
### Fixed
- `NeatSession` subcommands no longer gives traceback for `NeatSessionError` exceptions, instead it
  gives a more user-friendly error message.

### Improved
- Reduced matplotlib version to 3.5.2 due to PYOD compatibility issues
- Shorter and more concise summary of the data model in NeatSession

## [0.94.0] - 29-10-**2024**
### Added
- Support for information rules and instance plotting in NeatSession
- From Source to CDF tutorial

### Improved
- Better plotting of rules for dms and information rules in NeatSession (accounts for `subClassOf` and `implements`)

## [0.93.0] - 28-10-**2024**
### Improved
- IODD extractor to also extract XML elements that should map to time series data type
- This includes extracting `VariableCollection` elements and `ProcessDataIn` elements
- Will probably need to revise how the tag/id of the time series is created
- Interfaces for InferenceImporter, IMFImporter and OWLImporter are leveraging BaseRDFImporter
- Renamed rules.examples to rules.catalog to start building catalog od data models
- Improved IMF rules that will handle IMF AttributeType onboarding
- Improved handling of unknown, multi-data, multi-objet and mixed value types in conversion from Information to DMS rules
- Reorg prefixes
- Added more detail regex testing of entities
- Transformation is now generated for every RDF based rules importer
- Improved session overview in UI

### Added
- Added `NeatSession`
- Rules exporter that produces a spreadsheet template for instance creation based on definition of classes in the rules
- Rules transformer which converts information rules entities to be DMS compliant
- Rules transformer `RuleMapping` that maps rules from one data model to another
- Graph transformer `SplitMultiValueProperty` which splits multi-value properties into separate properties with single value
- Support for `xsd:decimal` which is now mapped to `float64` in DMS rules
- Added RDF based readers for `NeatSession`
- `NeatSession.read.rdf.examples.nordic44`
- `NeatSession.show.data_model` show data model in UI

### Removed
- State on DataType stored in `_dms_loaded` attribute

### Changed
- Required `env_file_name` explicitly set in the `get_cognite_client` function. This is to avoid loading the wrong
  environment file by accident when running the function in a notebook.
- `NeatIssue` are no longer immutable. This is to comply with the expectation of Exceptions in Python.
- [BREAKING] All `NEAT` former public methods are now private. Only `NeatSession` is public.

## [0.92.3] - 17-09-24
### Fixed
- Prefixes not being imported or exported to Excel
- Trailing whitespace in Excel files causing issues with importing

## [0.92.2] - 17-09-24
### Added
- Method in `InformationAnalysis` which returns class URI based on class entity
- Method in `InformationAnalysis` which returns definition of property types for give class entity
- Allow different class entity in transformations then classes for which transformation are written(typical use case when we are renaming classes from source to target graph)

### Improved
- Handling of namespace removal in Describe query (now only values which are of URIRef type or values of properties defined as object property get get namespace removed)

### Removed
- logging from `InformationAnalysis` module

### Fixed
- NEAT can now run in a minimal environment without raising a `KeyError` when using the default
  configuration in NEAT importers.
- NEAT now strips extra whitespace in all imported strings.


## [0.92.1] - 12-09-24
### Fixed
- The version of the released docker image was not updated correctly. This is now fixed.

## [0.92.0] - 12-09-24
### Added
- `ClassicExtactor` to extract all classic resource types from CDF from a given data set or root asset.

## [0.91.0] - 11-09-24
### Added
- IODDExtractor for IO-link standard: https://io-link.com/
- The extractor will parse XML files that follow the IO-link standard for an IODD device, and create rdf triples
that will form the knowledge graph for the device.
- Improved XML utils method `get_children` to be able to extract nested children as well as direct children, and ignore
namespace prefix of each tag element if the XML contains namespaces.

## [0.90.2] - 06-09-24
### Improved
- Visualize data model chapter in Knowledge Acquisition tutorial reduce to only export of data model to ontology
- New video made for the Export Semantic Data Model chapter in Knowledge Acquisition tutorial
- Workflow `Visualize_Semantic_Data_Model` renamed to `Export_Semantic_Data_Model` and reduce to only export

### Removed
- `Visualize_Data_Model_Using_Mock_Graph` removed since UI has been reduced to only have workflow builder & executor feature

## [0.90.1] - 06-09-24
### Fixed
- Fix issue with step doing file upload leading to blank screen in UI
- Fix issue with graph store step config, leading to not being able to load triples


## [0.90.0] - 05-09-24
### Added
- `DMSExtractor` added to extract instances from CDF into NeatStore.
- `DMSLoader` now sets the node type for instances.

### Fixed
- `DMSLoader` now correctly identifies edges based on type.

## [0.89.0] - 02-09-24
### Changed
- [BREAKING CHANGE] All conversion of rules object methods, for example, `InformationRules.as_dms_rules()`, have
  been removed. Instead, use the `cognite.neat.rules.transformers` module to get an appropriate transformar
  and use the `transform` method to convert the rules object.

### Fixed
- Circular dependency

### Improved
- Handling Default for connections in DMS rules
- Updated InformationToDMS to allow for dropping of properties with unknown value types
- Handling of properties which point to non-existing nodes when doing data model inference
- Handling of conversion of Information to DMS rules which contain properties with `Unknown` value type (defaulting to connection =`direct`, with no value type)

### Added
- Support for edges with properties in DMS rules.
- Support for explicitly setting node types in DMS Rules.
- Support for units on `fload64` and `float32` in DMS Rules.
- Support for enum in DMS Rules.


## [0.88.4] - 29-08-24
### Fixed
- IMF rules importer failed to publish to CDF due to non-compliant identifiers
- Duplicate generation of properties
### Improved
- Handling of cardinality for attribute properties
- Handling of multiple predicates used for concept definitions

## [0.88.3] - 20-08-24
### Fixed
- IMF rules importer failing due to references
### Improved
- Handling of references for OWL importer
### Added
- Test for IMF importer


## [0.88.2] - 24-07-24
### Added
- IMF rules importer
### Improved
- Organization of RDF based importers


## [0.88.1] - 24-07-24
### Improved
- Implementation of oxistore is now more robust and based on existing implementation by Oxigraph developer
### Removed
- Removed unused Oxistore implementation

## [0.88.0] - 22-07-24
### Removed
- [BREAKING] Legacy neat has been removed from the codebase. This includes `legacy` module,
  steps, and UI capabilities (such as explorer and rules editor).


## [0.87.6] - 22-07-24
### Added
- Labels generation from NeatGraphStore in AssetLoader


## [0.87.5] - 22-07-24
### Added
- Relationship generation from NeatGraphStore in AssetLoader


## [0.87.4] - 22-07-24
### Added
- Support for `Immutable` in `DMSRules`

## [0.87.3] - 18-07-24
### Added
- Handling of missing parents when generating assets
- Concept of orphanage asset for assets whose parents do not exist
- Uploader to CDF for assets
### Fixed
- Issue of not loading all asset fields when calling `AssetWrite.load()` method


## [0.87.2] - 17-07-24
### Added
- Topological sorting of classes and properties in `AssetRules` to provide proper order of asset creation
- Additional validation on `AssetRules` to ensure that mapped parent properties point to class not data value type
- Additional validation on `AssetRules` to ensure that rules do not have circular decadency

## [0.87.1] - 17-07-24
### Added
- `AddSelfReferenceProperty` transformer that handles `SelfReferenceProperty` RDF path in Rules
### Improved
- Better handling of property renaming in `DESCRIBE` query, which for example allows RDF:type property to be used
- Iterating over classes which have properties defined for them instead of all classes (which causes errors)
- Renamed `AllReferences` RDF path to `SelfReferenceProperty` to better reflect its purpose
### Removed
- `AllProperties` RDF path has been removed as we no longer want support implicit properties

## [0.87.0] - 17-07-24
### Added
- `AssetLoader` added to load assets to CDF
- `get_default_prefixes` method to provide default prefixes
### Removed
- `PREFIXES` dict that was used as default prefixes in `NeatGraphStore` and `Rules`
### Improved
- `AssetRules` properties have now mandatory `implementation` field
### Fixed
- Issue of properties not being renamed in `DESCRIBE` query


## [0.86.0] - 15-07-24
### Changed
- `NeatGraphStore.read()` is now iterable utilizing `DESCRIBE` query instead of `CONSTRUCT` query.
### Improved
- Order of magnitude improved query speed of instances for downstream graph loaders


## [0.85.12] - 11-07-24
### Added
- Added handling of Json fields in DMS loader

### Fixed
- DMS related datatype .python being wrongly mapped to python types

## [0.85.11] - 10-07-24
### Added
- Method `create_reference` to `DMSRules` to add reference dms rules and do the mapping of properties
  and views to the reference model.

## [0.85.10] - 10-07-24
### Added
- Depth-based typing in `AddAssetDepth` transformer
- Graph summary repr

## [0.85.9] - 09-07-24
### Added
- Option for checking for JSON value type when inferring data model

## [0.85.8] - 09-07-24
### Added
- Option for unpacking metadata from classic CDF resources graph extractor

## [0.85.7] - 08-07-24
### Added
- Option for setting lambda function `to_type` in the `AssetExtractor`.

## [0.85.6] - 08-07-24
### Added
- Analysis for `AssetRules`

## [0.85.5] - 07-07-24
### Fixed
- Prefix collision
- Fixed issue arising when value string "null" is threated as float "null" leading to error
  in DMS Instances

### Removed
- Relation to original data model used to develop neat

## [0.85.4] - 01-07-24
### Fixed
- Another issue with docker release.

## [0.85.3] - 01-07-24
### Fixed
- Another issue with docker release.

## [0.85.2] - 01-07-24
### Fixed
- Issues with docker release.

## [0.85.1] - 01-07-24
### Fixed
- Bug when using the `get_cognite_client` function with interactive login. This is now fixed.

## [0.85.0] - 25-06-24
### Changed
- [BREAKING] Interface for `Loaders`. Instead of `.export_to_cdf` now always return `UploadResultList` and
  the `.load_into_cdf_iterable` returns an iterable of `UploadResult`. It is no longer possible to return
  just the count. This is to make the interface more notebook friendly and easier to work with.

## [0.84.1] - 26-06-24
### Added
- Conversion between information, asset and dms rules
- Added serializer for transformations (i.e. RDFPATH)
- Placeholder for AssetLoader

## [0.84.0] - 25-06-24
### Changed
- [BREAKING] Interface for `Exporters`. Instead of `.export_to_cdf` returning an iterable, it now returns a list,
  and the `.export_to_cdf_iterable` returns an iterable. In addition, these method now returns a new type of
  objects `UploadResult`. This is to make the interface more notebook friendly and easier to work with.

## [0.83.1] - 26-06-24
### Added
- Conversion between information, asset and dms rules
- Added serializer for transformations (i.e. RDFPATH)
- Placeholder for AssetLoader


## [0.83.0] - 25-06-24
### Changed
- The dependency for running the neat service `fastapi`, `uvicorn`, and `prometheus-client` have been
  made optional. This is to make it easier to use `neat` as a Python package without the need for
  these dependencies.

## [0.82.3] - 25-06-24
### Improved
- Automatic conversion of `MultiValueType` in `InformationRules` to `DMSRules`.

## [0.82.2] - 25-06-24
### Fixed
- Conversion from Information to DMS rules incorrectly set `nullable` for a property if
  the property had `min_value` not set in the Information rules. This is now fixed.

## [0.82.1] - 21-06-24
### Added
- added new entities `AssetEntity` and `RelationshipEntity`
- added new rules type `AssetRules`

## [0.82.0] - 21-06-24
### Added
- Introduce `query` module under `neat.graph` which holds previous `_Queries` class
- Added generation of `SPARQL` `CONSTRUCT` queries based on `rdfpath` transformations defined in `InformationRules`
- Introduce `NeatGraphStore.read` method which takes class and returns all instances of that class
- Test for `NeatGraphStore.read` method which entails end-to-end process of loading triples, inferring data model and reading instances of a class
### Changed
- `DMSLoader` now uses `.read` method of `NeatGraphStore`


## [0.81.12] - 20-06-24
### Added
- Placeholder for `NeatGraphStore.read_view` method
### Improved
- Simplified InformationArchitect rules by remove `rule_type` and renaming `rule` to `transformation` instead


## [0.81.11] - 19-06-24
### Added
- `AssetRelationshipConnector` transformer added
### Improved
- Handling of ids for labels and relationships


## [0.81.10] - 19-06-24
### Added
- `AssetEventConnector` transformer added

## [0.81.9] - 19-06-24
### Added
- `AssetFilesConnector` transformer added


## [0.81.8] - 19-06-24
### Added
- `AssetSequenceConnector` transformer added

## [0.81.7] - 19-06-24
### Added
- `AssetTimeSeriesConnector` transformer added

### Fixed
- `NeatGraphStore.transform` was resetting provenance object, this is now fixed


## [0.81.6] - 18-06-24
### Added
- Transformers module to NeatGraphStore
- `AddAssetDepth` transformer added

## [0.81.5] - 14-06-24
### Improved
- Dexpi Extractor is significantly more extracting triples from Dexpi XML files
- More human readable class and property ids in Dexpi Extractor


## [0.81.4] - 14-06-24
### Fixed
- When creating a new Enterprise model, node types are automatically created for all views. This is such that
  the node types can be used in the filters for any solution model built on top of the enterprise model.

## [0.81.3] - 14-06-24
### Fixed
- If external id of edge is longer than 256 characters it will be hashed to avoid exceeding the limit of 256 characters.


## [0.81.2] - 12-06-24
### Fixed
- When converting from Information to DMS rules, `neat` now automatically creates more containers if
  the number of properties exceeds the maximum number of properties per container. In addition, a warning
  is issued to the user if the number of properties exceeds the maximum number of properties per container.

## [0.81.1] - 12-06-24
### Improved
- Classic CDF extractors now prefix ids with resource type

### Removed
- Dependency on pytz


## [0.81.0] - 11-06-24
### Added
- `DexpiExtractor` graph extractor added.

## [0.80.3] - 12-06-24
### Fixed
- Increased upper bound on `python-multipart` dependency.

## [0.80.2] - 11-06-24
### Fixed
- Fixed missing input for `Reference data model id` in  `DMSToRules` step

## [0.80.1] - 11-06-24
### Fixed
- Fixed issues with duplicated edges when different properties are referring to the same target node.


## [0.80.0] - 10-06-24

### Improved
- Single `NeatGraphStore` instantiated via three options:
  - `from_memory_store`
  - `from_oxi_store`
  - `from_sparql_store`
### Removed
- Removed various superclassing of `NeatGraphStore`
- Remove Prometheus reminisce in code base
- Remove logging
### Added
- `RdfFileExtractor` graph extractor added.

## [0.79.0] - 10-06-24
### Added
- `TimeSeriesExtractor` graph extractor added.
- `SequencesExtractor` graph extractor added.
- `EventsExtractor` graph extractor added.
- `FilesExtractor` graph extractor added.
- `LabelsExtractor` graph extractor added.
- Dedicate test data for Classic CDF data model created
- Tracking of graph provenance added to `NeatGraphStore`

## [0.78.5] - 05-06-24
### Changed
- Increased upper bound on `fastapi` dependency.


## [0.78.4] - 05-06-24
### Added
- `AssetsExtractor` graph extractor added.

## [0.78.3] - 03-06-24
### Added
- `MultiValueType` for the Information Architect rules, allowing multiple value types for a property.

### Improved
- `InferenceImporter` is retaining information on multi value type for properties.

## [0.78.2] - 31-05-24
### Improved
- `OWLImporter` is now opinionated and will attempt to make the imported ontology compliant with the rules.

## [0.78.1] - 30-05-24
### Added
- Added `RulesInferenceFromRdfFile` to the step library

## [0.78.0] - 30-05-24
### Added
- `make_compliant` feature added to `InferenceImporter` producing compliant rules from a knowledge graph.

## [0.77.10] - 23-05-30
### Changed
- Increased upper bound on `uvicorn` dependency.

## [0.77.9] - 23-05-24
### Added
- `InferenceImporter` added to the core library enabling inference of rules from a graph.

## [0.77.8] - 23-05-24
### Fixed
- In the conversion form Information to DMS Rules, when referencing a class in reference rules, the implements
  was not set correctly. This is now fixed.
- In the new implementation of the conversion between Information and DMS rules, containers that already exist
  in a last or reference rule object were recreated. This is now fixed.

## [0.77.7] - 23-05-24
### Fixed
- In the `DMSImporter`, if you imported a data model with multiple views referencing the same direct property
  in a container, it would return an error. This is allowed and thus no longer return an error.
- There was an edge case that could cause the conversion between Information and DMS rules to fail with
  `MissingContainerError`. The conversion is now reimplemented to ensure that Information rules always
  will create the necessary containers in the conversion to DMS rules.

## [0.77.6] - 23-05-24
### Improves
- Documentation on how to use raw filter
- Added a simple example of Rules with raw filter
- Added new test for raw filter

## [0.77.5] - 23-05-24
### Fixed
- `DMSExporter` creates the schema depending on `extension` in metadata field as defined in the
  [documentation](https://cognite-neat.readthedocs-hosted.com/en/latest/terminology/rules-excel-input.html).

## [0.77.4] - 22-05-24
### Improves
- Information rules are now read using InformationRulesInput data class, replicate the form of DMS rules.
- Information rules are now serialized using dedicated serializer class
- Information rules are now validated using dedicated validator class
- Defaulting to "enterprise" data model type and "partial" schema completeness set to avoid validation error on import
### Fixed
- Fixed bug in `ExcelImporter` when importing a data model with a last spreadsheet and no reference model.
  This would trigger an error `RefMetadata sheet is missing or it failed` even though the
  ReferenceMetadata sheet is not needed.

## [0.77.3] - 14-05-24
### Fixed
- When using `DMSExporter` and importing a data model with a view pointing to a view not in the data model,
  it would fail to convert to an `Information` rules. This is now fixed.
- In the `ExcelExporter`, the `metadata` sheet is now created correctly when you use the arguments `dump_as="last"`,
  or `dump_as="reference"`, combined with and without `new_model_id`. **[Note]** The order of the `dump_as` and
  `new_model_id` arguments have switched places. This is to make it more intuitive to use the `ExcelExporter`
  as `new_model_id` is only relevant if `dump_as` is set to `last` or `reference`.

## [0.77.2] - 14-05-24
### Added
- Missing warning when `RawFilter` is used to warn users that the usage of this filter is not recommended.


## [0.77.1] - 14-05-24
### Added
- Support for `RawFilter` allow arbitrary filters to be applied to the data model.


## [0.77.0] - 13-05-24
### Changed
- [BREAKING] The subpackage `cognite.neat.rules.models` is reorganized. All imports using this subpackage must be
  updated.

### Added
- Support for exporting/importing `Last` spreadsheets in the `ExcelExporter` and `ExcelImporter`.
- [BREAKING] As a result of the above, in the `ExcelExporter` the parameter `is_reference` is replaced by `dump_as`.
  To continue using the old behavior, set `dump_as='reference'`.
- In the `DMSImporter.from_data_model_id`, now supports setting `reference_model_id` to download a solution model
  with a reference model.

## [0.76.3] - 10-05-24
### Added
- Added schema validator for performance, specifically if views map to too many containers.


## [0.76.2] - 06-05-24
### Fixed
- Added missing "Is Reference" parameter back to the `ExcelExporter`step.


## [0.76.1] - 06-05-24
### Changed
- Updated DMS Architect Rules template to fit the new DMS Rules structure
- Update Terminology/Rules to reflect new DMS Rules structure

## [0.76.0] - 06-05-24
### Removed
- [BREAKING] In `DMSRules`, `default_view_version` is no longer supported. Instead, you will now get a warning if view versions
  are not matching the data model version.

### Added/Changed
- [BREAKING] The following renaming of columns in `DMSRules`, properties sheet:
    - `Relation` -> `Connection`
    - `ViewProperty` -> `View Property`
    - `ContainerProperty` -> `Container Property`
    - `IsList` -> `Is List`
    - `Class` -> `Class (linage)`
    - `Property` -> `Property (linage)`
- [BREAKING] The following renaming of columns in `DMSRules`, views sheet:
    - `InModel` -> `In Model`
    - `Class` -> `Class (linage)`
- [BREAKING] The following renaming of columns in `DMSRules`, containers sheet:
    - `Class` -> `Class (linage)`
- [BREAKING] Added support for listable direct relations in `DMSRules`. In addition, there is now a complete reimplementation
  of the `connection` column in the `DMRRules` `properties` sheet.
- [BREAKING] Connection (former relation) can now be `direct`, `reverse`, or `edge`.
  While `multiedge` and `reversedirectc` have been removed. For more details,
  see the [DMS Rules Details](https://cognite-neat.readthedocs-hosted.com/en/latest/terminology/dmsrules.html#relation)
  documentation.
- In `DMSRules`, added support for setting containerId and nodeId in `View.Filter`. Earlier, only `nodeType` and
  `hasData` were supported which always used an implicit `containerId` and `nodeId` respectively. Now, the user can
  specify the node type and container id(s) by setting `nodeType(my_space:my_node_type)` and
  `hasData(my_space:my_container_id, my_space:my_other_container_id)`.
- Introduced, `dataModelType` in `DMSRules` and `InformationRules` to explicitly set the type of data model. This
  will be used to different types of validation and make the user aware of the type of data model they are working with.
- In `DMSExporter`, created smart defaults for setting `view.filters`. This is now recommended that the user uses
  the default values for `view.filters` and only set them explicitly if they now very well what they are doing.

## [0.75.9] - 04-05-24
### Improved
- Steps are now categorized as `current`, `legacy`, and `io` steps
- Workflow fails if one mix `current` and `legacy` steps in the same workflow

## [0.75.8] - 02-05-24
### Fixed
- `DMSExporter` now correctly exports direct relations with unknown source.

## [0.75.7] - 29-04-24
### Added
- `DMSExporter` now supports deletion of data model and data model components
- `DeleteDataModelFromCDF` added to the step library

## [0.75.6] - 26-04-24
### Changed
- All `NEAT` importers does not have `is_reference` parameter in `.to_rules()` method. This has been moved
  to the `ExcelExporter` `__init__` method. This is because this is the only place where this parameter was used.

### Added
- `DMSExporter` now supports skipping of export of `node_types`.

### Fixed
- When importing an `Excel` rules set with a reference model, the `ExcelImporter` would produce the warning
  `The copy method is deprecated; use the model_copy instead`. This is now fixed.

## [0.75.5] - 24-04-24
### Fixed
- Potential of having duplicated spaces are now fixed

## [0.75.4] - 24-04-24
### Fixed
- Rendering of correct metadata in UI for information architect
### Added
- Added `OntologyToRules` that works with V2 Rules (profiling)

## [0.75.3] - 23-04-24
### Fixed
- Names and descriptions were not considered for views and view properties

## [0.75.2] - 23-04-24
### Fixed
- Allowing that multiple View properties can map to the same Container property

## [0.75.1] - 23-04-24
### Fixed
- No spaces in any of the subfolders of the `neat` package.

## [0.75.0] - 23-04-24
### Added
- Added and moved all v1 rules related code base under `legacy` module

## [0.74.0] - 23-04-24
### Added
- added UI+api support for RulesV2. Read-only in the release , editable in the next release.

## [0.73.4] - 19-04-24
### Fixed
- updated urllib3 to 2.2.1

## [0.73.3] - 19-04-24
### Fixed
- updated uvicorn to 0.20.0
- updated fastapi to 0.110

## [0.73.2] - 19-04-24
### Fixed
- updated prometheus-client to 0.20.0

## [0.73.1] - 17-04-24
### Added
- Extended DEXPI for schemas 3.3 (no Attibute URI in genericAttributes and text without label parent).
### Fixed
- added missing py.typed (to enable mypy in projects using neat, ie docparser)

## [0.73.0] - 17-04-24
### Added
- Proper parsing/serialization of `inf`
- Added `new_model_id` to `ExcelExporter` to allow automatically setting metadata sheet when creating a new model
- In `DMSRules`, the user can now set `EdgeType` or `HasData` filter.
- The `DMSExporter` now validates data models wrt to a reference model, when `schema=extended`.

### Fixed
- In `DMSExporter`, `edge_type` is set correctly when referencing a multiedge property.
- Updated `cognite-sdk` to `7.37.0`, this broke neat with `ImportError: cannot import name 'ListablePropertyType'...`.
  This is now fixed.

### Removed
- The `DMSExporter` no longer has a `standardize_casing` parameter. Neat is no longer opinionated about casing.

## [0.72.3] - 16-04-24
### Fixed
- `ExcelImporter` was resetting `role` value to value set in rules instead of keeping value provided as arg
### Changed
- Default namespace set to `http://purl.org/cognite/neat#` instead of `http://purl.org/cognite/app#`
- OwlImporter for rules v2 has `make_compliant` set to False by default
### Added
- When creating OWL from rules, prefix will be saved under property `neat:prefix` (hence change of default namespace)
- When reading OWL if there is `neat:prefix` value will be added to `rules.metadata.prefix`
- By default we are defaulting OWL properties to min 0 and max 1 occurrence if no occurrence is set
- Added test for generation of complete rules out of partial rules

## [0.72.2] - 15-04-24
### Fixed
- `rules2dms` API route is now producing expected `View` objects to be visualized in CDF
### Added
- `publish-rules` API route added allowing publishing rules as DMS Schema components to CDF


## [0.72.1] - 11-04-24
### Fixed
- rdf:PlainLiteral and rdf:Literal was not resolving as string handled when exporting Rules to DMS schemas, this is now fixed
- OwlImporter that works with v2 rules was using `XSD_VALUE_TYPE_MAPPINGS` for v1 rules, this is now fixed
- added missing mapping for reference when converting information architect rules to dms architect rules

## [0.72.0] - 11-04-24
### Improved
- Improved garbadge collection process in workflows. Now all resources are properly released after workflow execution or reloading.
This is expecially critical when working with statfull objects like graph stores or big objects allocated in memory.
## Removed
- Removed a lot of old and stale code from workflows engine.
## Changed
- Changed CORS policy for UI to allow all origins. This is a temporary solution until it is properly configured in the future.

## [0.71.0] - 10-04-24
### Added
- Added `/api/core/rules2dms`
- Enabled conversion of rules to DMS views and containers

## [0.70.3] - 10-04-24
### Fixed
- Bug when importing an OWL ontology while expecting compliant rules did not encounter for dangling classes (classes without a property or parent class). This is now fixed.
### Improved
- Handling of xsd types as case insensitive when importing an OWL ontology.
### Added
- Handling of rdf:Literals in OWL ontology import as xsd:string

## [0.70.2] - 03-04-24
### Fixed
- Bug when exporting an `addition` to of a ruleset in  `DMSExporter` when using the method `.export_to_cdf`
### Changed
- Updated the `DMSExporter` to sort views in data model by (`space`, `external_id`).

## [0.70.1] - 03-04-24
### Added
- The `DMSExporter` now supports deploying an `addition` extension of a ruleset.

## [0.70.0] - 09-04-24
### Added
- Added `/api/core/convert`
- Enabled OWL importer to produce DMS rules


## [0.69.3] - 03-04-24
### Fixed
- Validation of `InformationRules` gives a warning if a reference class is used. This is now fixed.
- Validation of `InformationRules` returns an error if a importing a value type `Unknown`. This is now fixed.

## [0.69.2] - 03-04-24
### Fixed
- Fixed issue with `DMSImporter` when importing data models with direct relations without `source` set. This would
  cause a validation issue. This is now fixed.

## [0.69.1] - 03-04-24
### Fixed
- Fixed issue with `DMSImporter` when importing data models with data models that reference views outside the data model.
  This is now fixed.

## [0.69.0] - 03-04-24
### Added
- Experimental support for working with a reference model in the Rules.

### Fixed
- When using `DMSExporter` with `standardize_casing=False`, the `DMSExporter` would fail to export containers and
  views. This is now fixed.

### Changed
- When using any exporter writing to file, the default new line character and encoding of the OS was used. This is now
  changed to always use `utf-8` encoding and `'\n'` as the new line character. This is for working with **NEAT** in,
  for example, git-history, across multiple users with different OSes.
- In the `DMSExporter`, setting `existing_handling=force` will now also force the creation of `Containers` in addition
  to `Views`.

## [0.68.9] - 03-04-24
### Added
- Helper method `from_directory` and `from_zip_file` to `DMSExporter` to load DMS schema from directory or zip file.
  These methods are the complement of the `export_to_file()` method in `DMSExporter`.

## [0.68.8] - 25-03-24
### Fixed
- Remove harsh regex on Expected Value Types in Rules v1 DMS exporter


## [0.68.7] - 25-03-24
### Improved
- Input for DmsArchitect DMS value types are now case insensitive.


## [0.68.6] - 25-03-24
### Improved
- Input for InformationArchitect XSD value types are now case insensitive.


## [0.68.5] - 22-03-24
### Improved
- `ExcelExporter` and `YAMLExporter` now skips the default spaces and version when exporting rules.

## [0.68.4] - 22-03-24
### Fixed
- remove_namespace missed check weather namespace is of actual HTTP type


## [0.68.3] - 20-03-24
### Fixed
- returned functionality that was accidentally removed in 0.68.1 release.
- removed excessive logging for workflow state endpoint.
- gracefull handling of transformations that do not return any data.

## [0.68.2] - 21-03-24
### Added

* Support for exporting DMS schema, in `DMSExporter`, to directory instead of just `.zip`.]

## [0.68.1] - 19-03-24
### Changed

* Default workflow `Export DMS` now also exports transformations and raw tables.

## [0.68.0] - 19-03-24
Multiple fixes and features for the upcoming v1.0.0 release.
## Added
* YAML (json) Exporter and Importer
* DMS Rules:
  * Support for revers direct relations
  * Views have support for InModel option to exclude views from the data model.
  * Views have support for Filters (`hasData` and `nodeType`)
  * List of direct relations are converted to edges.
* Robustify reading of rules, all extra whitespaces are now stripped.
* Option for exporting Transformations + Raw Tabels based on DMS rules.
* Workflows:
  * `ValidateWorklow` can also be used to covert rules.
  * Visualization of data model workflows.


## Fixed
* Bugs in the `ExcelImporter`:
  * It was not releasing the Excel file after reading it.
  * Warnings were not captured.
  * Pydantic errors were not captured.

## [0.67.5] - 14-03-24
## Fixed
* Replaced obsolete `dataModelID` Metadata filed to `external_id`


## [0.67.4] - 14-03-24
## Fixed
* Upgrade to `cognite-sdk` `7.28.2` which has fixed bug for retrieving more than 100 data models, containers,
  views, and spaces.

## [0.67.3] - 13-03-24
## Fixed
* `ExcelImporter` now returns rules for the correct role type based on the input.

## [0.67.2] - 13-03-24
## Added
- Standardization of casing in DMS exporter
- In DTDL importer infer data model name and space.
- Visualization of data model in UI through the new workflow `Visualize Data Model`
## Changed
- Deprecation of steps based on the single rule sheet, in favor of role-based rules.


## [0.67.1] - 12-03-24
## Changed
- Addeded configuraion that controls behaviour of embedded transformation logic in GenerateNodesAndEdgesFromGraph. Now user can disable default transfomation logic (before it was always on) , it is useful when transformation is done in dedicated transformation step.

## [0.67.0] - 07-03-24
## Fixed
- Fixed issue with prefixes not being updated during GraphStore (oxi) reinitialization
- Fixed graph store reset issue for JSON loader
- Small UI adjustments

## Added
- Added rules browser to the UI. Now user can browse all rules in UI from local store .
- Added configurable HTTP headers for `DownloadDataFromRestApiToFile` step. The feature is useful when the API requires specific headers to be set (has been requested by Cognite customer).

## [0.66.1] - 06-03-24
## Fixed
- `Import DMS` fails for data models without description. This is now fixed.

## [0.66.0] - 06-03-24
## Added
- Multiple experimental workflows `Export DMS`, `Import DMS`, `Validate Solution Model`, and `Validate Rules`

## [0.65.0] - 01-03-24
## Added
- Added support for scheduling on given weekdays for time trigger

## [0.64.0] - 21-03-24
## Added
- Added functionality to import and export global configuration file to and from CDF
- Added "latest" flag for workflows in CDF and spreadsheets.
- Added well formatted context viewer

## Changed
- Changed the way how workflows and rules loaded to CDF. Labels has been removed and replaced with additional metadata.

## Improved
- Improved UI around files upload and download. Improved File Uploader step.

## [0.63.0] - 20-02-24

## Added
- Added option to map edges as temporal solution prior shifting to Rules profiling


## [0.62.1] - 14-02-24

## Fixed
- Issue of `DeleteDMSSchemaComponents` deleting components in all spaces
- Issue of `ExportRulesToOntology` and `ExportRulesToSHACL` not creating missing folder

## [0.62.0] - 08-02-24

## Added
- Added `export_rules_to_ontology` workflow
- `LoadGraphToRdfFile` step to load graph to rdf file

## Fixed
- Issue of resetting graph for `MemoryStore` when loading graph from file
- Issue of not respecting add_base_prefix == False


## [0.61.0] - 06-02-24

## Added
- Ability to upload of all spaces components or only ones that are in space defined by `Rules.metadata.space`
- Ability to remove of all spaces components or only ones that are in space defined by `Rules.metadata.space`

## Improved
- DMS Schema components upload report add to step `ExportDMSSchemaComponentsToCDF`
- DMS Schema components removal report add to step `DeleteDMSSchemaComponents`
- Handling of multiple steps

## Removed
- `DataModelFromRulesToSourceGraph` it is confusing step and needs more work to be useful
- Workflows:
  - `json_to_data_model_rules`
  - `sheet2cdf`
  - `skos2cdf`

## Changed
- Renamed steps:
  - `LoadTransformationRules` to `ImportExcelToRules`
  - `InstancesFromRdfFileToSourceGraph` to `ExtractGraphFromRdfFile`
  - `InstancesFromRulesToSolutionGraph` to `ExtractGraphFromRulesInstanceSheet`
  - `GraphCapturingSheetToGraph` to `ExtractGraphFromGraphCapturingSheet`
  - `GenerateMockGraph` to `ExtractGraphFromMockGraph`
  - `InstancesFromJsonToGraph` to `ExtractGraphFromJsonFile`
  - `InstancesFromAvevaPiAF` to `ExtractGraphFromAvevaPiAssetFramework`
  - `DexpiToGraph` to `ExtractGraphFromDexpiFile`
  - `GenerateCDFAssetsFromGraph` to `GenerateAssetsFromGraph`
  - `GenerateCDFRelationshipsFromGraph` to `GenerateRelationshipsFromGraph`
  - `GenerateCDFNodesAndEdgesFromGraph` to `GenerateNodesAndEdgesFromGraph`
  - `UploadCDFAssets` to `LoadAssetsToCDF`
  - `UploadCDFRelationships` to `LoadRelationshipsToCDF`
  - `UploadCDFNodes` to `LoadNodesToCDF`
  - `UploadCDFEdges` to `LoadEdgesToCDF`
  - `CreateCDFLabels` to `LoadLabelsToCDF`
  - `OpenApiToRules` to `ImportOpenApiToRules
  - `ArbitraryJsonYamlToRules` to `ImportArbitraryJsonYamlToRules`
  - `GraphToRules` to `ImportGraphToRules`
  - `OntologyToRules` to `ImportOntologyToRules`
  - `GraphQLSchemaFromRules` to `ExportGraphQLSchemaFromRules`
  - `OntologyFromRules` to `ExportOntologyFromRules`
  - `SHACLFromRules` to `ExportSHACLFromRules`
  - `GraphCaptureSpreadsheetFromRules` to `ExportRulesToGraphCapturingSheet`
  - `ExcelFromRules` to `ExportRulesToExcel`
- Renamed workflows:
  - `graph_to_asset_hierarchy` to `extract_rdf_graph_generate_assets`
  - `dexpi2graph` to `extract_dexpi_graph_and_export_rules`
  - `ontology2data_model` to `import_ontology`

- **Note** this is a breaking change, but since we are on 0. version, we can do this.


## [0.60.0] - 30-01-24

## Added

- Configuration for which DMS schema components are to be uploaded to CDF
- Configuration for which DMS schema components are to be removed to CDF
- Configuration how to handle existing CDF schema components during upload

## Changed
- Renamed `UploadDMSDataModel` to `ExportDMSSchemaComponentsToCDF` step. **Note** this is a breaking change, but
  since we are on 0. version, we can do this.
- Renamed `DeleteDMSDataModel` to `DeleteDMSSchemaComponents` step. **Note** this is a breaking change, but
  since we are on 0. version, we can do this.
- Renamed `ExportDMSDataModel` to `ExportDMSSchemaComponentsToYAML` step. **Note** this is a breaking change, but
  since we are on 0. version, we can do this.
- Renamed `DataModel` class to `DMSSchemaComponents` to better reflect the content of the class. **Note** this is a breaking change, but
  since we are on 0. version, we can do this.
- Step that waits for human approval timeout set to 1 day

## [0.59.1] - 29-01-24

## Added

- Added pre-cleaning of spaces prior validation

## Fixed

- Fixed restrictive which did not allow multiple occurrence of [.-_]


## [0.59.0] - 24-01-24

## Added

- Added `ExportDMSDataModel` to dump data model (views) and containers as YAML

## Improved

- `DMSDataModelFromRules` is now extended such that one can update space/external_id/version of data model


## [0.58.0] - 20-01-24

## Changed

- `cognite.neat.graph.loaders.rdf_to_dms.rdf2nodes_and_edges` has been replaced by `cognite.neat.graph.loaders.DMSLoader`.
- Upgrade `cognite-sdk` to `v7`, thus now neat requires `cognite-sdk>=7.13.8`.

## Added

- Introduced an interface for `cognite.neat.graph.loaders` and implemented it for DMS.

## [0.57.0] - 11-01-24

## Improved

- Improved `GraphCapturingSheet` extractor allowing additional configuration and usage of external ids for properties and classes


## [0.56.1] - 10-01-24

## Fixed

- Add `alpha` tag to DEXPI step



## [0.56.0] - 09-01-24

## Added

- Added DEXPI example from DISC project (kindly provided by Jan Eivind Danielsen)


## [0.55.0] - 09-01-24

## Added

- Support for knowledge graph extraction from `DEXPI` P&ID provided as `XML`
- Added `DexpiToGraph` to step library


## [0.54.0] - 04-01-24

## Added
- Reset graph option for GraphDBStore

## Changed
- `cognite.neat.stores` module. This now only has four classes: `NeatGraphStoreBase`, `MemoryStore`, `OxiGraphStore`,
  and `GraphDBStore` as well as the constants `STORE_BY_TYPE` and `AVAILABLE_STORES`. All functions, enums, and previous
  classes are removed. Note `NeatGraphStoreBase` is a rename from `NeatGraphStore` and is now an abstract class.

## [0.53.0] - 03-01-24

## Improved

- Speed of nodes & edges generation
- Multi namespace support for nodes & edges generation (see [feature request](https://github.com/cognitedata/neat/issues/171))

## Changed
- `cognite.neat.extractors` module. This now only has three classes: `BaseExtractor`, `MockGraphGenerator`, `GraphCapturingSheet`.
   all the functions that were in the module is replaced with the above classes. The exception is the the function
   `rdf_file_to_graph` which is moved to `cognite.neat.graph.stores`.

## [0.52.0] - 22-12-23

## Added

- Advance data modeling support introduced
- Multi space containers support introduced


## [0.51.0] - 05-12-23

## Improved

- Turning `ParentClass` string into `Entity`
- Added new fields to Class and Property as last step to enable advance data modeling

## Removed

- Removed two validators from Rules which would otherwise block advance data modeling, specifically referring to Views and/or Containers in different spaces


## [0.50.0] - 15-12-23

## Fixed

- Fixed bug in GenerateCDFAssetsFromGraph class for assets_cleanup_type "orphans"/"full" where not all orphans assets were removed. No all asset under a created orphan parent asset are removed.


## [0.49.0] - 05-12-23

## Deprecated

- `data_set_id`, `cdfSpaceName`, `externalIdPrefix` in `Metadata` sheet has been removed

## Improved

- `Metadata` sheet now contains only two mandatory fields, namely: `prefix`, `version`, other fields are optional or generated automatically
- Generation of `Labels`, `Asset` and `Relationship` requires explicit configuration of `data_set_id` and external id prefixes, enabling reuse of same rules for multiple data sets

## [0.48.0] - 05-12-23

## Added

- Value types are now resolved as `ValueType` object instances

## [0.47.0] - 01-12-23

## Deprecated

- `type_mapping` in `rules` replaced by `value_types`

## [0.46.0] - 30-11-23

## Improved

- Improved `Triple` pydantic class to be used across the package as prep for advanced data modeling
- Improved `Entity` pydantic class to be used across the package as prep for advanced data modeling
- Moved all base regex patterns to `neat.rules.models._base`
- Reduced and cleaned up `neat.rules.models.rdfpath`

## Added

- `neat.rules.value_types` to create default ValueType class to be used to improve `Rules`

## [0.45.0] - 24-11-23

## Improved

- Validators skipping now made through two decorators `skip_field_validator` and `skip_model_validator`
- Small fixes in `cognite.neat.rules.models.rules`
- Allow single character properties/classes in `rdfpath`

## [0.44.0] - 24-11-23

## Fixed

- Fixed bug in GenerateCDFAssetsFromGraph class for assets_cleanup_type "orphans" where children of orphans assets were not removed. No all asset under an orphan parent asset are removed.

## [0.43.0] - 23-11-23

## Added

- All neat specific validators for `Rules` can be now skipped by specifying them in `validators_to_skip`, alternatively one can set `validators_to_skip=["all"]` to skip all validators.

## Fixed

- Single character properties/classes are now allowed in `rdfpath`

## [0.42.4] - 22-11-23

## Fixed

- Fixed missing oxi graph in docker

## [0.42.3] - 22-11-23

## Fixed

- Fixed max character length for `Description` to 1024 characters.

## [0.42.2] - 22-11-23

## Fixed

- Fixed absolute path in `neat` steps.

## [0.42.1] - 22-11-23

## Fixed

- `DownloadFileFromCDF` now can autocreate missing folders
- `DownloadDataFromRestApiToFile` now can autocreate missing folders

## [0.42.0] - 22-11-23

## Improved

- `OWLImporter` improved to handle exceptions often found in OWL files

## Added

- `OWLImporter` supports conversion of information to data model through flag `make_compliant`

## Fixed

- Description of properties, classes and data model updated to allow for 1028 characters

## [0.41.6] - 20-11-23

## Changed

- cdf space name regex

## [0.41.5] - 20-11-23

## Changed

- version regex

## [0.41.4] - 18-11-23

## Changed

- Python depedency `openpyxl` made mandatory

## [0.41.3] - 18-11-23

## Changed

- Python depedency `pyoxigraph` made optional

## [0.41.2] - 17-11-23

## Changed

- Python depedency from `python = ">=3.10,<3.13"` to `python = "^3.10"`

## [0.41.1] - 14-11-23

## Fixed

- Fixed `DMSImporter` to properly set `version` and `cdfSpaceName` when using single View as input.
- Fixed `rules_to_pydantic_models` to skip creating `edges-one-to-one` if `externalID` is missing

## [0.41.0] - 14-11-23

## Changed

- Renamed `JSONImporter`, `YAMLImporter`, `DictImporter` to `ArbitraryJSONmporter`, `ArbitraryYAMLImporter`, `ArbitraryDictImporter` to
  reflect that these importers infer the data model from raw input data, and are not reading a serialized file.

## Added

- Support for configuring the direction for child-parent relationship in `ArbitraryJSONmporter`, `ArbitraryYAMLImporter`, `ArbitraryDictImporter`.
- Support for `datetime` in `ArbitraryJSONmporter`, `ArbitraryYAMLImporter`, `ArbitraryDictImporter`.

## Fixed

- `DMSExporter` does not write one-to-many edges to containers any more.
- In the importers `ArbitraryJSONmporter`, `ArbitraryYAMLImporter`, `ArbitraryDictImporter` the `max_count` were not set leading all triples to
  be a one-to-many relationship. Now, only data which are of type `list` skips the `max_count` all other set it to 1.

## [0.40.2] - 14-11-23

## Fixed

- Set lower bound of `cognite-sdk` to `6.39.2` as it is required due to a bug in earlier SDK versions.

## Improved

- Improved Nodes and Edges validation and data validation reporting in rdf2nodes_and_edges and GenerateCDFNodesAndEdgesFromGraph steps.

## [0.40.1] - 08-11-23

## Changed

- The `DMSExporter` is now configurable with `datamodel_id`. The `DMSImporter` also accepts a data model as input.

## [0.40.0] - 08-11-23

## Changed

- The interface for `cognite.neat.rules.exporters`. Now, they have the following methods `.export()`, `.export_to_file()`,
  `.from_rule()`.

## [0.39.1] - 08-11-23

## Fixed

- Changed `attributes`, `edges_one_to_one`, `edges_one_to_many` instance to class property methods

## [0.39.0] - 03-11-23

## Fixed

- Not allowing DMS non-compliant Rules to be turned into pydantic models

## Added

- class property methods to the generated pydantic models accessing descriptions and names of models and fields
- controlling whether `neat` specific fields should be added or not to pydantic models using arg `add_extra_fields`
- `OntologyToRules` step added to the step library

## Improves

- Documentation of `rules_to_pydantic_models`

## [0.38.3] - 03-11-23

## Fixed

- Fixed CDF database configuration for rawlookup rule in TransformSourceToSolutionGraph . https://github.com/cognitedata/neat/issues/157

## [0.38.2] - 03-11-23

## Fixed

- Added type mapping for data type Date

## [0.38.1] - 01-11-23

## Fixed

- Proper min_count for `DMSImporter` base on CDF `View` implementation

## [0.38.0] - 31-10-23

## Added

- Ability to partially validate Rules
- Description and name of fields added to rules generated pydantic models

## Improved

- Improved naming of internal variables in `cognite/neat/rules/exporter/rules2pydantic_models.py`

## [0.37.0] - 31-10-23

## Added

- Configurable assets cleanup in GenerateCDFAssetsFromGraph step. Now user can specify if he/she wants to delete all ophan or circular assets or keep them.

### Fixed

- https://github.com/cognitedata/neat/issues/146
- https://github.com/cognitedata/neat/issues/139

## [0.36.0] - 30-10-23

### Added

- Added `DMSImporter`
-

## [0.35.0] - 27-10-23

### Improved

- Improved stability and resource usage of Oxigraph when working with large graphs.

### Added

- Added `InstancesFromAvevaPiAF` step.

### Fixed

- UI bug fixes and improvements.

## [0.34.0] - 27-10-23

### Improved

- Bug fix: Removed condition not allowing an asset to change its parent asset.

## [0.33.0] - 22-10-23

### Improved

- Implementation of class prefix to external ids for edges

## [0.32.0] - 22-10-23

### Improved

- Refactor importers
- Simplified data modeling flow by introducing RawRules as a first class citizen
- Fix small bugs
- Initiated refactor of exporters

## [0.31.0] - 18-10-23

### Added

- Importer `GraphImporter`

### Improved

- Base importer with generic, yet configurable, exceptions

## [0.30.0] - 11-10-23

### Added

- Three importers `JSONImporter`, `YAMLImporter`, and `DictImporter`.

## [0.29.0] - 07-10-23

### Changed

- The importer `owl2excel` is written as a class `OWLImporter`. **Note** this is a breaking change, but
  since we are on 0. version, we can do this.

## [0.28.0] - 07-10-23

### Added

- Classes for extractors `MockGraphGenerator` and `GraphCapturingSheet` available at `cognite.neat.graph.extractors`.

## [0.27.1] - 07-10-23

### Improved

- Introduced container classes for `Classes` and `Properties` in `TransformationRules`. Implemented `.to_pandas()`
  methods for both classes.

## [0.27.0] - 07-10-23

### Added

- `neat` support Python `3.10`.

## [0.26.1] - 05-10-23

### Fixed

- Small fixes related to steps compatibility with mypy.
- Fixed UI crash in case if workflow state cannot be loaded.
- Fixed step loader from data_folder/steps path.

### Added

- Workflow id and run id are now available as step object variables.

## [0.26.0] - 04-10-23

### Added

- Added rules2excel rules exporter. Now users can export rules from TransformationRules object to excel file.
- Added rules generator step from arbitrary object (must be in json or yaml formats)
- Added eperimental rules parser from OpenApi/Swagger specification. Rules generates based on schema part of OpenApi specification.
- Added version , source and docs_urs metadata to Steps class.

## [0.25.9] - 30-09-23

### Fixed

- Loading `neat` from environment variables, the variable `NEAT_LOAD_EXAMPLES` would always return `true`
  even if it was set to `false`. This is now fixed.

## [0.25.8] - 20-09-23

### Improved

- Many UI improvements and bug fixes.
- Improved data exploration capabilities.

### Added

- Added universal JSON to Graph extractor step.

## [0.25.7] - 14-09-23

### Added

- Drop down menu for selection of property which hold value for nodes in Data Explorer

## [0.25.6] - 12-09-23

### Fixed

- Fixed Nodes and Edges step
- Fixed issues with regex

### Added

- Mock Graph Generation Step
- Regex patterns from CDF API documentation

## [0.25.5] - 5-09-23

### Added

- Support for upload of various RDF formats to `NeatGraph` store

## [0.25.4] - 5-09-23

### Fixed

- Fixed issue when columns names are non-string
- Fixed missing start_time in relationships
- Fixed upload_nodes/edges
- Fixed DMS upload step

### Added

- Handling of edge cases when creating Assets in which name was pushed to be None even though there is alt property
- Notebook 5 with walk through about fDM, nodes and edges

## [0.25.3] - 4-09-23

### Fixed

- Fixed Github rules loader.

### Changed

- Github rules loader now split into Github downloader step and RulesLoader.

### Added

- Added Input/Output steps for downloading and uploading rules from/to Github and from/to CDF files.

## [0.25.2] - 1-09-23

### Fixed

- Multiple UI usability improvements and bug fixes.

## [0.25.1] - 31-08-23

### Fixed

- Fixed issues with regex validations for entity ids

## [0.25.0] - 30-08-23

### Changed

- New way of configuring workflows steps . Now steps are configured individually and not as a part of workflow manifest.
- Added access_token autentication for Cognite client. If client_id is not set in config.yaml, NEAT will use client_secret as access_token.
- Multiple UI usability improvements and bug fixes.

### Added

- Added SimpleContextualization step . The step can be used to create links between nodes in a graph either by using regex or exact match between source and target properties.
- Added single store configuration step. Now solution and graph stores can be configured individually.

## [0.24.2] - 29-08-23

### Added

- Multi parent classes are now allowed
- Validation of parent classes ids against class id regex
- New Exception in case of ill-formed parent class ids

### Fixed

- Bug raising when generating Ontology triples in case when there are multi parent classes

## [0.24.1] - 29-08-23

### Added

- Docstring to `cognite.neat.rules.exceptions` and `cognite.neat.graph.exceptions`
- URL to exception definition added to exception message
- Rendering of exceptions in `docs` (mkdocs)

### Fixed

- `fix_namespace_ending` was returning `str` instead of `Namespace` causing issues

### Improved

- Split docs config of importers to importers and parsers to avoid confusion

## [0.24.0] - 24-08-23

### Added

- Generation of DM instances
- `DMSDataModelFromRules`, `GenerateCDFNodesAndEdgesFromGraph`, `UploadCDFNodes` and `UploadCDFEdges` added to step libary

### Improved

- Handling of generation of pydantic model instances in case of incomplete graph instances

## [0.22.0] - 22-08-23

### Changed

- Re-org and re-name step library
- Update workflows according to new step library org

### Added

- `OntologyFromRules` step to step library
- `SHACLFromRules` step to step library
- `DownloadTransformationRulesFromGitHub` to step library

### Improved

- `data_model_generation` workflow has been extended to produce ontological and shape constraints representation
- input parameters description for workflow steps in step library

## [0.21.2] - 18-08-23

### Changed

- `cognite.neat.rules.exceptions` warnings and errors names changed to human-readable form

## [0.21.1] - 18-08-23

### Changed

- `rules2dms` is updated to query for specific version of views

## [0.21.0] - 17-08-23

### Changed

- BIG workflow refactoring. New workflow concept is more modular and easier to extend.
- Steps are defined as independent components with well defined inputs and output data contracts/types and configurations.
- Steps are now reusable and scoped to 3 categories: `global`, `project` and `workflow`. Global steps are available to all workflows and maintained by NEAT project, `project`scoped steps are available to all workflows in a project and `workflow` scoped steps defined and available only to a specific workflow.
- Workflows are now defined as a composition of steps via manifest file , pytyhon file is no longer needed. Workflow Base class inheritance is still possible but not recomended and reserved for very advanced use cases.

### Removed

- Removed `base`and `default` workflows.

### Added

- Workflows can be added via UI.

### Improved

- Improved drop operations for NeatGraph store.

## [0.20.0] - 08-08-23

### Added

- Generation of data model in DMS through `sdk` interaction with DMS endpoint

## [0.19.0] - 08-08-23

### Added

- Generation of in-memory pydantic models based on class/property definitions in `TransformationRules`
- Generation of `CONSTRUCT` query which provides "views" into source graph and in most cases alleviate the need of creating solution graph

## [0.18.3] - 01-08-23

### Changed

- First pass of refactoring / reorg of `app/api` package

### Added

- With exception of `get-nodes-and-edges` route and routes that need CDF all other are now tested

### Removed

- Running tests only on `graph_to_asset_hierarchy`, `sheet2cdf` is commented out

## [0.18.2] - 26-07-23

### Changed

- First pass of refactoring / reorg of `workflows` package
- Removed some of examples data from `neat` and place them under tests

## [0.18.1] - 25-07-23

### Changed

- Structure of `neat` package
- Structure of `neat` tests to reflect package structure
- Renamed rules loaders into readers
- Merged rules readers and parsers into parser

## [0.18.0] - 25-07-23

### Changed

- Structure of `neat` package.

## [0.17.4] - 24-07-23

### Added

- Generation of ontology, shape constraint objects and semantic data model out of transformation rules

## [0.17.3] - 24-07-23

### Added

- Added new composition based method of building step-components for NEAT workflows.

## [0.17.2] - 20-07-23

### Changed

- Switch to using `jinja2` template engine instead of `graphql-core` for generation of GraphQL schema

### Added

- Downloading rules from private github repository

## [0.17.1] - 19-07-23

### Changed

- Organized various methods that work with `TransformationRules` to importers/exporters and set of methods that perform rules analysis

## [0.17.0] - 16-07-23

### Changed

- Parsing of Transformation Rules from Excel files more stricter validations
- BREAKING CHANGE: Transformation Rules which contain Instances sheet now required namespace to be explicitly set in Metadata sheet !

### Added

- Dedicated module for exceptions (warnings/errors) for Transformation Rules parsing
- Ability to generate parsing report containing warnings/errors
- Conversion of OWL ontologies to Transformation Rules
- Tests for notebooks

## [0.16.0] - 10-07-23

### Changed

- The subpackage inside `cognite-neat` `core.rules` has now a defined inteface with three different load methods
  along with the data classes those load methods returns.
- Started making dependencies optional and setting up options for installing `neat` for different use cases.

## [0.15.0] - 08-07-23

### Changed

- Require `pydantic` `v2`.

## [0.14.2] - 07-07-23

### Added

- Added additional validators to comply with CDF DM
- Added new fields to handle request for having both entity ids and entity names
- Added new fields to capture necessary information to resolve sheets as (f)DM

## [0.14.1] - 30-06-23

### Fixed

- Fixed bugs in base workflows

### Improved

- Improved graph based data exploration capabilities.

## [0.14.0] - 21-06-23

### Added

- Base workflow concept. Most of common functionality is moved to base workflows. Now it is possible to create custom
  workflows by inheriting from base workflow. More infor in docs
- Added 3 main workflow start methods . More info in docs

### Fixed

- Fixed error propagation from sub workflows to main workflow. Now if sub workflow fails, main workflow will fail as well.
- Small UI improvements.

## [0.13.1] - 11-06-23

### Added

- Configurable cdf client timeout and max workers size. See [getting started](installation.md) for details.
- Additional logic for handling `CogniteReadTimeoutError` and `CogniteDuplicatedError` during retries. This is an attempt
  to handle cases when under heavy load, requests to CDF may timeout even though the requests were processed successfully
  in eventual consistancy manner.

## [0.13.0] - 11-06-23

### Added

- Configuration option for metadata keys used by neat in the `sheet2cdf` workflow.

## [0.12.10] - 11-06-23

### Improved

- `cognite-neat` package metadata.

## [0.12.9] - 11-06-23

### Fixed

- Existing CDF asset without a label caused the `sheet2cdf` workflow to fail. This is now fixed.

## [0.12.8] - 09-06-23

### Fixed

- Clean labels from assets which do not exist in CDF. This one does the cleaning correct, while `0.12.7` assumed
  the wrong internal format for asset, and thus, did not work.

## [0.12.7] - 07-06-23

### Fixed

- Handling assets in CDF with non-existing labels.

## [0.12.6] - 06-06-23

### Fixed

- Handling assets without labels in CDF.

## [0.12.5] - 04-06-23

### Added

- Automatic update (configurable) of workflow configurations (using new file name) on the rules file upload completion
- Automatic triggering (configurable) of workflow execution on rules file upload completion

## [0.12.4] - 30-05-23

### Added

- SME graph capturing workflow that make use of core method from 0.12.3
- FDM schema generation workflow that make use of core method from 0.11.2
- FDM schema generation notebook in docs
- SME graph capturing notebook in docs

### Improved

- Notebooks overall

### Fixed

- Handling of Instances sheet, issue with cell datatypes

### Changed

- Renamed `fast_graph` workflow to `graph_to_asset_hierarchy`

### Removed

- Default workflow

## [0.12.3] - 30-05-23

### Added

- Added generation of knowledge graph capturing sheet based on data model definitions in transformation rules
- Added generation of knowledge graph from graph capturing sheets

## [0.12.2] - 30-05-23

### Fixed

- Default `config.yaml` could not be reloaded.

### Improved

- The output messages for `load_transformation_rules_step` in all workflows by specifying which file is used.

## [0.12.1] - 26-05-23

### Added

- Added retry logic to asset and relationship update micro batching
- Added generic workflow steps retry logic
- Added examples of how to use update safety guards and human approval steps in workflows

### Fixed

- Fixed UI state polling bug.

## [0.12.0] - 23-05-23

### Added

- Added workflow documentation.
- Added `wait_for_event` task. This task will wait for a specific event to occur.Can be used to pause/resume workflow execution , for instance when a user needs to approve the workflow execution.
- Added metrics helper functions. These functions can be used to create metrics for the workflow.
- Added UI configuration editor. Now it supports all UI operations.
- Added workflow source code viewer.
- Added rules file download link. Now user can upload and download rules file via NEAT UI .
- Added error reporting in UI if the rules file is not valid or not present. The same for data exploration view.

### Improved

- Many UI improvements and visual regrouping of UI views.
- Improved http trigger. Now it can receive arbitrary data in json format.
- Global configurations moved to its own view.
- Steps and System components editor supports node removal.

### Changed

- Groups section was renamed to Solution/System components overview. In manifest it was renamed to `system_components`.

## [0.11.5] - 23-05-23

### Fixed

- Removed `data/config.yaml` dump. This is not used.
- If the config is not specified, the default `config.yaml` now dumps it content as yaml and not `json`.

## [0.11.4] - 22-05-23

### Added

- Reporting on categorized assets and relationships
- Safety gauge to skip assets which are changing asset hierarchy or to raise exception

## [0.11.3] - 19-05-23

### Fixed

- When running `neat` with two different datasets without an external_id prefix, the creation of an orphanage asset
  caused a DuplicationError. This is now fixed by suffixing the dataset to the orphanage asset.

## [0.11.2] - 15-05-23

### Added

- Generation of GraphQL schema from transformation rules
- Fixing names of classes/properties to be aligned to GraphQL allowed characters
- Allowing pure data modeling transformation rules, i.e. no data on mapping rules

## [0.11.1] - 08-05-23

### Fixed

- Set the license of the package in poetry build.

## [0.11.0] - 08-05-23

- Refactored application bootrap procese and core application functions aggregated into NeatApp class.
- Small bug fixes.
- Fixed global configurations via UI and API.

## [0.10.4] - 28-04-23

- Added readme to publish process on pypi.org.

## [0.10.3] - 26-04-23

- Handling edge case in graph that results in decommissioned relationships

## [0.10.2] - 23-04-23

- Fix issue with duplicated labels for relationships

## [0.10.1] - 20-04-23

- Fix for issue of creation of relationships for assets that do not exist

## [0.10.0] - 17-04-24

- Refactor `rdf_to_asset` to use micro batching
- Refactor `rdf_to_relationships` to use micro batching
- Improved logging and performance for `rdf_to_asset` and `rdf_to_relationships`
- Additional labels for relationships

## [0.9.2] - 05-04-23

- Refactor TransformationRules to entail data modeling, relationship definition, label creation methods

## [0.9.1] - 05-04-23

- Remove duplicated rules for relationships which are causing duplicated relationships
- Improve performance of relationship categorization
- Improve NeatGraphStore to better handle graph.drop() for in-memory store
- Improved current example workflows

## [0.9.0] - 03-04-23

- Created mock module
- Added generation of mock graphs based on data model provided in transformation rules
- DataModelingDefinition class extended with methods:
  - `reduce_data_model`: Reduces the data model to desired set of classes
  - `to_dataframe` : Converts DataModelingDefinition instance to a pandas dataframe for easier manipulation
  - `get_class_linkage`: gets the linkage between classes in the data model
  - `get_symmetric_pairs`: gets the symmetric pairs of classes in the data model
- Added descriptive notebook demoing the use of the mock graph generator

## [0.8.0] - 30-03-23

### Added

- Entry point for launching neat application, `neat`.

## [0.7.2] - 28-03-23

- Removed unused API methods
- Added Workflow Execution History to the UI and API (viewer only)
- Added workflow methods for reinitializing CogniteClient from within a workflow. Should be used by workflows to adress memmory leaks in the CogniteClient.
- Improved config.yaml handling. Now if the file is not found, NEAT will create a new one with default values.

## [0.7.1] - 28-03-23

- Fixed issue with relationship diffing which caused diffing to not behave as expected
- Fixed issue with end_time of resurrected resources which was not property set to None
- Moved from using python dictionaries to using data frame as prime storage of relationships
- Better handling of updated relationships via RelationshipUpdate class

## [0.7.0] - 23-03-23

This changelog was introduced to the package.<|MERGE_RESOLUTION|>--- conflicted
+++ resolved
@@ -19,15 +19,12 @@
 ### Fixed
 - The `neat.prepare.instances.relationships_as_edges()` no longer creates invalid identifiers for the edges.
 
-<<<<<<< HEAD
 ### Added
 - Fast serialization of NeatGraphStore
 - `neat.to.session(...)` and `neat.from.session(...)` methods to save and load a `NeatSession` object to and from a file.
 
-=======
 ### Improved
 - Better error message if `NeatSession(..., storage="oxigraph")` and the `oxigraph` package is not installed.
->>>>>>> 1abf37ae
 
 ## [0.106.0] - 09-01-**2025**
 ### Added
