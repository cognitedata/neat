# Changelog

All notable changes to this project will be documented in this file.

The format is based on [Keep a Changelog](https://keepachangelog.com/en/1.0.0/),
and this project adheres to [Semantic Versioning](https://semver.org/spec/v2.0.0.html).

Changes are grouped as follows:

- `Added` for new features.
- `Changed` for changes in existing functionality.
- `Deprecated` for soon-to-be removed features.
- `Improved` for transparent changes, e.g. better performance.
- `Removed` for now removed features.
- `Fixed` for any bug fixes.
- `Security` in case of vulnerabilities.

<<<<<<< HEAD
## [0.69.4] - 03-04-24
### Added
- The `DMSExporter` now supports deploying an `addition` extension of a ruleset.
=======
## [0.70.0] - 09-04-24
### Added
- Added `/api/core/convert`
- Enabled OWL importer to produce DMS rules

>>>>>>> ec373071

## [0.69.3] - 03-04-24
### Fixed
- Validation of `InformationRules` gives a warning if a reference class is used. This is now fixed.
- Validation of `InformationRules` returns an error if a importing a value type `Unknown`. This is now fixed.

## [0.69.2] - 03-04-24
### Fixed
- Fixed issue with `DMSImporter` when importing data models with direct relations without `source` set. This would
  cause a validation issue. This is now fixed.

## [0.69.1] - 03-04-24
### Fixed
- Fixed issue with `DMSImporter` when importing data models with data models that reference views outside the data model.
  This is now fixed.

## [0.69.0] - 03-04-24
### Added
- Experimental support for working with a reference model in the Rules.

### Fixed
- When using `DMSExporter` with `standardize_casing=False`, the `DMSExporter` would fail to export containers and
  views. This is now fixed.

### Changed
- When using any exporter writing to file, the default new line character and encoding of the OS was used. This is now
  changed to always use `utf-8` encoding and `'\n'` as the new line character. This is for working with **NEAT** in,
  for example, git-history, across multiple users with different OSes.
- In the `DMSExporter`, setting `existing_handling=force` will now also force the creation of `Containers` in addition
  to `Views`.

## [0.68.9] - 03-04-24
### Added
- Helper method `from_directory` and `from_zip_file` to `DMSExporter` to load DMS schema from directory or zip file.
  These methods are the complement of the `export_to_file()` method in `DMSExporter`.

## [0.68.8] - 25-03-24
### Fixed
- Remove harsh regex on Expected Value Types in Rules v1 DMS exporter


## [0.68.7] - 25-03-24
### Improved
- Input for DmsArchitect DMS value types are now case insensitive.


## [0.68.6] - 25-03-24
### Improved
- Input for InformationArchitect XSD value types are now case insensitive.


## [0.68.5] - 22-03-24
### Improved
- `ExcelExporter` and `YAMLExporter` now skips the default spaces and version when exporting rules.

## [0.68.4] - 22-03-24
### Fixed
- remove_namespace missed check weather namespace is of actual HTTP type


## [0.68.3] - 20-03-24
### Fixed
- returned functionality that was accidentally removed in 0.68.1 release.
- removed excessive logging for workflow state endpoint.
- gracefull handling of transformations that do not return any data.

## [0.68.2] - 21-03-24
### Added

* Support for exporting DMS schema, in `DMSExporter`, to directory instead of just `.zip`.]

## [0.68.1] - 19-03-24
### Changed

* Default workflow `Export DMS` now also exports transformations and raw tables.

## [0.68.0] - 19-03-24
Multiple fixes and features for the upcoming v1.0.0 release.
## Added
* YAML (json) Exporter and Importer
* DMS Rules:
  * Support for revers direct relations
  * Views have support for InModel option to exclude views from the data model.
  * Views have support for Filters (`hasData` and `nodeType`)
  * List of direct relations are converted to edges.
* Robustify reading of rules, all extra whitespaces are now stripped.
* Option for exporting Transformations + Raw Tabels based on DMS rules.
* Workflows:
  * `ValidateWorklow` can also be used to covert rules.
  * Visualization of data model workflows.


## Fixed
* Bugs in the `ExcelImporter`:
  * It was not releasing the Excel file after reading it.
  * Warnings were not captured.
  * Pydantic errors were not captured.

## [0.67.5] - 14-03-24
## Fixed
* Replaced obsolete `dataModelID` Metadata filed to `external_id`


## [0.67.4] - 14-03-24
## Fixed
* Upgrade to `cognite-sdk` `7.28.2` which has fixed bug for retrieving more than 100 data models, containers,
  views, and spaces.

## [0.67.3] - 13-03-24
## Fixed
* `ExcelImporter` now returns rules for the correct role type based on the input.

## [0.67.2] - 13-03-24
## Added
- Standardization of casing in DMS exporter
- In DTDL importer infer data model name and space.
- Visualization of data model in UI through the new workflow `Visualize Data Model`
## Changed
- Deprecation of steps based on the single rule sheet, in favor of role-based rules.


## [0.67.1] - 12-03-24
## Changed
- Addeded configuraion that controls behaviour of embedded transformation logic in GenerateNodesAndEdgesFromGraph. Now user can disable default transfomation logic (before it was always on) , it is useful when transformation is done in dedicated transformation step.

## [0.67.0] - 07-03-24
## Fixed
- Fixed issue with prefixes not being updated during GraphStore (oxi) reinitialization
- Fixed graph store reset issue for JSON loader
- Small UI adjustments

## Added
- Added rules browser to the UI. Now user can browse all rules in UI from local store .
- Added configurable HTTP headers for `DownloadDataFromRestApiToFile` step. The feature is useful when the API requires specific headers to be set (has been requested by Cognite customer).

## [0.66.1] - 06-03-24
## Fixed
- `Import DMS` fails for data models without description. This is now fixed.

## [0.66.0] - 06-03-24
## Added
- Multiple experimental workflows `Export DMS`, `Import DMS`, `Validate Solution Model`, and `Validate Rules`

## [0.65.0] - 01-03-24
## Added
- Added support for scheduling on given weekdays for time trigger

## [0.64.0] - 21-03-24
## Added
- Added functionality to import and export global configuration file to and from CDF
- Added "latest" flag for workflows in CDF and spreadsheets.
- Added well formatted context viewer

## Changed
- Changed the way how workflows and rules loaded to CDF. Labels has been removed and replaced with additional metadata.

## Improved
- Improved UI around files upload and download. Improved File Uploader step.

## [0.63.0] - 20-02-24

## Added
- Added option to map edges as temporal solution prior shifting to Rules profiling


## [0.62.1] - 14-02-24

## Fixed
- Issue of `DeleteDMSSchemaComponents` deleting components in all spaces
- Issue of `ExportRulesToOntology` and `ExportRulesToSHACL` not creating missing folder

## [0.62.0] - 08-02-24

## Added
- Added `export_rules_to_ontology` workflow
- `LoadGraphToRdfFile` step to load graph to rdf file

## Fixed
- Issue of resetting graph for `MemoryStore` when loading graph from file
- Issue of not respecting add_base_prefix == False


## [0.61.0] - 06-02-24

## Added
- Ability to upload of all spaces components or only ones that are in space defined by `Rules.metadata.space`
- Ability to remove of all spaces components or only ones that are in space defined by `Rules.metadata.space`

## Improved
- DMS Schema components upload report add to step `ExportDMSSchemaComponentsToCDF`
- DMS Schema components removal report add to step `DeleteDMSSchemaComponents`
- Handling of multiple steps

## Removed
- `DataModelFromRulesToSourceGraph` it is confusing step and needs more work to be useful
- Workflows:
  - `json_to_data_model_rules`
  - `sheet2cdf`
  - `skos2cdf`

## Changed
- Renamed steps:
  - `LoadTransformationRules` to `ImportExcelToRules`
  - `InstancesFromRdfFileToSourceGraph` to `ExtractGraphFromRdfFile`
  - `InstancesFromRulesToSolutionGraph` to `ExtractGraphFromRulesInstanceSheet`
  - `GraphCapturingSheetToGraph` to `ExtractGraphFromGraphCapturingSheet`
  - `GenerateMockGraph` to `ExtractGraphFromMockGraph`
  - `InstancesFromJsonToGraph` to `ExtractGraphFromJsonFile`
  - `InstancesFromAvevaPiAF` to `ExtractGraphFromAvevaPiAssetFramework`
  - `DexpiToGraph` to `ExtractGraphFromDexpiFile`
  - `GenerateCDFAssetsFromGraph` to `GenerateAssetsFromGraph`
  - `GenerateCDFRelationshipsFromGraph` to `GenerateRelationshipsFromGraph`
  - `GenerateCDFNodesAndEdgesFromGraph` to `GenerateNodesAndEdgesFromGraph`
  - `UploadCDFAssets` to `LoadAssetsToCDF`
  - `UploadCDFRelationships` to `LoadRelationshipsToCDF`
  - `UploadCDFNodes` to `LoadNodesToCDF`
  - `UploadCDFEdges` to `LoadEdgesToCDF`
  - `CreateCDFLabels` to `LoadLabelsToCDF`
  - `OpenApiToRules` to `ImportOpenApiToRules
  - `ArbitraryJsonYamlToRules` to `ImportArbitraryJsonYamlToRules`
  - `GraphToRules` to `ImportGraphToRules`
  - `OntologyToRules` to `ImportOntologyToRules`
  - `GraphQLSchemaFromRules` to `ExportGraphQLSchemaFromRules`
  - `OntologyFromRules` to `ExportOntologyFromRules`
  - `SHACLFromRules` to `ExportSHACLFromRules`
  - `GraphCaptureSpreadsheetFromRules` to `ExportRulesToGraphCapturingSheet`
  - `ExcelFromRules` to `ExportRulesToExcel`
- Renamed workflows:
  - `graph_to_asset_hierarchy` to `extract_rdf_graph_generate_assets`
  - `dexpi2graph` to `extract_dexpi_graph_and_export_rules`
  - `ontology2data_model` to `import_ontology`

- **Note** this is a breaking change, but since we are on 0. version, we can do this.


## [0.60.0] - 30-01-24

## Added

- Configuration for which DMS schema components are to be uploaded to CDF
- Configuration for which DMS schema components are to be removed to CDF
- Configuration how to handle existing CDF schema components during upload

## Changed
- Renamed `UploadDMSDataModel` to `ExportDMSSchemaComponentsToCDF` step. **Note** this is a breaking change, but
  since we are on 0. version, we can do this.
- Renamed `DeleteDMSDataModel` to `DeleteDMSSchemaComponents` step. **Note** this is a breaking change, but
  since we are on 0. version, we can do this.
- Renamed `ExportDMSDataModel` to `ExportDMSSchemaComponentsToYAML` step. **Note** this is a breaking change, but
  since we are on 0. version, we can do this.
- Renamed `DataModel` class to `DMSSchemaComponents` to better reflect the content of the class. **Note** this is a breaking change, but
  since we are on 0. version, we can do this.
- Step that waits for human approval timeout set to 1 day

## [0.59.1] - 29-01-24

## Added

- Added pre-cleaning of spaces prior validation

## Fixed

- Fixed restrictive which did not allow multiple occurrence of [.-_]


## [0.59.0] - 24-01-24

## Added

- Added `ExportDMSDataModel` to dump data model (views) and containers as YAML

## Improved

- `DMSDataModelFromRules` is now extended such that one can update space/external_id/version of data model


## [0.58.0] - 20-01-24

## Changed

- `cognite.neat.graph.loaders.rdf_to_dms.rdf2nodes_and_edges` has been replaced by `cognite.neat.graph.loaders.DMSLoader`.
- Upgrade `cognite-sdk` to `v7`, thus now neat requires `cognite-sdk>=7.13.8`.

## Added

- Introduced an interface for `cognite.neat.graph.loaders` and implemented it for DMS.

## [0.57.0] - 11-01-24

## Improved

- Improved `GraphCapturingSheet` extractor allowing additional configuration and usage of external ids for properties and classes


## [0.56.1] - 10-01-24

## Fixed

- Add `alpha` tag to DEXPI step



## [0.56.0] - 09-01-24

## Added

- Added DEXPI example from DISC project (kindly provided by Jan Eivind Danielsen)


## [0.55.0] - 09-01-24

## Added

- Support for knowledge graph extraction from `DEXPI` P&ID provided as `XML`
- Added `DexpiToGraph` to step library


## [0.54.0] - 04-01-24

## Added
- Reset graph option for GraphDBStore

## Changed
- `cognite.neat.stores` module. This now only has four classes: `NeatGraphStoreBase`, `MemoryStore`, `OxiGraphStore`,
  and `GraphDBStore` as well as the constants `STORE_BY_TYPE` and `AVAILABLE_STORES`. All functions, enums, and previous
  classes are removed. Note `NeatGraphStoreBase` is a rename from `NeatGraphStore` and is now an abstract class.

## [0.53.0] - 03-01-24

## Improved

- Speed of nodes & edges generation
- Multi namespace support for nodes & edges generation (see [feature request](https://github.com/cognitedata/neat/issues/171))

## Changed
- `cognite.neat.extractors` module. This now only has three classes: `BaseExtractor`, `MockGraphGenerator`, `GraphCapturingSheet`.
   all the functions that were in the module is replaced with the above classes. The exception is the the function
   `rdf_file_to_graph` which is moved to `cognite.neat.graph.stores`.

## [0.52.0] - 22-12-23

## Added

- Advance data modeling support introduced
- Multi space containers support introduced


## [0.51.0] - 05-12-23

## Improved

- Turning `ParentClass` string into `Entity`
- Added new fields to Class and Property as last step to enable advance data modeling

## Removed

- Removed two validators from Rules which would otherwise block advance data modeling, specifically referring to Views and/or Containers in different spaces


## [0.50.0] - 15-12-23

## Fixed

- Fixed bug in GenerateCDFAssetsFromGraph class for assets_cleanup_type "orphans"/"full" where not all orphans assets were removed. No all asset under a created orphan parent asset are removed.


## [0.49.0] - 05-12-23

## Deprecated

- `data_set_id`, `cdfSpaceName`, `externalIdPrefix` in `Metadata` sheet has been removed

## Improved

- `Metadata` sheet now contains only two mandatory fields, namely: `prefix`, `version`, other fields are optional or generated automatically
- Generation of `Labels`, `Asset` and `Relationship` requires explicit configuration of `data_set_id` and external id prefixes, enabling reuse of same rules for multiple data sets

## [0.48.0] - 05-12-23

## Added

- Value types are now resolved as `ValueType` object instances

## [0.47.0] - 01-12-23

## Deprecated

- `type_mapping` in `rules` replaced by `value_types`

## [0.46.0] - 30-11-23

## Improved

- Improved `Triple` pydantic class to be used across the package as prep for advanced data modeling
- Improved `Entity` pydantic class to be used across the package as prep for advanced data modeling
- Moved all base regex patterns to `neat.rules.models._base`
- Reduced and cleaned up `neat.rules.models.rdfpath`

## Added

- `neat.rules.value_types` to create default ValueType class to be used to improve `Rules`

## [0.45.0] - 24-11-23

## Improved

- Validators skipping now made through two decorators `skip_field_validator` and `skip_model_validator`
- Small fixes in `cognite.neat.rules.models.rules`
- Allow single character properties/classes in `rdfpath`

## [0.44.0] - 24-11-23

## Fixed

- Fixed bug in GenerateCDFAssetsFromGraph class for assets_cleanup_type "orphans" where children of orphans assets were not removed. No all asset under an orphan parent asset are removed.

## [0.43.0] - 23-11-23

## Added

- All neat specific validators for `Rules` can be now skipped by specifying them in `validators_to_skip`, alternatively one can set `validators_to_skip=["all"]` to skip all validators.

## Fixed

- Single character properties/classes are now allowed in `rdfpath`

## [0.42.4] - 22-11-23

## Fixed

- Fixed missing oxi graph in docker

## [0.42.3] - 22-11-23

## Fixed

- Fixed max character length for `Description` to 1024 characters.

## [0.42.2] - 22-11-23

## Fixed

- Fixed absolute path in `neat` steps.

## [0.42.1] - 22-11-23

## Fixed

- `DownloadFileFromCDF` now can autocreate missing folders
- `DownloadDataFromRestApiToFile` now can autocreate missing folders

## [0.42.0] - 22-11-23

## Improved

- `OWLImporter` improved to handle exceptions often found in OWL files

## Added

- `OWLImporter` supports conversion of information to data model through flag `make_compliant`

## Fixed

- Description of properties, classes and data model updated to allow for 1028 characters

## [0.41.6] - 20-11-23

## Changed

- cdf space name regex

## [0.41.5] - 20-11-23

## Changed

- version regex

## [0.41.4] - 18-11-23

## Changed

- Python depedency `openpyxl` made mandatory

## [0.41.3] - 18-11-23

## Changed

- Python depedency `pyoxigraph` made optional

## [0.41.2] - 17-11-23

## Changed

- Python depedency from `python = ">=3.10,<3.13"` to `python = "^3.10"`

## [0.41.1] - 14-11-23

## Fixed

- Fixed `DMSImporter` to properly set `version` and `cdfSpaceName` when using single View as input.
- Fixed `rules_to_pydantic_models` to skip creating `edges-one-to-one` if `externalID` is missing

## [0.41.0] - 14-11-23

## Changed

- Renamed `JSONImporter`, `YAMLImporter`, `DictImporter` to `ArbitraryJSONmporter`, `ArbitraryYAMLImporter`, `ArbitraryDictImporter` to
  reflect that these importers infer the data model from raw input data, and are not reading a serialized file.

## Added

- Support for configuring the direction for child-parent relationship in `ArbitraryJSONmporter`, `ArbitraryYAMLImporter`, `ArbitraryDictImporter`.
- Support for `datetime` in `ArbitraryJSONmporter`, `ArbitraryYAMLImporter`, `ArbitraryDictImporter`.

## Fixed

- `DMSExporter` does not write one-to-many edges to containers any more.
- In the importers `ArbitraryJSONmporter`, `ArbitraryYAMLImporter`, `ArbitraryDictImporter` the `max_count` were not set leading all triples to
  be a one-to-many relationship. Now, only data which are of type `list` skips the `max_count` all other set it to 1.

## [0.40.2] - 14-11-23

## Fixed

- Set lower bound of `cognite-sdk` to `6.39.2` as it is required due to a bug in earlier SDK versions.

## Improved

- Improved Nodes and Edges validation and data validation reporting in rdf2nodes_and_edges and GenerateCDFNodesAndEdgesFromGraph steps.

## [0.40.1] - 08-11-23

## Changed

- The `DMSExporter` is now configurable with `datamodel_id`. The `DMSImporter` also accepts a data model as input.

## [0.40.0] - 08-11-23

## Changed

- The interface for `cognite.neat.rules.exporters`. Now, they have the following methods `.export()`, `.export_to_file()`,
  `.from_rule()`.

## [0.39.1] - 08-11-23

## Fixed

- Changed `attributes`, `edges_one_to_one`, `edges_one_to_many` instance to class property methods

## [0.39.0] - 03-11-23

## Fixed

- Not allowing DMS non-compliant Rules to be turned into pydantic models

## Added

- class property methods to the generated pydantic models accessing descriptions and names of models and fields
- controlling whether `neat` specific fields should be added or not to pydantic models using arg `add_extra_fields`
- `OntologyToRules` step added to the step library

## Improves

- Documentation of `rules_to_pydantic_models`

## [0.38.3] - 03-11-23

## Fixed

- Fixed CDF database configuration for rawlookup rule in TransformSourceToSolutionGraph . https://github.com/cognitedata/neat/issues/157

## [0.38.2] - 03-11-23

## Fixed

- Added type mapping for data type Date

## [0.38.1] - 01-11-23

## Fixed

- Proper min_count for `DMSImporter` base on CDF `View` implementation

## [0.38.0] - 31-10-23

## Added

- Ability to partially validate Rules
- Description and name of fields added to rules generated pydantic models

## Improved

- Improved naming of internal variables in `cognite/neat/rules/exporter/rules2pydantic_models.py`

## [0.37.0] - 31-10-23

## Added

- Configurable assets cleanup in GenerateCDFAssetsFromGraph step. Now user can specify if he/she wants to delete all ophan or circular assets or keep them.

### Fixed

- https://github.com/cognitedata/neat/issues/146
- https://github.com/cognitedata/neat/issues/139

## [0.36.0] - 30-10-23

### Added

- Added `DMSImporter`
-

## [0.35.0] - 27-10-23

### Improved

- Improved stability and resource usage of Oxigraph when working with large graphs.

### Added

- Added `InstancesFromAvevaPiAF` step.

### Fixed

- UI bug fixes and improvements.

## [0.34.0] - 27-10-23

### Improved

- Bug fix: Removed condition not allowing an asset to change its parent asset.

## [0.33.0] - 22-10-23

### Improved

- Implementation of class prefix to external ids for edges

## [0.32.0] - 22-10-23

### Improved

- Refactor importers
- Simplified data modeling flow by introducing RawRules as a first class citizen
- Fix small bugs
- Initiated refactor of exporters

## [0.31.0] - 18-10-23

### Added

- Importer `GraphImporter`

### Improved

- Base importer with generic, yet configurable, exceptions

## [0.30.0] - 11-10-23

### Added

- Three importers `JSONImporter`, `YAMLImporter`, and `DictImporter`.

## [0.29.0] - 07-10-23

### Changed

- The importer `owl2excel` is written as a class `OWLImporter`. **Note** this is a breaking change, but
  since we are on 0. version, we can do this.

## [0.28.0] - 07-10-23

### Added

- Classes for extractors `MockGraphGenerator` and `GraphCapturingSheet` available at `cognite.neat.graph.extractors`.

## [0.27.1] - 07-10-23

### Improved

- Introduced container classes for `Classes` and `Properties` in `TransformationRules`. Implemented `.to_pandas()`
  methods for both classes.

## [0.27.0] - 07-10-23

### Added

- `neat` support Python `3.10`.

## [0.26.1] - 05-10-23

### Fixed

- Small fixes related to steps compatibility with mypy.
- Fixed UI crash in case if workflow state cannot be loaded.
- Fixed step loader from data_folder/steps path.

### Added

- Workflow id and run id are now available as step object variables.

## [0.26.0] - 04-10-23

### Added

- Added rules2excel rules exporter. Now users can export rules from TransformationRules object to excel file.
- Added rules generator step from arbitrary object (must be in json or yaml formats)
- Added eperimental rules parser from OpenApi/Swagger specification. Rules generates based on schema part of OpenApi specification.
- Added version , source and docs_urs metadata to Steps class.

## [0.25.9] - 30-09-23

### Fixed

- Loading `neat` from environment variables, the variable `NEAT_LOAD_EXAMPLES` would always return `true`
  even if it was set to `false`. This is now fixed.

## [0.25.8] - 20-09-23

### Improved

- Many UI improvements and bug fixes.
- Improved data exploration capabilities.

### Added

- Added universal JSON to Graph extractor step.

## [0.25.7] - 14-09-23

### Added

- Drop down menu for selection of property which hold value for nodes in Data Explorer

## [0.25.6] - 12-09-23

### Fixed

- Fixed Nodes and Edges step
- Fixed issues with regex

### Added

- Mock Graph Generation Step
- Regex patterns from CDF API documentation

## [0.25.5] - 5-09-23

### Added

- Support for upload of various RDF formats to `NeatGraph` store

## [0.25.4] - 5-09-23

### Fixed

- Fixed issue when columns names are non-string
- Fixed missing start_time in relationships
- Fixed upload_nodes/edges
- Fixed DMS upload step

### Added

- Handling of edge cases when creating Assets in which name was pushed to be None even though there is alt property
- Notebook 5 with walk through about fDM, nodes and edges

## [0.25.3] - 4-09-23

### Fixed

- Fixed Github rules loader.

### Changed

- Github rules loader now split into Github downloader step and RulesLoader.

### Added

- Added Input/Output steps for downloading and uploading rules from/to Github and from/to CDF files.

## [0.25.2] - 1-09-23

### Fixed

- Multiple UI usability improvements and bug fixes.

## [0.25.1] - 31-08-23

### Fixed

- Fixed issues with regex validations for entity ids

## [0.25.0] - 30-08-23

### Changed

- New way of configuring workflows steps . Now steps are configured individually and not as a part of workflow manifest.
- Added access_token autentication for Cognite client. If client_id is not set in config.yaml, NEAT will use client_secret as access_token.
- Multiple UI usability improvements and bug fixes.

### Added

- Added SimpleContextualization step . The step can be used to create links between nodes in a graph either by using regex or exact match between source and target properties.
- Added single store configuration step. Now solution and graph stores can be configured individually.

## [0.24.2] - 29-08-23

### Added

- Multi parent classes are now allowed
- Validation of parent classes ids against class id regex
- New Exception in case of ill-formed parent class ids

### Fixed

- Bug raising when generating Ontology triples in case when there are multi parent classes

## [0.24.1] - 29-08-23

### Added

- Docstring to `cognite.neat.rules.exceptions` and `cognite.neat.graph.exceptions`
- URL to exception definition added to exception message
- Rendering of exceptions in `docs` (mkdocs)

### Fixed

- `fix_namespace_ending` was returning `str` instead of `Namespace` causing issues

### Improved

- Split docs config of importers to importers and parsers to avoid confusion

## [0.24.0] - 24-08-23

### Added

- Generation of DM instances
- `DMSDataModelFromRules`, `GenerateCDFNodesAndEdgesFromGraph`, `UploadCDFNodes` and `UploadCDFEdges` added to step libary

### Improved

- Handling of generation of pydantic model instances in case of incomplete graph instances

## [0.22.0] - 22-08-23

### Changed

- Re-org and re-name step library
- Update workflows according to new step library org

### Added

- `OntologyFromRules` step to step library
- `SHACLFromRules` step to step library
- `DownloadTransformationRulesFromGitHub` to step library

### Improved

- `data_model_generation` workflow has been extended to produce ontological and shape constraints representation
- input parameters description for workflow steps in step library

## [0.21.2] - 18-08-23

### Changed

- `cognite.neat.rules.exceptions` warnings and errors names changed to human-readable form

## [0.21.1] - 18-08-23

### Changed

- `rules2dms` is updated to query for specific version of views

## [0.21.0] - 17-08-23

### Changed

- BIG workflow refactoring. New workflow concept is more modular and easier to extend.
- Steps are defined as independent components with well defined inputs and output data contracts/types and configurations.
- Steps are now reusable and scoped to 3 categories: `global`, `project` and `workflow`. Global steps are available to all workflows and maintained by NEAT project, `project`scoped steps are available to all workflows in a project and `workflow` scoped steps defined and available only to a specific workflow.
- Workflows are now defined as a composition of steps via manifest file , pytyhon file is no longer needed. Workflow Base class inheritance is still possible but not recomended and reserved for very advanced use cases.

### Removed

- Removed `base`and `default` workflows.

### Added

- Workflows can be added via UI.

### Improved

- Improved drop operations for NeatGraph store.

## [0.20.0] - 08-08-23

### Added

- Generation of data model in DMS through `sdk` interaction with DMS endpoint

## [0.19.0] - 08-08-23

### Added

- Generation of in-memory pydantic models based on class/property definitions in `TransformationRules`
- Generation of `CONSTRUCT` query which provides "views" into source graph and in most cases alleviate the need of creating solution graph

## [0.18.3] - 01-08-23

### Changed

- First pass of refactoring / reorg of `app/api` package

### Added

- With exception of `get-nodes-and-edges` route and routes that need CDF all other are now tested

### Removed

- Running tests only on `graph_to_asset_hierarchy`, `sheet2cdf` is commented out

## [0.18.2] - 26-07-23

### Changed

- First pass of refactoring / reorg of `workflows` package
- Removed some of examples data from `neat` and place them under tests

## [0.18.1] - 25-07-23

### Changed

- Structure of `neat` package
- Structure of `neat` tests to reflect package structure
- Renamed rules loaders into readers
- Merged rules readers and parsers into parser

## [0.18.0] - 25-07-23

### Changed

- Structure of `neat` package.

## [0.17.4] - 24-07-23

### Added

- Generation of ontology, shape constraint objects and semantic data model out of transformation rules

## [0.17.3] - 24-07-23

### Added

- Added new composition based method of building step-components for NEAT workflows.

## [0.17.2] - 20-07-23

### Changed

- Switch to using `jinja2` template engine instead of `graphql-core` for generation of GraphQL schema

### Added

- Downloading rules from private github repository

## [0.17.1] - 19-07-23

### Changed

- Organized various methods that work with `TransformationRules` to importers/exporters and set of methods that perform rules analysis

## [0.17.0] - 16-07-23

### Changed

- Parsing of Transformation Rules from Excel files more stricter validations
- BREAKING CHANGE: Transformation Rules which contain Instances sheet now required namespace to be explicitly set in Metadata sheet !

### Added

- Dedicated module for exceptions (warnings/errors) for Transformation Rules parsing
- Ability to generate parsing report containing warnings/errors
- Conversion of OWL ontologies to Transformation Rules
- Tests for notebooks

## [0.16.0] - 10-07-23

### Changed

- The subpackage inside `cognite-neat` `core.rules` has now a defined inteface with three different load methods
  along with the data classes those load methods returns.
- Started making dependencies optional and setting up options for installing `neat` for different use cases.

## [0.15.0] - 08-07-23

### Changed

- Require `pydantic` `v2`.

## [0.14.2] - 07-07-23

### Added

- Added additional validators to comply with CDF DM
- Added new fields to handle request for having both entity ids and entity names
- Added new fields to capture necessary information to resolve sheets as (f)DM

## [0.14.1] - 30-06-23

### Fixed

- Fixed bugs in base workflows

### Improved

- Improved graph based data exploration capabilities.

## [0.14.0] - 21-06-23

### Added

- Base workflow concept. Most of common functionality is moved to base workflows. Now it is possible to create custom
  workflows by inheriting from base workflow. More infor in docs
- Added 3 main workflow start methods . More info in docs

### Fixed

- Fixed error propagation from sub workflows to main workflow. Now if sub workflow fails, main workflow will fail as well.
- Small UI improvements.

## [0.13.1] - 11-06-23

### Added

- Configurable cdf client timeout and max workers size. See [getting started](installation.md) for details.
- Additional logic for handling `CogniteReadTimeoutError` and `CogniteDuplicatedError` during retries. This is an attempt
  to handle cases when under heavy load, requests to CDF may timeout even though the requests were processed successfully
  in eventual consistancy manner.

## [0.13.0] - 11-06-23

### Added

- Configuration option for metadata keys used by neat in the `sheet2cdf` workflow.

## [0.12.10] - 11-06-23

### Improved

- `cognite-neat` package metadata.

## [0.12.9] - 11-06-23

### Fixed

- Existing CDF asset without a label caused the `sheet2cdf` workflow to fail. This is now fixed.

## [0.12.8] - 09-06-23

### Fixed

- Clean labels from assets which do not exist in CDF. This one does the cleaning correct, while `0.12.7` assumed
  the wrong internal format for asset, and thus, did not work.

## [0.12.7] - 07-06-23

### Fixed

- Handling assets in CDF with non-existing labels.

## [0.12.6] - 06-06-23

### Fixed

- Handling assets without labels in CDF.

## [0.12.5] - 04-06-23

### Added

- Automatic update (configurable) of workflow configurations (using new file name) on the rules file upload completion
- Automatic triggering (configurable) of workflow execution on rules file upload completion

## [0.12.4] - 30-05-23

### Added

- SME graph capturing workflow that make use of core method from 0.12.3
- FDM schema generation workflow that make use of core method from 0.11.2
- FDM schema generation notebook in docs
- SME graph capturing notebook in docs

### Improved

- Notebooks overall

### Fixed

- Handling of Instances sheet, issue with cell datatypes

### Changed

- Renamed `fast_graph` workflow to `graph_to_asset_hierarchy`

### Removed

- Default workflow

## [0.12.3] - 30-05-23

### Added

- Added generation of knowledge graph capturing sheet based on data model definitions in transformation rules
- Added generation of knowledge graph from graph capturing sheets

## [0.12.2] - 30-05-23

### Fixed

- Default `config.yaml` could not be reloaded.

### Improved

- The output messages for `load_transformation_rules_step` in all workflows by specifying which file is used.

## [0.12.1] - 26-05-23

### Added

- Added retry logic to asset and relationship update micro batching
- Added generic workflow steps retry logic
- Added examples of how to use update safety guards and human approval steps in workflows

### Fixed

- Fixed UI state polling bug.

## [0.12.0] - 23-05-23

### Added

- Added workflow documentation.
- Added `wait_for_event` task. This task will wait for a specific event to occur.Can be used to pause/resume workflow execution , for instance when a user needs to approve the workflow execution.
- Added metrics helper functions. These functions can be used to create metrics for the workflow.
- Added UI configuration editor. Now it supports all UI operations.
- Added workflow source code viewer.
- Added rules file download link. Now user can upload and download rules file via NEAT UI .
- Added error reporting in UI if the rules file is not valid or not present. The same for data exploration view.

### Improved

- Many UI improvements and visual regrouping of UI views.
- Improved http trigger. Now it can receive arbitrary data in json format.
- Global configurations moved to its own view.
- Steps and System components editor supports node removal.

### Changed

- Groups section was renamed to Solution/System components overview. In manifest it was renamed to `system_components`.

## [0.11.5] - 23-05-23

### Fixed

- Removed `data/config.yaml` dump. This is not used.
- If the config is not specified, the default `config.yaml` now dumps it content as yaml and not `json`.

## [0.11.4] - 22-05-23

### Added

- Reporting on categorized assets and relationships
- Safety gauge to skip assets which are changing asset hierarchy or to raise exception

## [0.11.3] - 19-05-23

### Fixed

- When running `neat` with two different datasets without an external_id prefix, the creation of an orphanage asset
  caused a DuplicationError. This is now fixed by suffixing the dataset to the orphanage asset.

## [0.11.2] - 15-05-23

### Added

- Generation of GraphQL schema from transformation rules
- Fixing names of classes/properties to be aligned to GraphQL allowed characters
- Allowing pure data modeling transformation rules, i.e. no data on mapping rules

## [0.11.1] - 08-05-23

### Fixed

- Set the license of the package in poetry build.

## [0.11.0] - 08-05-23

- Refactored application bootrap procese and core application functions aggregated into NeatApp class.
- Small bug fixes.
- Fixed global configurations via UI and API.

## [0.10.4] - 28-04-23

- Added readme to publish process on pypi.org.

## [0.10.3] - 26-04-23

- Handling edge case in graph that results in decommissioned relationships

## [0.10.2] - 23-04-23

- Fix issue with duplicated labels for relationships

## [0.10.1] - 20-04-23

- Fix for issue of creation of relationships for assets that do not exist

## [0.10.0] - 17-04-24

- Refactor `rdf_to_asset` to use micro batching
- Refactor `rdf_to_relationships` to use micro batching
- Improved logging and performance for `rdf_to_asset` and `rdf_to_relationships`
- Additional labels for relationships

## [0.9.2] - 05-04-23

- Refactor TransformationRules to entail data modeling, relationship definition, label creation methods

## [0.9.1] - 05-04-23

- Remove duplicated rules for relationships which are causing duplicated relationships
- Improve performance of relationship categorization
- Improve NeatGraphStore to better handle graph.drop() for in-memory store
- Improved current example workflows

## [0.9.0] - 03-04-23

- Created mock module
- Added generation of mock graphs based on data model provided in transformation rules
- DataModelingDefinition class extended with methods:
  - `reduce_data_model`: Reduces the data model to desired set of classes
  - `to_dataframe` : Converts DataModelingDefinition instance to a pandas dataframe for easier manipulation
  - `get_class_linkage`: gets the linkage between classes in the data model
  - `get_symmetric_pairs`: gets the symmetric pairs of classes in the data model
- Added descriptive notebook demoing the use of the mock graph generator

## [0.8.0] - 30-03-23

### Added

- Entry point for launching neat application, `neat`.

## [0.7.2] - 28-03-23

- Removed unused API methods
- Added Workflow Execution History to the UI and API (viewer only)
- Added workflow methods for reinitializing CogniteClient from within a workflow. Should be used by workflows to adress memmory leaks in the CogniteClient.
- Improved config.yaml handling. Now if the file is not found, NEAT will create a new one with default values.

## [0.7.1] - 28-03-23

- Fixed issue with relationship diffing which caused diffing to not behave as expected
- Fixed issue with end_time of resurrected resources which was not property set to None
- Moved from using python dictionaries to using data frame as prime storage of relationships
- Better handling of updated relationships via RelationshipUpdate class

## [0.7.0] - 23-03-23

This changelog was introduced to the package.<|MERGE_RESOLUTION|>--- conflicted
+++ resolved
@@ -15,17 +15,15 @@
 - `Fixed` for any bug fixes.
 - `Security` in case of vulnerabilities.
 
-<<<<<<< HEAD
-## [0.69.4] - 03-04-24
+## [0.70.1] - 03-04-24
 ### Added
 - The `DMSExporter` now supports deploying an `addition` extension of a ruleset.
-=======
+
 ## [0.70.0] - 09-04-24
 ### Added
 - Added `/api/core/convert`
 - Enabled OWL importer to produce DMS rules
 
->>>>>>> ec373071
 
 ## [0.69.3] - 03-04-24
 ### Fixed
