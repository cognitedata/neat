--- conflicted
+++ resolved
@@ -40,11 +40,8 @@
 - Setting of proper value type for default
 - Errors that do not have loc are now well handled in neat session
 - Validation on used spaces
-<<<<<<< HEAD
 - The `neat.set.data_model_id()` now also sets the display name of the data model.
-=======
 - Data model implements visualization in NeatSession
->>>>>>> d1f939d9
 
 ## [0.110.0] - 17-02-**2025**
 ### Added
