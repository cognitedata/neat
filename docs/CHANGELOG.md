# Changelog

All notable changes to this project will be documented in this file.

The format is based on [Keep a Changelog](https://keepachangelog.com/en/1.0.0/),
and this project adheres to [Semantic Versioning](https://semver.org/spec/v2.0.0.html).

Changes are grouped as follows:

- `Added` for new features.
- `Changed` for changes in existing functionality.
- `Deprecated` for soon-to-be removed features.
- `Improved` for transparent changes, e.g. better performance.
- `Removed` for now removed features.
- `Fixed` for any bug fixes.
- `Security` in case of vulnerabilities.

## TBD
<<<<<<< HEAD
### Improved
- `neat.inspect.issues()` for errors in Metadata sheet and ill-formed views in te Views and Properties sheets
=======
### Fixed
- The `neat.create` + `neat.to.excel(..., include_reference=True)` now correctly includes the reference data model 
  in the Excel file.
>>>>>>> 7d7732dc

## [0.109.2] - 31-01-**2025**
### Added
- [ALPHA] Support for external modification of data model from NeatSession and its re-import
- Export of data model to Excel will now automatically hide the columns used for the internal neat processes.
- [ALPHA] when exporting data model to Excel one can specify to export only properties of views which are in the same space as the data model

### Fixed
- The `neat.create.data_product_model` no longer includes properties pointing to views not in the model.

## [0.109.1] - 28-01-**2025**

### Fixed
- The `neat.inspect.issue()` now returns data model issues.
- Issue with setting new data model id for rules that have raw filter

## [0.109.0] - 28-01-**2025**
### Improved
- AML and DEXPI reader for neat session automatically perform extraction and transformation
- The `get_cognite_client` function no longer prints an irrelevant warning message when running outside a git
  repository.
- The `neat.verify()` no longer gives warnings about empty `Cognite` system containers.
- The `neat.infer()` is now much faster for large number of instances. (It now scales linearly with number of properties
  and not instances.). In addition, it supports inferring schema with an existing data model.

### Changed
- [BREAKING] NeatSession.prepare.data_model.cdf_compliant_external_ids is moved under NeatSession.fix.data_model.cdf_compliant_external_ids
- [BREAKING] `cdf_compliant_external_ids` expects validated InformationRules as input instead of InformationInputRules
- [BREAKING] The `neat.prepare.data_model.to_solution/to_enterprise/to_data_product` methods are moved to
  `neat.create.solution_model/enterprise_model/data_product_model`. In addition, the methods been simplified with
  fewer parameters and better defaults.
- [BREAKING] NeatSession.prepare.data_model.prefix works only on verified Information and DMS rules, where in case of both rules are provided, it will use DMS rules
- [BREAKING] The `neat.convert()` no longer takes a target parameter. Only conversion from Information to DMS rules is
  supported.
- [BREAKING] The `neat.prepare.data_model.drop(...)` has been moved to `neat.drop.data_model.views(...)`. In addition,
  the `drop` paramter has been split into `view_external_id` and `group` to differentiate between dropping individual
  views and groups of views.

### Removed
- [BREAKING] NeatSession.prepare.dexpi and NeatSession.prepare.aml methods are removed. Use NeatSession.read.rdf.dexpi and NeatSession.read.rdf.aml instead.
- [BREAKING] NeatSession.prepare.data_model.cdf_compliant_external_ids

### Fixed
- Fixed issue with not correctly set of max count when inferring properties which value type are multi type
- `neat.read.cdf.classic.graph` no longer requires read access to data sets in CDF.

### Added
- Support for "on-disk" storage for oxigraph in NeatSession
- New method `neat.inspect.views()` to check the views in the data model.

## [0.108.0] - 22-01-**2025**
### Added
- Support RDF Datasets in NeatGraphStore enabling writing of sources triples to dedicated named graphs
- Support for classic graph using externalIDs `neat.read.cdf.classic.graph(..., id="externalId")`

### Improved
- The `neat.infer()` no longer skips `externalId`/`external_id` properties when inferring the data model.
- Importing rules which were exported then modified externally then re-imported to the neat session
- The `neat.read.cdf.classic.graph(...)` gives an error is the root asset is not found in CDF.
- The `neat.read.cdf.graph(...)` method now shows progress bars for each view when loading large graphs.
- Initiating NeatSession will automatically select the best possible graph storage
- Form of internal neat data model
- The `neat.read.cdf.classic.graph(...)` now looks-up internal ids for external ids upon extraction instead of a
  separate step. This has a significant performance improvement for large graphs.

### Changed
- The `neat.read.cdf.graph(...)` no longer extracts instances from cognite views by default. Instead, the parameter
  `skip_cognite_views` has been added to the method to allow for this.

## [0.107.0] - 15-01-**2025**
### Fixed
- The `neat.prepare.instances.relationships_as_edges()` no longer creates invalid identifiers for the edges.
- The `neat.to.cdf.instances()` can now create edges with properties.

### Added
- Fast serialization of NeatGraphStore
- `neat.to.session(...)` and `neat.from.session(...)` methods to save and load a `NeatSession` object to and from a file.
- Internal support for remote oxigraph store
- Neat can now read a knowledge graph from DMS with the `neat.read.cdf.graph(...)` method.

### Improved
- Better error message if `NeatSession(..., storage="oxigraph")` and the `oxigraph` package is not installed.
- NeatIDs are now human-readable and deterministic.
- The `neat.convert()` from DMS ot information now sets the container.usedFor to "node"/"edge"/"all" based on
  how the classes are implemented.

### Changed
- [BREAKING] The `Transformation` column in the Information Data Model properties sheet has been renamed to
  `Instnace Source`.
- [BREAKING] The `neat.convert()` no longer has a property `mode` used to recognize classes that should be implemented
  as edges. Instead, information model to dms model conversion classes with both `startNode` and `endNode` properties
  are implemented as edges.

### Removed
- [BREAKING] The `neat.prepare.instances.classic_to_core()` and `neat.prepare.data_models.add_implents_to_classes()`
  methods have been removed. These were only used for the classic to core flow. The simplified classic to core flow
  now solves this automatically.

## [0.106.0] - 09-01-**2025**
### Added
- Method for setting session client, `neat.set.client(...)`.

### Fixed
- `neat.prepare.instances.make_connection_on_exact_match` can now run multiple times.
- The `mapping.data_model.classic_to_core` method now produces a `..SourceSystem` with a `guid` property that ensures
  that only instances written through this view are returned when querying it.
- The `neat.read.cdf.classic.graph(...)` now handles lack of access to CDF resources more gracefully.

### Improved
- `neat.infer(...)` and `neat.to.cdf.instances(...)` now display a progress bar if the number of instances is large.

## [0.105.2] - 08-01-**2025**
### Added
- The `get_cognite_client` function uses the current working directory to store the environment file if neat
  is not run inside a git repository.

## [0.105.1] - 08-01-**2025**
### Added
- `neat.to.cdf.instances()` now automatically ignore relations above the DMS limit of 100. This is to ensure that
  the instances are successfully loaded into CDF. A warning is issued to the user if any relations are ignored.

### Fixed
- The `neat.prepare.instances.make_connection_on_exact_match` no longer raises a `SyntaxError` when called.

## [0.105.0] - 07-01-**2025**
### Added
- All `neat.read` methods now supports reading from a URL.
- `neat.prepare.instances.connection_to_data_type(...)` added to convert connection to data type.
- `neat.prepare.instances.classic_to_core()` which bundles the preparation from classic to core.

### Fixed
- `neat.read.yaml(...)` no longer raises a `ValueError` if a view is referencing an enum property in a container
  that is not part of the model.
- `neat.read.yaml('....zip', format='toolkit')` now correctly puts containers into a subfolder in the zip file.
- `neat.to.cdf.data_model(...)` now correctly handles list of json objects in the `properties` field of a view.

### Improved
- `neat.read.yaml(..., format="toolkit")` no longer removes direct relations sources that points to views that are not
  part of the model.
- When using the `neat.prepare.data_model.to_solution(...mode="read")` and `neat.prepare.data_model.to_data_product()`
  methods, the newly created views inherits the filter from the source data model containers. This ensures that the new
  views will return the same instances as the source views.
- The `neat.prepare.data_model.to_data_product(include="same-space")` method no longer produces data models that uses
  values types that are not part of the data model. This ensures that the data model is self-contained. This is solved
  by dropping all properties that have a value type that is not part of the data model.
- The `neat.to.cdf.instances(...)` now correctly ignores read-only properties when creating instances in CDF.
- Reading sequences from CDF using `read.cdf.classic.graph(...)` now includes `rows`. In addition, the `columns` are
  now created as a list and not a blob.

### Changed
- The `neat.mapping.data_model.classic_to_core(...)` now includes all connection properties from the view that
  it is implementing.

## [0.104.0] - 20-12-**2024**
### Improved
- When using a `NeatSession` object in a notebook. The return issues now has context for what actions they
  were caused by. In addition, the `NeatSession` object now ensures a linear provenance path for the
  data modeling.

### Added
- Writing a model to Excel now includes the reference data model if the model was created from another model
  using the `prepare.data_model.to_enterprise(...)`, `neat.prepare.data_model.to_solution(...)`, or
  `neat.prepare.data_model.to_data_product(...)` methods.

## [0.103.1] - 17-12-**2024**
### Fixed
- Writing a model to Excel or YAML no longer skips specifying version and space of Views unless they both match.

## [0.103.0] - 16-12-**2024**
### Added
- Support for converting data types with `neat.prepare.instances.convert_data_type(...)`.
- Support for converting data types to connection with `neat.prepare.instances.property_to_type(...)`.

### Fixed
- The `neat.to.cdf.instances()` now accounts for the dependencies between the views when
  creating the instances in CDF.
- Implementing a view with a reverse connection and not overwriting reverse connection from the parent,
  no longer returns a `ReversedConnectionNotFeasibleError` in `neat.verify()`.
- Dumping any data model in neat now uses `space` and not `prefix` in the Metadata sheet.

### Changed
- To the newest release of neatengine; `v.2.0.3`

## [0.102.0] - 09-12-**2024**
### Fixed
- Reading data models from CDF ensures unique names for enum collections.
- Edge creation

### Improved
- AttachPropertyFromTargetToSource can now convert literal to URIRef
- Handling of undefined value type properties when loading instances to CDF

### Added
- `.prepare.instances.dexpi()`
- `.prepare.instances.aml()`
- DEXPI onboarding tutorial
- AML onboarding tutorial

### Changed
- The `get_cognite_client` now prioritize the `env_file_name` parameter over loading variables from the environment.

## [0.101.0] - 06-12-**2024**
### Added
- Support for reading a `csv` from any URL in `neat.read.csv(...)`.

## Fixed
- The `neat.to.cdf.data_model()` no longer fails to update `space` when `existing='recreate'` and `drop_data=True`.
  Instead, spaces are now updated, while containers are successfully deleted and recreated.

## [0.100.1] - 05-12-**2024**
### Fixed
- The `neat.to.cdf.data_model()` no longer raises a `TypeError` when the `existing='recreate'` parameter is used.

## [0.100.0] - 04-12-**2024**
### Added
- Support for converting relationships to edges.
- Support for setting limit when running `neat.read.cdf.classic.graph(...)`.
- RegexViolation warning on Information rules that check if entity ids are DMS compliant
- Support for using parent property name in `neat.mapping.classic_to_core(...)`.
- Classes that have properties but are not defined in Classes sheet will raise error
- Ability to make connection at granular level between Info and DMS rules when doing conversion
  form Info to DMS rules
- Ability to change names of properties and views / classes and still be able to load instances
- `XMLReadAPI` to extract triples from dexpi and aml files via `NeatEngine` in NeatSession

### Changed
- NeatEngine version to the latest release that has a breaking change to the interface; `2.0.0`
- NeatEngine version `2.0.1` with bugfix for getting catalog file from zipped folder
- [BREAKING ]The `neat.to.cst.data_model(...)` has been reworked. The new parameters `drop_data` and `component`
  ensures that containers and spaces with data are not accidentally deleted, while `component` allows
  for more granular control over what is deleted. The `fallback_one_by_one` parameter has been removed, and
  instead is now the default behavior.

### Fixed
- Implementing a view with a reverse connection no longer raises a `ReversedConnectionNotFeasibleError`.


## [0.99.1] - 28-11-**2024**
### Changed
- Remove "make_compliant" from OWL and IMF importers
- Information rules post validation is now solely raising warnings
- Renamed `neat.prepare.instances.relationships_as_connection` to `neat.prepare.instances.relationships_as_edges`.
  Changed how the conversion is done. The edge is as a node between the start and end node.

### Fixed
- `neat.to.cdf.data_model(...)` no longer tries to deploy Cognite Models.
- Wrong connection in `neat.mapping.classic_to_core(...)` is now fixed.

### Improved
- Inference, instances are ordered by no of properties
- Inference, if Unknown value is present in multivalue property it is dropped

## [0.99.0] - 26-11-**2024**
### Changed
- We are now using RDF datasets (namedgraphs) instead of simple graphs, enabling support for multi space
  resolution of nodes and edges in CDF.

### Added
- Support for dropping instances of a given type with `neat.drop.instances(...)`
- Helper methods `neat.prepare.instances.relationships_as_connection` and `neat.prepare.data_model.prefix` added
- The `neat.verify(...)` method now looks in `CDF` for the data model if it is not found in the `NeatSession`.

### Fixed
- Running `neat.to.cdf.data_model(..., dry_run=True)` now counts created and deleted items correctly.
- Bug in inference of multi-value types
- Setting `filter` for a `view` in `DMS` sheet is no longer ignored.

### Improved
- Bump dep on pyoxi to 0.4.3 and oxrdflib to 0.4.0
- Increase speed in loading RDF files in oxistore

### Removed
- [BREAKING] The `neat.read.cdf.classic.asset(...)` is removed. Use the `neat.read.cdf.classic.graph(...)` instead.

## [0.98.0] - 21-11-**2024**
### Added
- Support for reading `YAML`
- Support for writing `YAML` in toolkit format.
- Added end-to-end test for CDM extension
- Support for dropping instances of a given type with `neat.drop.instances(...)`
### Fixed
- Verification of reversed connections was done of `property (linage)` instead of `view_property`
### Changed
- [BREAKING] Rules are simplified and normalized, especially metadata
- [BREAKING] removed `reference`, `class (linage)` and `property (linage)`.
- [BREAKING] removed `last`, `reference`, auto-generated filters, `data_model_type`, `schema_`, `extension`

## [0.97.3] - 16-11-**2024**
### Improved
- `...make_connection_on_exact_match` now takes strings instead of URIRefs
### Fixed
- Smart filling in of container properties lead to bug (triggered by edge case)

## [0.97.2] - 14-11-**2024**
### Added
- Added parameter, `model`, to `neat.to.excel(...)` to allow to specify 'dms' or 'information' model.

### Fixed
- `neat.set.data_model_id()` did not result in the verified data model being stored
- Due to issues with reverse connections `neat.set.data_model_id()` does not allow changing data model id-
### Improved
- `neat.to.cdf.instances()` now auto creates space if one is not passed, also does not allow usage of data model space for instances storage
- `neat.to.cdf.instances()` no longer loads the data twice.
- `neat.to.cdf.instances()` now has a more informative output.
- `neat.inspect.outcome....` reduced the amount of information shown in the output to make it more readable.

## [0.97.1] - 14-11-**2024**
### Changed
- `neat.show.instances()` now only works if NeatSession storage is set to `oxigraph`
### Fixed
- `neat.prepare.data_model.to_enterprise/to_solution` was not picking up source entity
### Changed
- `lxml` is now an optional dependency for `DexpiExtractor`. This is to support running in `pyodide` environment.

## [0.97.0] - 14-11-**2024**
### Added
- Added provenance on rules in NeatSession
- Option to move connections from reference to new model in DMS rules when generating Enterprise model
- Plotting of data model provenance
- Plotting of data model implements
- Support for loading `NeatEngine`.
- Support for inspecting outcome of `neat.to.cdf.instances(...)` with `neat.inspect.outcome.instances(...)`.
- `neat.prepare.instance.make_connection_on_exact_match` added to enable adding connections
  between instances based on exact match of properties.
- Support for reading instances from csv `neat.read.csv`. Including reading csv from a public GitHub repository.

### Improved
- Case-insensitive "direct" connection type in DMS Rules
- Validation over view types for connections in DMS Rules
- Validation of reverse connection feasibility in DMS Rules

## Changed
- The `neat.infer()` now always infer integer and float as their 64-bit counterparts long and double. The motivation
  for this change is to have a more flexible data model that can handle 64-bit integers and floats.

## [0.96.6] - 08-11-**2024**
### Fixed
- `neat.verify()` no longer gives a `PrincipleMatchingSpaceAndVersionWarning` when you include views from
  the `CogniteCore` or `CogniteProcessIndustry` data models.
- In the `DMSSheet` you will now get a `RowError` if you try to set `container` or `container property` for
  an edge or reverse direct relation as these are not stored in containers.
- `neat.read.excel(...)` now correctly reads the `Enum` and `Nodes` sheets.
- In the `DMSSheet`, `reverse` relations no longer give a `RowError` if the reverse property is referencing
  a property in the reference sheets.

## [0.96.5] - 07-11-**2024**
### Fixed
- Serializing `ResourceNotDefinedError` class no longer raises a `ValueError`. This happens when a `ResourceNotDefinedError`
  is found, for example, when calling `neat.verify()`.
- Setting `neat.to.cdf.data_model(existing_handling='force)` will now correctly delete and recreate views and containers
  if they already exist in CDF.

### Improved
- When running `neat.to.cdf.data_model()` the entire response from CDF is now stored as an error message, not just the
  text.

### Added
- `neat.to.cdf.data_model()` now has a `fallback_one_by_one` parameter. If set to `True`, the views/containers will
  be created one by one, if the batch creation fails.

## [0.96.4] - 05-11-**2024**
### Fixed
- `neat.to.excel` or `neat.to.yaml` now correctly writes `ViewTypes` and `Edge` that do not have the default
  value. For example, if the `Connection` was `edge(direction=inwards)` it would not be written to the Excel or
  YAML file as `edge` as `direction=inwards` was not the default value. This is now fixed.

## [0.96.3] - 05-11-**2024**
### Added
- Introduce `neat.inspect.outcome(...)` to check the outcome of `cdf.to.data_model`.

### Fixed
- `neat.to.cdf.data_model` no longer outputs warnings when creating a new data model in CDF.

## [0.96.2] - 05-11-**2024**
### Added
- Can configure `neat.to.cdf.data_model` behavior for data model components that already exist in CDF

### Changed
- When reading a data model from CDF, `inwards` edges are now treated as an edge with direction inwards and
  not the reverse edge.

## [0.96.1] - 04-11-**2024**
### Fixed
- `naet.show` working in a pyodide environment

## [0.96.0] - 04-11-**2024**
### Improved
- Handling of CDM extension
- Switched from Cytoscape to PyVis for data model and instances visualization
### Added
- `neat.prepare.reduce` now support dropping individual views from a `Cognite` model.
- `neat.set.data_model_id` a convenience method to set the data model id in a `NeatSession`.
- `neat.version` returns the version of the `neat` package.
- `neat.prepare.to_enterprise` prepares template for creation of an enterprise model in `Cognite Data Fusion`.
- `neat.prepare.to_solution` prepares template for creation of a solution model in `Cognite Data Fusion`.


## [0.95.0] - 29-10-**2024**
### Fixed
- `NeatSession` subcommands no longer gives traceback for `NeatSessionError` exceptions, instead it
  gives a more user-friendly error message.

### Improved
- Reduced matplotlib version to 3.5.2 due to PYOD compatibility issues
- Shorter and more concise summary of the data model in NeatSession

## [0.94.0] - 29-10-**2024**
### Added
- Support for information rules and instance plotting in NeatSession
- From Source to CDF tutorial

### Improved
- Better plotting of rules for dms and information rules in NeatSession (accounts for `subClassOf` and `implements`)

## [0.93.0] - 28-10-**2024**
### Improved
- IODD extractor to also extract XML elements that should map to time series data type
- This includes extracting `VariableCollection` elements and `ProcessDataIn` elements
- Will probably need to revise how the tag/id of the time series is created
- Interfaces for InferenceImporter, IMFImporter and OWLImporter are leveraging BaseRDFImporter
- Renamed rules.examples to rules.catalog to start building catalog od data models
- Improved IMF rules that will handle IMF AttributeType onboarding
- Improved handling of unknown, multi-data, multi-objet and mixed value types in conversion from Information to DMS rules
- Reorg prefixes
- Added more detail regex testing of entities
- Transformation is now generated for every RDF based rules importer
- Improved session overview in UI

### Added
- Added `NeatSession`
- Rules exporter that produces a spreadsheet template for instance creation based on definition of classes in the rules
- Rules transformer which converts information rules entities to be DMS compliant
- Rules transformer `RuleMapping` that maps rules from one data model to another
- Graph transformer `SplitMultiValueProperty` which splits multi-value properties into separate properties with single value
- Support for `xsd:decimal` which is now mapped to `float64` in DMS rules
- Added RDF based readers for `NeatSession`
- `NeatSession.read.rdf.examples.nordic44`
- `NeatSession.show.data_model` show data model in UI

### Removed
- State on DataType stored in `_dms_loaded` attribute

### Changed
- Required `env_file_name` explicitly set in the `get_cognite_client` function. This is to avoid loading the wrong
  environment file by accident when running the function in a notebook.
- `NeatIssue` are no longer immutable. This is to comply with the expectation of Exceptions in Python.
- [BREAKING] All `NEAT` former public methods are now private. Only `NeatSession` is public.

## [0.92.3] - 17-09-24
### Fixed
- Prefixes not being imported or exported to Excel
- Trailing whitespace in Excel files causing issues with importing

## [0.92.2] - 17-09-24
### Added
- Method in `InformationAnalysis` which returns class URI based on class entity
- Method in `InformationAnalysis` which returns definition of property types for give class entity
- Allow different class entity in transformations then classes for which transformation are written(typical use case when we are renaming classes from source to target graph)

### Improved
- Handling of namespace removal in Describe query (now only values which are of URIRef type or values of properties defined as object property get get namespace removed)

### Removed
- logging from `InformationAnalysis` module

### Fixed
- NEAT can now run in a minimal environment without raising a `KeyError` when using the default
  configuration in NEAT importers.
- NEAT now strips extra whitespace in all imported strings.


## [0.92.1] - 12-09-24
### Fixed
- The version of the released docker image was not updated correctly. This is now fixed.

## [0.92.0] - 12-09-24
### Added
- `ClassicExtactor` to extract all classic resource types from CDF from a given data set or root asset.

## [0.91.0] - 11-09-24
### Added
- IODDExtractor for IO-link standard: https://io-link.com/
- The extractor will parse XML files that follow the IO-link standard for an IODD device, and create rdf triples
that will form the knowledge graph for the device.
- Improved XML utils method `get_children` to be able to extract nested children as well as direct children, and ignore
namespace prefix of each tag element if the XML contains namespaces.

## [0.90.2] - 06-09-24
### Improved
- Visualize data model chapter in Knowledge Acquisition tutorial reduce to only export of data model to ontology
- New video made for the Export Semantic Data Model chapter in Knowledge Acquisition tutorial
- Workflow `Visualize_Semantic_Data_Model` renamed to `Export_Semantic_Data_Model` and reduce to only export

### Removed
- `Visualize_Data_Model_Using_Mock_Graph` removed since UI has been reduced to only have workflow builder & executor feature

## [0.90.1] - 06-09-24
### Fixed
- Fix issue with step doing file upload leading to blank screen in UI
- Fix issue with graph store step config, leading to not being able to load triples


## [0.90.0] - 05-09-24
### Added
- `DMSExtractor` added to extract instances from CDF into NeatStore.
- `DMSLoader` now sets the node type for instances.

### Fixed
- `DMSLoader` now correctly identifies edges based on type.

## [0.89.0] - 02-09-24
### Changed
- [BREAKING CHANGE] All conversion of rules object methods, for example, `InformationRules.as_dms_rules()`, have
  been removed. Instead, use the `cognite.neat.rules.transformers` module to get an appropriate transformar
  and use the `transform` method to convert the rules object.

### Fixed
- Circular dependency

### Improved
- Handling Default for connections in DMS rules
- Updated InformationToDMS to allow for dropping of properties with unknown value types
- Handling of properties which point to non-existing nodes when doing data model inference
- Handling of conversion of Information to DMS rules which contain properties with `Unknown` value type (defaulting to connection =`direct`, with no value type)

### Added
- Support for edges with properties in DMS rules.
- Support for explicitly setting node types in DMS Rules.
- Support for units on `fload64` and `float32` in DMS Rules.
- Support for enum in DMS Rules.


## [0.88.4] - 29-08-24
### Fixed
- IMF rules importer failed to publish to CDF due to non-compliant identifiers
- Duplicate generation of properties
### Improved
- Handling of cardinality for attribute properties
- Handling of multiple predicates used for concept definitions

## [0.88.3] - 20-08-24
### Fixed
- IMF rules importer failing due to references
### Improved
- Handling of references for OWL importer
### Added
- Test for IMF importer


## [0.88.2] - 24-07-24
### Added
- IMF rules importer
### Improved
- Organization of RDF based importers


## [0.88.1] - 24-07-24
### Improved
- Implementation of oxistore is now more robust and based on existing implementation by Oxigraph developer
### Removed
- Removed unused Oxistore implementation

## [0.88.0] - 22-07-24
### Removed
- [BREAKING] Legacy neat has been removed from the codebase. This includes `legacy` module,
  steps, and UI capabilities (such as explorer and rules editor).


## [0.87.6] - 22-07-24
### Added
- Labels generation from NeatGraphStore in AssetLoader


## [0.87.5] - 22-07-24
### Added
- Relationship generation from NeatGraphStore in AssetLoader


## [0.87.4] - 22-07-24
### Added
- Support for `Immutable` in `DMSRules`

## [0.87.3] - 18-07-24
### Added
- Handling of missing parents when generating assets
- Concept of orphanage asset for assets whose parents do not exist
- Uploader to CDF for assets
### Fixed
- Issue of not loading all asset fields when calling `AssetWrite.load()` method


## [0.87.2] - 17-07-24
### Added
- Topological sorting of classes and properties in `AssetRules` to provide proper order of asset creation
- Additional validation on `AssetRules` to ensure that mapped parent properties point to class not data value type
- Additional validation on `AssetRules` to ensure that rules do not have circular decadency

## [0.87.1] - 17-07-24
### Added
- `AddSelfReferenceProperty` transformer that handles `SelfReferenceProperty` RDF path in Rules
### Improved
- Better handling of property renaming in `DESCRIBE` query, which for example allows RDF:type property to be used
- Iterating over classes which have properties defined for them instead of all classes (which causes errors)
- Renamed `AllReferences` RDF path to `SelfReferenceProperty` to better reflect its purpose
### Removed
- `AllProperties` RDF path has been removed as we no longer want support implicit properties

## [0.87.0] - 17-07-24
### Added
- `AssetLoader` added to load assets to CDF
- `get_default_prefixes` method to provide default prefixes
### Removed
- `PREFIXES` dict that was used as default prefixes in `NeatGraphStore` and `Rules`
### Improved
- `AssetRules` properties have now mandatory `implementation` field
### Fixed
- Issue of properties not being renamed in `DESCRIBE` query


## [0.86.0] - 15-07-24
### Changed
- `NeatGraphStore.read()` is now iterable utilizing `DESCRIBE` query instead of `CONSTRUCT` query.
### Improved
- Order of magnitude improved query speed of instances for downstream graph loaders


## [0.85.12] - 11-07-24
### Added
- Added handling of Json fields in DMS loader

### Fixed
- DMS related datatype .python being wrongly mapped to python types

## [0.85.11] - 10-07-24
### Added
- Method `create_reference` to `DMSRules` to add reference dms rules and do the mapping of properties
  and views to the reference model.

## [0.85.10] - 10-07-24
### Added
- Depth-based typing in `AddAssetDepth` transformer
- Graph summary repr

## [0.85.9] - 09-07-24
### Added
- Option for checking for JSON value type when inferring data model

## [0.85.8] - 09-07-24
### Added
- Option for unpacking metadata from classic CDF resources graph extractor

## [0.85.7] - 08-07-24
### Added
- Option for setting lambda function `to_type` in the `AssetExtractor`.

## [0.85.6] - 08-07-24
### Added
- Analysis for `AssetRules`

## [0.85.5] - 07-07-24
### Fixed
- Prefix collision
- Fixed issue arising when value string "null" is threated as float "null" leading to error
  in DMS Instances

### Removed
- Relation to original data model used to develop neat

## [0.85.4] - 01-07-24
### Fixed
- Another issue with docker release.

## [0.85.3] - 01-07-24
### Fixed
- Another issue with docker release.

## [0.85.2] - 01-07-24
### Fixed
- Issues with docker release.

## [0.85.1] - 01-07-24
### Fixed
- Bug when using the `get_cognite_client` function with interactive login. This is now fixed.

## [0.85.0] - 25-06-24
### Changed
- [BREAKING] Interface for `Loaders`. Instead of `.export_to_cdf` now always return `UploadResultList` and
  the `.load_into_cdf_iterable` returns an iterable of `UploadResult`. It is no longer possible to return
  just the count. This is to make the interface more notebook friendly and easier to work with.

## [0.84.1] - 26-06-24
### Added
- Conversion between information, asset and dms rules
- Added serializer for transformations (i.e. RDFPATH)
- Placeholder for AssetLoader

## [0.84.0] - 25-06-24
### Changed
- [BREAKING] Interface for `Exporters`. Instead of `.export_to_cdf` returning an iterable, it now returns a list,
  and the `.export_to_cdf_iterable` returns an iterable. In addition, these method now returns a new type of
  objects `UploadResult`. This is to make the interface more notebook friendly and easier to work with.

## [0.83.1] - 26-06-24
### Added
- Conversion between information, asset and dms rules
- Added serializer for transformations (i.e. RDFPATH)
- Placeholder for AssetLoader


## [0.83.0] - 25-06-24
### Changed
- The dependency for running the neat service `fastapi`, `uvicorn`, and `prometheus-client` have been
  made optional. This is to make it easier to use `neat` as a Python package without the need for
  these dependencies.

## [0.82.3] - 25-06-24
### Improved
- Automatic conversion of `MultiValueType` in `InformationRules` to `DMSRules`.

## [0.82.2] - 25-06-24
### Fixed
- Conversion from Information to DMS rules incorrectly set `nullable` for a property if
  the property had `min_value` not set in the Information rules. This is now fixed.

## [0.82.1] - 21-06-24
### Added
- added new entities `AssetEntity` and `RelationshipEntity`
- added new rules type `AssetRules`

## [0.82.0] - 21-06-24
### Added
- Introduce `query` module under `neat.graph` which holds previous `_Queries` class
- Added generation of `SPARQL` `CONSTRUCT` queries based on `rdfpath` transformations defined in `InformationRules`
- Introduce `NeatGraphStore.read` method which takes class and returns all instances of that class
- Test for `NeatGraphStore.read` method which entails end-to-end process of loading triples, inferring data model and reading instances of a class
### Changed
- `DMSLoader` now uses `.read` method of `NeatGraphStore`


## [0.81.12] - 20-06-24
### Added
- Placeholder for `NeatGraphStore.read_view` method
### Improved
- Simplified InformationArchitect rules by remove `rule_type` and renaming `rule` to `transformation` instead


## [0.81.11] - 19-06-24
### Added
- `AssetRelationshipConnector` transformer added
### Improved
- Handling of ids for labels and relationships


## [0.81.10] - 19-06-24
### Added
- `AssetEventConnector` transformer added

## [0.81.9] - 19-06-24
### Added
- `AssetFilesConnector` transformer added


## [0.81.8] - 19-06-24
### Added
- `AssetSequenceConnector` transformer added

## [0.81.7] - 19-06-24
### Added
- `AssetTimeSeriesConnector` transformer added

### Fixed
- `NeatGraphStore.transform` was resetting provenance object, this is now fixed


## [0.81.6] - 18-06-24
### Added
- Transformers module to NeatGraphStore
- `AddAssetDepth` transformer added

## [0.81.5] - 14-06-24
### Improved
- Dexpi Extractor is significantly more extracting triples from Dexpi XML files
- More human readable class and property ids in Dexpi Extractor


## [0.81.4] - 14-06-24
### Fixed
- When creating a new Enterprise model, node types are automatically created for all views. This is such that
  the node types can be used in the filters for any solution model built on top of the enterprise model.

## [0.81.3] - 14-06-24
### Fixed
- If external id of edge is longer than 256 characters it will be hashed to avoid exceeding the limit of 256 characters.


## [0.81.2] - 12-06-24
### Fixed
- When converting from Information to DMS rules, `neat` now automatically creates more containers if
  the number of properties exceeds the maximum number of properties per container. In addition, a warning
  is issued to the user if the number of properties exceeds the maximum number of properties per container.

## [0.81.1] - 12-06-24
### Improved
- Classic CDF extractors now prefix ids with resource type

### Removed
- Dependency on pytz


## [0.81.0] - 11-06-24
### Added
- `DexpiExtractor` graph extractor added.

## [0.80.3] - 12-06-24
### Fixed
- Increased upper bound on `python-multipart` dependency.

## [0.80.2] - 11-06-24
### Fixed
- Fixed missing input for `Reference data model id` in  `DMSToRules` step

## [0.80.1] - 11-06-24
### Fixed
- Fixed issues with duplicated edges when different properties are referring to the same target node.


## [0.80.0] - 10-06-24

### Improved
- Single `NeatGraphStore` instantiated via three options:
  - `from_memory_store`
  - `from_oxi_store`
  - `from_sparql_store`
### Removed
- Removed various superclassing of `NeatGraphStore`
- Remove Prometheus reminisce in code base
- Remove logging
### Added
- `RdfFileExtractor` graph extractor added.

## [0.79.0] - 10-06-24
### Added
- `TimeSeriesExtractor` graph extractor added.
- `SequencesExtractor` graph extractor added.
- `EventsExtractor` graph extractor added.
- `FilesExtractor` graph extractor added.
- `LabelsExtractor` graph extractor added.
- Dedicate test data for Classic CDF data model created
- Tracking of graph provenance added to `NeatGraphStore`

## [0.78.5] - 05-06-24
### Changed
- Increased upper bound on `fastapi` dependency.


## [0.78.4] - 05-06-24
### Added
- `AssetsExtractor` graph extractor added.

## [0.78.3] - 03-06-24
### Added
- `MultiValueType` for the Information Architect rules, allowing multiple value types for a property.

### Improved
- `InferenceImporter` is retaining information on multi value type for properties.

## [0.78.2] - 31-05-24
### Improved
- `OWLImporter` is now opinionated and will attempt to make the imported ontology compliant with the rules.

## [0.78.1] - 30-05-24
### Added
- Added `RulesInferenceFromRdfFile` to the step library

## [0.78.0] - 30-05-24
### Added
- `make_compliant` feature added to `InferenceImporter` producing compliant rules from a knowledge graph.

## [0.77.10] - 23-05-30
### Changed
- Increased upper bound on `uvicorn` dependency.

## [0.77.9] - 23-05-24
### Added
- `InferenceImporter` added to the core library enabling inference of rules from a graph.

## [0.77.8] - 23-05-24
### Fixed
- In the conversion form Information to DMS Rules, when referencing a class in reference rules, the implements
  was not set correctly. This is now fixed.
- In the new implementation of the conversion between Information and DMS rules, containers that already exist
  in a last or reference rule object were recreated. This is now fixed.

## [0.77.7] - 23-05-24
### Fixed
- In the `DMSImporter`, if you imported a data model with multiple views referencing the same direct property
  in a container, it would return an error. This is allowed and thus no longer return an error.
- There was an edge case that could cause the conversion between Information and DMS rules to fail with
  `MissingContainerError`. The conversion is now reimplemented to ensure that Information rules always
  will create the necessary containers in the conversion to DMS rules.

## [0.77.6] - 23-05-24
### Improves
- Documentation on how to use raw filter
- Added a simple example of Rules with raw filter
- Added new test for raw filter

## [0.77.5] - 23-05-24
### Fixed
- `DMSExporter` creates the schema depending on `extension` in metadata field as defined in the
  [documentation](https://cognite-neat.readthedocs-hosted.com/en/latest/terminology/rules-excel-input.html).

## [0.77.4] - 22-05-24
### Improves
- Information rules are now read using InformationRulesInput data class, replicate the form of DMS rules.
- Information rules are now serialized using dedicated serializer class
- Information rules are now validated using dedicated validator class
- Defaulting to "enterprise" data model type and "partial" schema completeness set to avoid validation error on import
### Fixed
- Fixed bug in `ExcelImporter` when importing a data model with a last spreadsheet and no reference model.
  This would trigger an error `RefMetadata sheet is missing or it failed` even though the
  ReferenceMetadata sheet is not needed.

## [0.77.3] - 14-05-24
### Fixed
- When using `DMSExporter` and importing a data model with a view pointing to a view not in the data model,
  it would fail to convert to an `Information` rules. This is now fixed.
- In the `ExcelExporter`, the `metadata` sheet is now created correctly when you use the arguments `dump_as="last"`,
  or `dump_as="reference"`, combined with and without `new_model_id`. **[Note]** The order of the `dump_as` and
  `new_model_id` arguments have switched places. This is to make it more intuitive to use the `ExcelExporter`
  as `new_model_id` is only relevant if `dump_as` is set to `last` or `reference`.

## [0.77.2] - 14-05-24
### Added
- Missing warning when `RawFilter` is used to warn users that the usage of this filter is not recommended.


## [0.77.1] - 14-05-24
### Added
- Support for `RawFilter` allow arbitrary filters to be applied to the data model.


## [0.77.0] - 13-05-24
### Changed
- [BREAKING] The subpackage `cognite.neat.rules.models` is reorganized. All imports using this subpackage must be
  updated.

### Added
- Support for exporting/importing `Last` spreadsheets in the `ExcelExporter` and `ExcelImporter`.
- [BREAKING] As a result of the above, in the `ExcelExporter` the parameter `is_reference` is replaced by `dump_as`.
  To continue using the old behavior, set `dump_as='reference'`.
- In the `DMSImporter.from_data_model_id`, now supports setting `reference_model_id` to download a solution model
  with a reference model.

## [0.76.3] - 10-05-24
### Added
- Added schema validator for performance, specifically if views map to too many containers.


## [0.76.2] - 06-05-24
### Fixed
- Added missing "Is Reference" parameter back to the `ExcelExporter`step.


## [0.76.1] - 06-05-24
### Changed
- Updated DMS Architect Rules template to fit the new DMS Rules structure
- Update Terminology/Rules to reflect new DMS Rules structure

## [0.76.0] - 06-05-24
### Removed
- [BREAKING] In `DMSRules`, `default_view_version` is no longer supported. Instead, you will now get a warning if view versions
  are not matching the data model version.

### Added/Changed
- [BREAKING] The following renaming of columns in `DMSRules`, properties sheet:
    - `Relation` -> `Connection`
    - `ViewProperty` -> `View Property`
    - `ContainerProperty` -> `Container Property`
    - `IsList` -> `Is List`
    - `Class` -> `Class (linage)`
    - `Property` -> `Property (linage)`
- [BREAKING] The following renaming of columns in `DMSRules`, views sheet:
    - `InModel` -> `In Model`
    - `Class` -> `Class (linage)`
- [BREAKING] The following renaming of columns in `DMSRules`, containers sheet:
    - `Class` -> `Class (linage)`
- [BREAKING] Added support for listable direct relations in `DMSRules`. In addition, there is now a complete reimplementation
  of the `connection` column in the `DMRRules` `properties` sheet.
- [BREAKING] Connection (former relation) can now be `direct`, `reverse`, or `edge`.
  While `multiedge` and `reversedirectc` have been removed. For more details,
  see the [DMS Rules Details](https://cognite-neat.readthedocs-hosted.com/en/latest/terminology/dmsrules.html#relation)
  documentation.
- In `DMSRules`, added support for setting containerId and nodeId in `View.Filter`. Earlier, only `nodeType` and
  `hasData` were supported which always used an implicit `containerId` and `nodeId` respectively. Now, the user can
  specify the node type and container id(s) by setting `nodeType(my_space:my_node_type)` and
  `hasData(my_space:my_container_id, my_space:my_other_container_id)`.
- Introduced, `dataModelType` in `DMSRules` and `InformationRules` to explicitly set the type of data model. This
  will be used to different types of validation and make the user aware of the type of data model they are working with.
- In `DMSExporter`, created smart defaults for setting `view.filters`. This is now recommended that the user uses
  the default values for `view.filters` and only set them explicitly if they now very well what they are doing.

## [0.75.9] - 04-05-24
### Improved
- Steps are now categorized as `current`, `legacy`, and `io` steps
- Workflow fails if one mix `current` and `legacy` steps in the same workflow

## [0.75.8] - 02-05-24
### Fixed
- `DMSExporter` now correctly exports direct relations with unknown source.

## [0.75.7] - 29-04-24
### Added
- `DMSExporter` now supports deletion of data model and data model components
- `DeleteDataModelFromCDF` added to the step library

## [0.75.6] - 26-04-24
### Changed
- All `NEAT` importers does not have `is_reference` parameter in `.to_rules()` method. This has been moved
  to the `ExcelExporter` `__init__` method. This is because this is the only place where this parameter was used.

### Added
- `DMSExporter` now supports skipping of export of `node_types`.

### Fixed
- When importing an `Excel` rules set with a reference model, the `ExcelImporter` would produce the warning
  `The copy method is deprecated; use the model_copy instead`. This is now fixed.

## [0.75.5] - 24-04-24
### Fixed
- Potential of having duplicated spaces are now fixed

## [0.75.4] - 24-04-24
### Fixed
- Rendering of correct metadata in UI for information architect
### Added
- Added `OntologyToRules` that works with V2 Rules (profiling)

## [0.75.3] - 23-04-24
### Fixed
- Names and descriptions were not considered for views and view properties

## [0.75.2] - 23-04-24
### Fixed
- Allowing that multiple View properties can map to the same Container property

## [0.75.1] - 23-04-24
### Fixed
- No spaces in any of the subfolders of the `neat` package.

## [0.75.0] - 23-04-24
### Added
- Added and moved all v1 rules related code base under `legacy` module

## [0.74.0] - 23-04-24
### Added
- added UI+api support for RulesV2. Read-only in the release , editable in the next release.

## [0.73.4] - 19-04-24
### Fixed
- updated urllib3 to 2.2.1

## [0.73.3] - 19-04-24
### Fixed
- updated uvicorn to 0.20.0
- updated fastapi to 0.110

## [0.73.2] - 19-04-24
### Fixed
- updated prometheus-client to 0.20.0

## [0.73.1] - 17-04-24
### Added
- Extended DEXPI for schemas 3.3 (no Attibute URI in genericAttributes and text without label parent).
### Fixed
- added missing py.typed (to enable mypy in projects using neat, ie docparser)

## [0.73.0] - 17-04-24
### Added
- Proper parsing/serialization of `inf`
- Added `new_model_id` to `ExcelExporter` to allow automatically setting metadata sheet when creating a new model
- In `DMSRules`, the user can now set `EdgeType` or `HasData` filter.
- The `DMSExporter` now validates data models wrt to a reference model, when `schema=extended`.

### Fixed
- In `DMSExporter`, `edge_type` is set correctly when referencing a multiedge property.
- Updated `cognite-sdk` to `7.37.0`, this broke neat with `ImportError: cannot import name 'ListablePropertyType'...`.
  This is now fixed.

### Removed
- The `DMSExporter` no longer has a `standardize_casing` parameter. Neat is no longer opinionated about casing.

## [0.72.3] - 16-04-24
### Fixed
- `ExcelImporter` was resetting `role` value to value set in rules instead of keeping value provided as arg
### Changed
- Default namespace set to `http://purl.org/cognite/neat#` instead of `http://purl.org/cognite/app#`
- OwlImporter for rules v2 has `make_compliant` set to False by default
### Added
- When creating OWL from rules, prefix will be saved under property `neat:prefix` (hence change of default namespace)
- When reading OWL if there is `neat:prefix` value will be added to `rules.metadata.prefix`
- By default we are defaulting OWL properties to min 0 and max 1 occurrence if no occurrence is set
- Added test for generation of complete rules out of partial rules

## [0.72.2] - 15-04-24
### Fixed
- `rules2dms` API route is now producing expected `View` objects to be visualized in CDF
### Added
- `publish-rules` API route added allowing publishing rules as DMS Schema components to CDF


## [0.72.1] - 11-04-24
### Fixed
- rdf:PlainLiteral and rdf:Literal was not resolving as string handled when exporting Rules to DMS schemas, this is now fixed
- OwlImporter that works with v2 rules was using `XSD_VALUE_TYPE_MAPPINGS` for v1 rules, this is now fixed
- added missing mapping for reference when converting information architect rules to dms architect rules

## [0.72.0] - 11-04-24
### Improved
- Improved garbadge collection process in workflows. Now all resources are properly released after workflow execution or reloading.
This is expecially critical when working with statfull objects like graph stores or big objects allocated in memory.
## Removed
- Removed a lot of old and stale code from workflows engine.
## Changed
- Changed CORS policy for UI to allow all origins. This is a temporary solution until it is properly configured in the future.

## [0.71.0] - 10-04-24
### Added
- Added `/api/core/rules2dms`
- Enabled conversion of rules to DMS views and containers

## [0.70.3] - 10-04-24
### Fixed
- Bug when importing an OWL ontology while expecting compliant rules did not encounter for dangling classes (classes without a property or parent class). This is now fixed.
### Improved
- Handling of xsd types as case insensitive when importing an OWL ontology.
### Added
- Handling of rdf:Literals in OWL ontology import as xsd:string

## [0.70.2] - 03-04-24
### Fixed
- Bug when exporting an `addition` to of a ruleset in  `DMSExporter` when using the method `.export_to_cdf`
### Changed
- Updated the `DMSExporter` to sort views in data model by (`space`, `external_id`).

## [0.70.1] - 03-04-24
### Added
- The `DMSExporter` now supports deploying an `addition` extension of a ruleset.

## [0.70.0] - 09-04-24
### Added
- Added `/api/core/convert`
- Enabled OWL importer to produce DMS rules


## [0.69.3] - 03-04-24
### Fixed
- Validation of `InformationRules` gives a warning if a reference class is used. This is now fixed.
- Validation of `InformationRules` returns an error if a importing a value type `Unknown`. This is now fixed.

## [0.69.2] - 03-04-24
### Fixed
- Fixed issue with `DMSImporter` when importing data models with direct relations without `source` set. This would
  cause a validation issue. This is now fixed.

## [0.69.1] - 03-04-24
### Fixed
- Fixed issue with `DMSImporter` when importing data models with data models that reference views outside the data model.
  This is now fixed.

## [0.69.0] - 03-04-24
### Added
- Experimental support for working with a reference model in the Rules.

### Fixed
- When using `DMSExporter` with `standardize_casing=False`, the `DMSExporter` would fail to export containers and
  views. This is now fixed.

### Changed
- When using any exporter writing to file, the default new line character and encoding of the OS was used. This is now
  changed to always use `utf-8` encoding and `'\n'` as the new line character. This is for working with **NEAT** in,
  for example, git-history, across multiple users with different OSes.
- In the `DMSExporter`, setting `existing_handling=force` will now also force the creation of `Containers` in addition
  to `Views`.

## [0.68.9] - 03-04-24
### Added
- Helper method `from_directory` and `from_zip_file` to `DMSExporter` to load DMS schema from directory or zip file.
  These methods are the complement of the `export_to_file()` method in `DMSExporter`.

## [0.68.8] - 25-03-24
### Fixed
- Remove harsh regex on Expected Value Types in Rules v1 DMS exporter


## [0.68.7] - 25-03-24
### Improved
- Input for DmsArchitect DMS value types are now case insensitive.


## [0.68.6] - 25-03-24
### Improved
- Input for InformationArchitect XSD value types are now case insensitive.


## [0.68.5] - 22-03-24
### Improved
- `ExcelExporter` and `YAMLExporter` now skips the default spaces and version when exporting rules.

## [0.68.4] - 22-03-24
### Fixed
- remove_namespace missed check weather namespace is of actual HTTP type


## [0.68.3] - 20-03-24
### Fixed
- returned functionality that was accidentally removed in 0.68.1 release.
- removed excessive logging for workflow state endpoint.
- gracefull handling of transformations that do not return any data.

## [0.68.2] - 21-03-24
### Added

* Support for exporting DMS schema, in `DMSExporter`, to directory instead of just `.zip`.]

## [0.68.1] - 19-03-24
### Changed

* Default workflow `Export DMS` now also exports transformations and raw tables.

## [0.68.0] - 19-03-24
Multiple fixes and features for the upcoming v1.0.0 release.
## Added
* YAML (json) Exporter and Importer
* DMS Rules:
  * Support for revers direct relations
  * Views have support for InModel option to exclude views from the data model.
  * Views have support for Filters (`hasData` and `nodeType`)
  * List of direct relations are converted to edges.
* Robustify reading of rules, all extra whitespaces are now stripped.
* Option for exporting Transformations + Raw Tabels based on DMS rules.
* Workflows:
  * `ValidateWorklow` can also be used to covert rules.
  * Visualization of data model workflows.


## Fixed
* Bugs in the `ExcelImporter`:
  * It was not releasing the Excel file after reading it.
  * Warnings were not captured.
  * Pydantic errors were not captured.

## [0.67.5] - 14-03-24
## Fixed
* Replaced obsolete `dataModelID` Metadata filed to `external_id`


## [0.67.4] - 14-03-24
## Fixed
* Upgrade to `cognite-sdk` `7.28.2` which has fixed bug for retrieving more than 100 data models, containers,
  views, and spaces.

## [0.67.3] - 13-03-24
## Fixed
* `ExcelImporter` now returns rules for the correct role type based on the input.

## [0.67.2] - 13-03-24
## Added
- Standardization of casing in DMS exporter
- In DTDL importer infer data model name and space.
- Visualization of data model in UI through the new workflow `Visualize Data Model`
## Changed
- Deprecation of steps based on the single rule sheet, in favor of role-based rules.


## [0.67.1] - 12-03-24
## Changed
- Addeded configuraion that controls behaviour of embedded transformation logic in GenerateNodesAndEdgesFromGraph. Now user can disable default transfomation logic (before it was always on) , it is useful when transformation is done in dedicated transformation step.

## [0.67.0] - 07-03-24
## Fixed
- Fixed issue with prefixes not being updated during GraphStore (oxi) reinitialization
- Fixed graph store reset issue for JSON loader
- Small UI adjustments

## Added
- Added rules browser to the UI. Now user can browse all rules in UI from local store .
- Added configurable HTTP headers for `DownloadDataFromRestApiToFile` step. The feature is useful when the API requires specific headers to be set (has been requested by Cognite customer).

## [0.66.1] - 06-03-24
## Fixed
- `Import DMS` fails for data models without description. This is now fixed.

## [0.66.0] - 06-03-24
## Added
- Multiple experimental workflows `Export DMS`, `Import DMS`, `Validate Solution Model`, and `Validate Rules`

## [0.65.0] - 01-03-24
## Added
- Added support for scheduling on given weekdays for time trigger

## [0.64.0] - 21-03-24
## Added
- Added functionality to import and export global configuration file to and from CDF
- Added "latest" flag for workflows in CDF and spreadsheets.
- Added well formatted context viewer

## Changed
- Changed the way how workflows and rules loaded to CDF. Labels has been removed and replaced with additional metadata.

## Improved
- Improved UI around files upload and download. Improved File Uploader step.

## [0.63.0] - 20-02-24

## Added
- Added option to map edges as temporal solution prior shifting to Rules profiling


## [0.62.1] - 14-02-24

## Fixed
- Issue of `DeleteDMSSchemaComponents` deleting components in all spaces
- Issue of `ExportRulesToOntology` and `ExportRulesToSHACL` not creating missing folder

## [0.62.0] - 08-02-24

## Added
- Added `export_rules_to_ontology` workflow
- `LoadGraphToRdfFile` step to load graph to rdf file

## Fixed
- Issue of resetting graph for `MemoryStore` when loading graph from file
- Issue of not respecting add_base_prefix == False


## [0.61.0] - 06-02-24

## Added
- Ability to upload of all spaces components or only ones that are in space defined by `Rules.metadata.space`
- Ability to remove of all spaces components or only ones that are in space defined by `Rules.metadata.space`

## Improved
- DMS Schema components upload report add to step `ExportDMSSchemaComponentsToCDF`
- DMS Schema components removal report add to step `DeleteDMSSchemaComponents`
- Handling of multiple steps

## Removed
- `DataModelFromRulesToSourceGraph` it is confusing step and needs more work to be useful
- Workflows:
  - `json_to_data_model_rules`
  - `sheet2cdf`
  - `skos2cdf`

## Changed
- Renamed steps:
  - `LoadTransformationRules` to `ImportExcelToRules`
  - `InstancesFromRdfFileToSourceGraph` to `ExtractGraphFromRdfFile`
  - `InstancesFromRulesToSolutionGraph` to `ExtractGraphFromRulesInstanceSheet`
  - `GraphCapturingSheetToGraph` to `ExtractGraphFromGraphCapturingSheet`
  - `GenerateMockGraph` to `ExtractGraphFromMockGraph`
  - `InstancesFromJsonToGraph` to `ExtractGraphFromJsonFile`
  - `InstancesFromAvevaPiAF` to `ExtractGraphFromAvevaPiAssetFramework`
  - `DexpiToGraph` to `ExtractGraphFromDexpiFile`
  - `GenerateCDFAssetsFromGraph` to `GenerateAssetsFromGraph`
  - `GenerateCDFRelationshipsFromGraph` to `GenerateRelationshipsFromGraph`
  - `GenerateCDFNodesAndEdgesFromGraph` to `GenerateNodesAndEdgesFromGraph`
  - `UploadCDFAssets` to `LoadAssetsToCDF`
  - `UploadCDFRelationships` to `LoadRelationshipsToCDF`
  - `UploadCDFNodes` to `LoadNodesToCDF`
  - `UploadCDFEdges` to `LoadEdgesToCDF`
  - `CreateCDFLabels` to `LoadLabelsToCDF`
  - `OpenApiToRules` to `ImportOpenApiToRules
  - `ArbitraryJsonYamlToRules` to `ImportArbitraryJsonYamlToRules`
  - `GraphToRules` to `ImportGraphToRules`
  - `OntologyToRules` to `ImportOntologyToRules`
  - `GraphQLSchemaFromRules` to `ExportGraphQLSchemaFromRules`
  - `OntologyFromRules` to `ExportOntologyFromRules`
  - `SHACLFromRules` to `ExportSHACLFromRules`
  - `GraphCaptureSpreadsheetFromRules` to `ExportRulesToGraphCapturingSheet`
  - `ExcelFromRules` to `ExportRulesToExcel`
- Renamed workflows:
  - `graph_to_asset_hierarchy` to `extract_rdf_graph_generate_assets`
  - `dexpi2graph` to `extract_dexpi_graph_and_export_rules`
  - `ontology2data_model` to `import_ontology`

- **Note** this is a breaking change, but since we are on 0. version, we can do this.


## [0.60.0] - 30-01-24

## Added

- Configuration for which DMS schema components are to be uploaded to CDF
- Configuration for which DMS schema components are to be removed to CDF
- Configuration how to handle existing CDF schema components during upload

## Changed
- Renamed `UploadDMSDataModel` to `ExportDMSSchemaComponentsToCDF` step. **Note** this is a breaking change, but
  since we are on 0. version, we can do this.
- Renamed `DeleteDMSDataModel` to `DeleteDMSSchemaComponents` step. **Note** this is a breaking change, but
  since we are on 0. version, we can do this.
- Renamed `ExportDMSDataModel` to `ExportDMSSchemaComponentsToYAML` step. **Note** this is a breaking change, but
  since we are on 0. version, we can do this.
- Renamed `DataModel` class to `DMSSchemaComponents` to better reflect the content of the class. **Note** this is a breaking change, but
  since we are on 0. version, we can do this.
- Step that waits for human approval timeout set to 1 day

## [0.59.1] - 29-01-24

## Added

- Added pre-cleaning of spaces prior validation

## Fixed

- Fixed restrictive which did not allow multiple occurrence of [.-_]


## [0.59.0] - 24-01-24

## Added

- Added `ExportDMSDataModel` to dump data model (views) and containers as YAML

## Improved

- `DMSDataModelFromRules` is now extended such that one can update space/external_id/version of data model


## [0.58.0] - 20-01-24

## Changed

- `cognite.neat.graph.loaders.rdf_to_dms.rdf2nodes_and_edges` has been replaced by `cognite.neat.graph.loaders.DMSLoader`.
- Upgrade `cognite-sdk` to `v7`, thus now neat requires `cognite-sdk>=7.13.8`.

## Added

- Introduced an interface for `cognite.neat.graph.loaders` and implemented it for DMS.

## [0.57.0] - 11-01-24

## Improved

- Improved `GraphCapturingSheet` extractor allowing additional configuration and usage of external ids for properties and classes


## [0.56.1] - 10-01-24

## Fixed

- Add `alpha` tag to DEXPI step



## [0.56.0] - 09-01-24

## Added

- Added DEXPI example from DISC project (kindly provided by Jan Eivind Danielsen)


## [0.55.0] - 09-01-24

## Added

- Support for knowledge graph extraction from `DEXPI` P&ID provided as `XML`
- Added `DexpiToGraph` to step library


## [0.54.0] - 04-01-24

## Added
- Reset graph option for GraphDBStore

## Changed
- `cognite.neat.stores` module. This now only has four classes: `NeatGraphStoreBase`, `MemoryStore`, `OxiGraphStore`,
  and `GraphDBStore` as well as the constants `STORE_BY_TYPE` and `AVAILABLE_STORES`. All functions, enums, and previous
  classes are removed. Note `NeatGraphStoreBase` is a rename from `NeatGraphStore` and is now an abstract class.

## [0.53.0] - 03-01-24

## Improved

- Speed of nodes & edges generation
- Multi namespace support for nodes & edges generation (see [feature request](https://github.com/cognitedata/neat/issues/171))

## Changed
- `cognite.neat.extractors` module. This now only has three classes: `BaseExtractor`, `MockGraphGenerator`, `GraphCapturingSheet`.
   all the functions that were in the module is replaced with the above classes. The exception is the the function
   `rdf_file_to_graph` which is moved to `cognite.neat.graph.stores`.

## [0.52.0] - 22-12-23

## Added

- Advance data modeling support introduced
- Multi space containers support introduced


## [0.51.0] - 05-12-23

## Improved

- Turning `ParentClass` string into `Entity`
- Added new fields to Class and Property as last step to enable advance data modeling

## Removed

- Removed two validators from Rules which would otherwise block advance data modeling, specifically referring to Views and/or Containers in different spaces


## [0.50.0] - 15-12-23

## Fixed

- Fixed bug in GenerateCDFAssetsFromGraph class for assets_cleanup_type "orphans"/"full" where not all orphans assets were removed. No all asset under a created orphan parent asset are removed.


## [0.49.0] - 05-12-23

## Deprecated

- `data_set_id`, `cdfSpaceName`, `externalIdPrefix` in `Metadata` sheet has been removed

## Improved

- `Metadata` sheet now contains only two mandatory fields, namely: `prefix`, `version`, other fields are optional or generated automatically
- Generation of `Labels`, `Asset` and `Relationship` requires explicit configuration of `data_set_id` and external id prefixes, enabling reuse of same rules for multiple data sets

## [0.48.0] - 05-12-23

## Added

- Value types are now resolved as `ValueType` object instances

## [0.47.0] - 01-12-23

## Deprecated

- `type_mapping` in `rules` replaced by `value_types`

## [0.46.0] - 30-11-23

## Improved

- Improved `Triple` pydantic class to be used across the package as prep for advanced data modeling
- Improved `Entity` pydantic class to be used across the package as prep for advanced data modeling
- Moved all base regex patterns to `neat.rules.models._base`
- Reduced and cleaned up `neat.rules.models.rdfpath`

## Added

- `neat.rules.value_types` to create default ValueType class to be used to improve `Rules`

## [0.45.0] - 24-11-23

## Improved

- Validators skipping now made through two decorators `skip_field_validator` and `skip_model_validator`
- Small fixes in `cognite.neat.rules.models.rules`
- Allow single character properties/classes in `rdfpath`

## [0.44.0] - 24-11-23

## Fixed

- Fixed bug in GenerateCDFAssetsFromGraph class for assets_cleanup_type "orphans" where children of orphans assets were not removed. No all asset under an orphan parent asset are removed.

## [0.43.0] - 23-11-23

## Added

- All neat specific validators for `Rules` can be now skipped by specifying them in `validators_to_skip`, alternatively one can set `validators_to_skip=["all"]` to skip all validators.

## Fixed

- Single character properties/classes are now allowed in `rdfpath`

## [0.42.4] - 22-11-23

## Fixed

- Fixed missing oxi graph in docker

## [0.42.3] - 22-11-23

## Fixed

- Fixed max character length for `Description` to 1024 characters.

## [0.42.2] - 22-11-23

## Fixed

- Fixed absolute path in `neat` steps.

## [0.42.1] - 22-11-23

## Fixed

- `DownloadFileFromCDF` now can autocreate missing folders
- `DownloadDataFromRestApiToFile` now can autocreate missing folders

## [0.42.0] - 22-11-23

## Improved

- `OWLImporter` improved to handle exceptions often found in OWL files

## Added

- `OWLImporter` supports conversion of information to data model through flag `make_compliant`

## Fixed

- Description of properties, classes and data model updated to allow for 1028 characters

## [0.41.6] - 20-11-23

## Changed

- cdf space name regex

## [0.41.5] - 20-11-23

## Changed

- version regex

## [0.41.4] - 18-11-23

## Changed

- Python depedency `openpyxl` made mandatory

## [0.41.3] - 18-11-23

## Changed

- Python depedency `pyoxigraph` made optional

## [0.41.2] - 17-11-23

## Changed

- Python depedency from `python = ">=3.10,<3.13"` to `python = "^3.10"`

## [0.41.1] - 14-11-23

## Fixed

- Fixed `DMSImporter` to properly set `version` and `cdfSpaceName` when using single View as input.
- Fixed `rules_to_pydantic_models` to skip creating `edges-one-to-one` if `externalID` is missing

## [0.41.0] - 14-11-23

## Changed

- Renamed `JSONImporter`, `YAMLImporter`, `DictImporter` to `ArbitraryJSONmporter`, `ArbitraryYAMLImporter`, `ArbitraryDictImporter` to
  reflect that these importers infer the data model from raw input data, and are not reading a serialized file.

## Added

- Support for configuring the direction for child-parent relationship in `ArbitraryJSONmporter`, `ArbitraryYAMLImporter`, `ArbitraryDictImporter`.
- Support for `datetime` in `ArbitraryJSONmporter`, `ArbitraryYAMLImporter`, `ArbitraryDictImporter`.

## Fixed

- `DMSExporter` does not write one-to-many edges to containers any more.
- In the importers `ArbitraryJSONmporter`, `ArbitraryYAMLImporter`, `ArbitraryDictImporter` the `max_count` were not set leading all triples to
  be a one-to-many relationship. Now, only data which are of type `list` skips the `max_count` all other set it to 1.

## [0.40.2] - 14-11-23

## Fixed

- Set lower bound of `cognite-sdk` to `6.39.2` as it is required due to a bug in earlier SDK versions.

## Improved

- Improved Nodes and Edges validation and data validation reporting in rdf2nodes_and_edges and GenerateCDFNodesAndEdgesFromGraph steps.

## [0.40.1] - 08-11-23

## Changed

- The `DMSExporter` is now configurable with `datamodel_id`. The `DMSImporter` also accepts a data model as input.

## [0.40.0] - 08-11-23

## Changed

- The interface for `cognite.neat.rules.exporters`. Now, they have the following methods `.export()`, `.export_to_file()`,
  `.from_rule()`.

## [0.39.1] - 08-11-23

## Fixed

- Changed `attributes`, `edges_one_to_one`, `edges_one_to_many` instance to class property methods

## [0.39.0] - 03-11-23

## Fixed

- Not allowing DMS non-compliant Rules to be turned into pydantic models

## Added

- class property methods to the generated pydantic models accessing descriptions and names of models and fields
- controlling whether `neat` specific fields should be added or not to pydantic models using arg `add_extra_fields`
- `OntologyToRules` step added to the step library

## Improves

- Documentation of `rules_to_pydantic_models`

## [0.38.3] - 03-11-23

## Fixed

- Fixed CDF database configuration for rawlookup rule in TransformSourceToSolutionGraph . https://github.com/cognitedata/neat/issues/157

## [0.38.2] - 03-11-23

## Fixed

- Added type mapping for data type Date

## [0.38.1] - 01-11-23

## Fixed

- Proper min_count for `DMSImporter` base on CDF `View` implementation

## [0.38.0] - 31-10-23

## Added

- Ability to partially validate Rules
- Description and name of fields added to rules generated pydantic models

## Improved

- Improved naming of internal variables in `cognite/neat/rules/exporter/rules2pydantic_models.py`

## [0.37.0] - 31-10-23

## Added

- Configurable assets cleanup in GenerateCDFAssetsFromGraph step. Now user can specify if he/she wants to delete all ophan or circular assets or keep them.

### Fixed

- https://github.com/cognitedata/neat/issues/146
- https://github.com/cognitedata/neat/issues/139

## [0.36.0] - 30-10-23

### Added

- Added `DMSImporter`
-

## [0.35.0] - 27-10-23

### Improved

- Improved stability and resource usage of Oxigraph when working with large graphs.

### Added

- Added `InstancesFromAvevaPiAF` step.

### Fixed

- UI bug fixes and improvements.

## [0.34.0] - 27-10-23

### Improved

- Bug fix: Removed condition not allowing an asset to change its parent asset.

## [0.33.0] - 22-10-23

### Improved

- Implementation of class prefix to external ids for edges

## [0.32.0] - 22-10-23

### Improved

- Refactor importers
- Simplified data modeling flow by introducing RawRules as a first class citizen
- Fix small bugs
- Initiated refactor of exporters

## [0.31.0] - 18-10-23

### Added

- Importer `GraphImporter`

### Improved

- Base importer with generic, yet configurable, exceptions

## [0.30.0] - 11-10-23

### Added

- Three importers `JSONImporter`, `YAMLImporter`, and `DictImporter`.

## [0.29.0] - 07-10-23

### Changed

- The importer `owl2excel` is written as a class `OWLImporter`. **Note** this is a breaking change, but
  since we are on 0. version, we can do this.

## [0.28.0] - 07-10-23

### Added

- Classes for extractors `MockGraphGenerator` and `GraphCapturingSheet` available at `cognite.neat.graph.extractors`.

## [0.27.1] - 07-10-23

### Improved

- Introduced container classes for `Classes` and `Properties` in `TransformationRules`. Implemented `.to_pandas()`
  methods for both classes.

## [0.27.0] - 07-10-23

### Added

- `neat` support Python `3.10`.

## [0.26.1] - 05-10-23

### Fixed

- Small fixes related to steps compatibility with mypy.
- Fixed UI crash in case if workflow state cannot be loaded.
- Fixed step loader from data_folder/steps path.

### Added

- Workflow id and run id are now available as step object variables.

## [0.26.0] - 04-10-23

### Added

- Added rules2excel rules exporter. Now users can export rules from TransformationRules object to excel file.
- Added rules generator step from arbitrary object (must be in json or yaml formats)
- Added eperimental rules parser from OpenApi/Swagger specification. Rules generates based on schema part of OpenApi specification.
- Added version , source and docs_urs metadata to Steps class.

## [0.25.9] - 30-09-23

### Fixed

- Loading `neat` from environment variables, the variable `NEAT_LOAD_EXAMPLES` would always return `true`
  even if it was set to `false`. This is now fixed.

## [0.25.8] - 20-09-23

### Improved

- Many UI improvements and bug fixes.
- Improved data exploration capabilities.

### Added

- Added universal JSON to Graph extractor step.

## [0.25.7] - 14-09-23

### Added

- Drop down menu for selection of property which hold value for nodes in Data Explorer

## [0.25.6] - 12-09-23

### Fixed

- Fixed Nodes and Edges step
- Fixed issues with regex

### Added

- Mock Graph Generation Step
- Regex patterns from CDF API documentation

## [0.25.5] - 5-09-23

### Added

- Support for upload of various RDF formats to `NeatGraph` store

## [0.25.4] - 5-09-23

### Fixed

- Fixed issue when columns names are non-string
- Fixed missing start_time in relationships
- Fixed upload_nodes/edges
- Fixed DMS upload step

### Added

- Handling of edge cases when creating Assets in which name was pushed to be None even though there is alt property
- Notebook 5 with walk through about fDM, nodes and edges

## [0.25.3] - 4-09-23

### Fixed

- Fixed Github rules loader.

### Changed

- Github rules loader now split into Github downloader step and RulesLoader.

### Added

- Added Input/Output steps for downloading and uploading rules from/to Github and from/to CDF files.

## [0.25.2] - 1-09-23

### Fixed

- Multiple UI usability improvements and bug fixes.

## [0.25.1] - 31-08-23

### Fixed

- Fixed issues with regex validations for entity ids

## [0.25.0] - 30-08-23

### Changed

- New way of configuring workflows steps . Now steps are configured individually and not as a part of workflow manifest.
- Added access_token autentication for Cognite client. If client_id is not set in config.yaml, NEAT will use client_secret as access_token.
- Multiple UI usability improvements and bug fixes.

### Added

- Added SimpleContextualization step . The step can be used to create links between nodes in a graph either by using regex or exact match between source and target properties.
- Added single store configuration step. Now solution and graph stores can be configured individually.

## [0.24.2] - 29-08-23

### Added

- Multi parent classes are now allowed
- Validation of parent classes ids against class id regex
- New Exception in case of ill-formed parent class ids

### Fixed

- Bug raising when generating Ontology triples in case when there are multi parent classes

## [0.24.1] - 29-08-23

### Added

- Docstring to `cognite.neat.rules.exceptions` and `cognite.neat.graph.exceptions`
- URL to exception definition added to exception message
- Rendering of exceptions in `docs` (mkdocs)

### Fixed

- `fix_namespace_ending` was returning `str` instead of `Namespace` causing issues

### Improved

- Split docs config of importers to importers and parsers to avoid confusion

## [0.24.0] - 24-08-23

### Added

- Generation of DM instances
- `DMSDataModelFromRules`, `GenerateCDFNodesAndEdgesFromGraph`, `UploadCDFNodes` and `UploadCDFEdges` added to step libary

### Improved

- Handling of generation of pydantic model instances in case of incomplete graph instances

## [0.22.0] - 22-08-23

### Changed

- Re-org and re-name step library
- Update workflows according to new step library org

### Added

- `OntologyFromRules` step to step library
- `SHACLFromRules` step to step library
- `DownloadTransformationRulesFromGitHub` to step library

### Improved

- `data_model_generation` workflow has been extended to produce ontological and shape constraints representation
- input parameters description for workflow steps in step library

## [0.21.2] - 18-08-23

### Changed

- `cognite.neat.rules.exceptions` warnings and errors names changed to human-readable form

## [0.21.1] - 18-08-23

### Changed

- `rules2dms` is updated to query for specific version of views

## [0.21.0] - 17-08-23

### Changed

- BIG workflow refactoring. New workflow concept is more modular and easier to extend.
- Steps are defined as independent components with well defined inputs and output data contracts/types and configurations.
- Steps are now reusable and scoped to 3 categories: `global`, `project` and `workflow`. Global steps are available to all workflows and maintained by NEAT project, `project`scoped steps are available to all workflows in a project and `workflow` scoped steps defined and available only to a specific workflow.
- Workflows are now defined as a composition of steps via manifest file , pytyhon file is no longer needed. Workflow Base class inheritance is still possible but not recomended and reserved for very advanced use cases.

### Removed

- Removed `base`and `default` workflows.

### Added

- Workflows can be added via UI.

### Improved

- Improved drop operations for NeatGraph store.

## [0.20.0] - 08-08-23

### Added

- Generation of data model in DMS through `sdk` interaction with DMS endpoint

## [0.19.0] - 08-08-23

### Added

- Generation of in-memory pydantic models based on class/property definitions in `TransformationRules`
- Generation of `CONSTRUCT` query which provides "views" into source graph and in most cases alleviate the need of creating solution graph

## [0.18.3] - 01-08-23

### Changed

- First pass of refactoring / reorg of `app/api` package

### Added

- With exception of `get-nodes-and-edges` route and routes that need CDF all other are now tested

### Removed

- Running tests only on `graph_to_asset_hierarchy`, `sheet2cdf` is commented out

## [0.18.2] - 26-07-23

### Changed

- First pass of refactoring / reorg of `workflows` package
- Removed some of examples data from `neat` and place them under tests

## [0.18.1] - 25-07-23

### Changed

- Structure of `neat` package
- Structure of `neat` tests to reflect package structure
- Renamed rules loaders into readers
- Merged rules readers and parsers into parser

## [0.18.0] - 25-07-23

### Changed

- Structure of `neat` package.

## [0.17.4] - 24-07-23

### Added

- Generation of ontology, shape constraint objects and semantic data model out of transformation rules

## [0.17.3] - 24-07-23

### Added

- Added new composition based method of building step-components for NEAT workflows.

## [0.17.2] - 20-07-23

### Changed

- Switch to using `jinja2` template engine instead of `graphql-core` for generation of GraphQL schema

### Added

- Downloading rules from private github repository

## [0.17.1] - 19-07-23

### Changed

- Organized various methods that work with `TransformationRules` to importers/exporters and set of methods that perform rules analysis

## [0.17.0] - 16-07-23

### Changed

- Parsing of Transformation Rules from Excel files more stricter validations
- BREAKING CHANGE: Transformation Rules which contain Instances sheet now required namespace to be explicitly set in Metadata sheet !

### Added

- Dedicated module for exceptions (warnings/errors) for Transformation Rules parsing
- Ability to generate parsing report containing warnings/errors
- Conversion of OWL ontologies to Transformation Rules
- Tests for notebooks

## [0.16.0] - 10-07-23

### Changed

- The subpackage inside `cognite-neat` `core.rules` has now a defined inteface with three different load methods
  along with the data classes those load methods returns.
- Started making dependencies optional and setting up options for installing `neat` for different use cases.

## [0.15.0] - 08-07-23

### Changed

- Require `pydantic` `v2`.

## [0.14.2] - 07-07-23

### Added

- Added additional validators to comply with CDF DM
- Added new fields to handle request for having both entity ids and entity names
- Added new fields to capture necessary information to resolve sheets as (f)DM

## [0.14.1] - 30-06-23

### Fixed

- Fixed bugs in base workflows

### Improved

- Improved graph based data exploration capabilities.

## [0.14.0] - 21-06-23

### Added

- Base workflow concept. Most of common functionality is moved to base workflows. Now it is possible to create custom
  workflows by inheriting from base workflow. More infor in docs
- Added 3 main workflow start methods . More info in docs

### Fixed

- Fixed error propagation from sub workflows to main workflow. Now if sub workflow fails, main workflow will fail as well.
- Small UI improvements.

## [0.13.1] - 11-06-23

### Added

- Configurable cdf client timeout and max workers size. See [getting started](installation.md) for details.
- Additional logic for handling `CogniteReadTimeoutError` and `CogniteDuplicatedError` during retries. This is an attempt
  to handle cases when under heavy load, requests to CDF may timeout even though the requests were processed successfully
  in eventual consistancy manner.

## [0.13.0] - 11-06-23

### Added

- Configuration option for metadata keys used by neat in the `sheet2cdf` workflow.

## [0.12.10] - 11-06-23

### Improved

- `cognite-neat` package metadata.

## [0.12.9] - 11-06-23

### Fixed

- Existing CDF asset without a label caused the `sheet2cdf` workflow to fail. This is now fixed.

## [0.12.8] - 09-06-23

### Fixed

- Clean labels from assets which do not exist in CDF. This one does the cleaning correct, while `0.12.7` assumed
  the wrong internal format for asset, and thus, did not work.

## [0.12.7] - 07-06-23

### Fixed

- Handling assets in CDF with non-existing labels.

## [0.12.6] - 06-06-23

### Fixed

- Handling assets without labels in CDF.

## [0.12.5] - 04-06-23

### Added

- Automatic update (configurable) of workflow configurations (using new file name) on the rules file upload completion
- Automatic triggering (configurable) of workflow execution on rules file upload completion

## [0.12.4] - 30-05-23

### Added

- SME graph capturing workflow that make use of core method from 0.12.3
- FDM schema generation workflow that make use of core method from 0.11.2
- FDM schema generation notebook in docs
- SME graph capturing notebook in docs

### Improved

- Notebooks overall

### Fixed

- Handling of Instances sheet, issue with cell datatypes

### Changed

- Renamed `fast_graph` workflow to `graph_to_asset_hierarchy`

### Removed

- Default workflow

## [0.12.3] - 30-05-23

### Added

- Added generation of knowledge graph capturing sheet based on data model definitions in transformation rules
- Added generation of knowledge graph from graph capturing sheets

## [0.12.2] - 30-05-23

### Fixed

- Default `config.yaml` could not be reloaded.

### Improved

- The output messages for `load_transformation_rules_step` in all workflows by specifying which file is used.

## [0.12.1] - 26-05-23

### Added

- Added retry logic to asset and relationship update micro batching
- Added generic workflow steps retry logic
- Added examples of how to use update safety guards and human approval steps in workflows

### Fixed

- Fixed UI state polling bug.

## [0.12.0] - 23-05-23

### Added

- Added workflow documentation.
- Added `wait_for_event` task. This task will wait for a specific event to occur.Can be used to pause/resume workflow execution , for instance when a user needs to approve the workflow execution.
- Added metrics helper functions. These functions can be used to create metrics for the workflow.
- Added UI configuration editor. Now it supports all UI operations.
- Added workflow source code viewer.
- Added rules file download link. Now user can upload and download rules file via NEAT UI .
- Added error reporting in UI if the rules file is not valid or not present. The same for data exploration view.

### Improved

- Many UI improvements and visual regrouping of UI views.
- Improved http trigger. Now it can receive arbitrary data in json format.
- Global configurations moved to its own view.
- Steps and System components editor supports node removal.

### Changed

- Groups section was renamed to Solution/System components overview. In manifest it was renamed to `system_components`.

## [0.11.5] - 23-05-23

### Fixed

- Removed `data/config.yaml` dump. This is not used.
- If the config is not specified, the default `config.yaml` now dumps it content as yaml and not `json`.

## [0.11.4] - 22-05-23

### Added

- Reporting on categorized assets and relationships
- Safety gauge to skip assets which are changing asset hierarchy or to raise exception

## [0.11.3] - 19-05-23

### Fixed

- When running `neat` with two different datasets without an external_id prefix, the creation of an orphanage asset
  caused a DuplicationError. This is now fixed by suffixing the dataset to the orphanage asset.

## [0.11.2] - 15-05-23

### Added

- Generation of GraphQL schema from transformation rules
- Fixing names of classes/properties to be aligned to GraphQL allowed characters
- Allowing pure data modeling transformation rules, i.e. no data on mapping rules

## [0.11.1] - 08-05-23

### Fixed

- Set the license of the package in poetry build.

## [0.11.0] - 08-05-23

- Refactored application bootrap procese and core application functions aggregated into NeatApp class.
- Small bug fixes.
- Fixed global configurations via UI and API.

## [0.10.4] - 28-04-23

- Added readme to publish process on pypi.org.

## [0.10.3] - 26-04-23

- Handling edge case in graph that results in decommissioned relationships

## [0.10.2] - 23-04-23

- Fix issue with duplicated labels for relationships

## [0.10.1] - 20-04-23

- Fix for issue of creation of relationships for assets that do not exist

## [0.10.0] - 17-04-24

- Refactor `rdf_to_asset` to use micro batching
- Refactor `rdf_to_relationships` to use micro batching
- Improved logging and performance for `rdf_to_asset` and `rdf_to_relationships`
- Additional labels for relationships

## [0.9.2] - 05-04-23

- Refactor TransformationRules to entail data modeling, relationship definition, label creation methods

## [0.9.1] - 05-04-23

- Remove duplicated rules for relationships which are causing duplicated relationships
- Improve performance of relationship categorization
- Improve NeatGraphStore to better handle graph.drop() for in-memory store
- Improved current example workflows

## [0.9.0] - 03-04-23

- Created mock module
- Added generation of mock graphs based on data model provided in transformation rules
- DataModelingDefinition class extended with methods:
  - `reduce_data_model`: Reduces the data model to desired set of classes
  - `to_dataframe` : Converts DataModelingDefinition instance to a pandas dataframe for easier manipulation
  - `get_class_linkage`: gets the linkage between classes in the data model
  - `get_symmetric_pairs`: gets the symmetric pairs of classes in the data model
- Added descriptive notebook demoing the use of the mock graph generator

## [0.8.0] - 30-03-23

### Added

- Entry point for launching neat application, `neat`.

## [0.7.2] - 28-03-23

- Removed unused API methods
- Added Workflow Execution History to the UI and API (viewer only)
- Added workflow methods for reinitializing CogniteClient from within a workflow. Should be used by workflows to adress memmory leaks in the CogniteClient.
- Improved config.yaml handling. Now if the file is not found, NEAT will create a new one with default values.

## [0.7.1] - 28-03-23

- Fixed issue with relationship diffing which caused diffing to not behave as expected
- Fixed issue with end_time of resurrected resources which was not property set to None
- Moved from using python dictionaries to using data frame as prime storage of relationships
- Better handling of updated relationships via RelationshipUpdate class

## [0.7.0] - 23-03-23

This changelog was introduced to the package.<|MERGE_RESOLUTION|>--- conflicted
+++ resolved
@@ -16,14 +16,12 @@
 - `Security` in case of vulnerabilities.
 
 ## TBD
-<<<<<<< HEAD
 ### Improved
 - `neat.inspect.issues()` for errors in Metadata sheet and ill-formed views in te Views and Properties sheets
-=======
+
 ### Fixed
 - The `neat.create` + `neat.to.excel(..., include_reference=True)` now correctly includes the reference data model 
   in the Excel file.
->>>>>>> 7d7732dc
 
 ## [0.109.2] - 31-01-**2025**
 ### Added
