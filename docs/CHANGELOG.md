# Changelog

All notable changes to this project will be documented in this file.

The format is based on [Keep a Changelog](https://keepachangelog.com/en/1.0.0/),
and this project adheres to [Semantic Versioning](https://semver.org/spec/v2.0.0.html).

Changes are grouped as follows:

- `Added` for new features.
- `Changed` for changes in existing functionality.
- `Deprecated` for soon-to-be removed features.
- `Improved` for transparent changes, e.`g. better performance.
- `Removed` for now removed features.
- `Fixed` for any bug fixes.
- `Security` in case of vulnerabilities.

<<<<<<< HEAD
## [0.36.0] - 27-10-23
### Added
- Added `DMSImporter`

=======
>>>>>>> a9ca426e
## [0.35.0] - 27-10-23

### Improved

- Improved stability and resource usage of Oxigraph when working with large graphs.

### Added

- Added `InstancesFromAvevaPiAF` step.

### Fixed

- UI bug fixes and improvements.

## [0.34.0] - 27-10-23

### Improved
- Bug fix: Removed condition not allowing an asset to change its parent asset.

## [0.33.0] - 22-10-23

### Improved
- Implementation of class prefix to external ids for edges

## [0.32.0] - 22-10-23

### Improved

- Refactor importers
- Simplified data modeling flow by introducing RawRules as a first class citizen
- Fix small bugs
- Initiated refactor of exporters

## [0.31.0] - 18-10-23

### Added

- Importer `GraphImporter`

### Improved

- Base importer with generic, yet configurable, exceptions

## [0.30.0] - 11-10-23

### Added

- Three importers `JSONImporter`, `YAMLImporter`, and `DictImporter`.

## [0.29.0] - 07-10-23

### Changed

- The importer `owl2excel` is written as a class `OWLImporter`. **Note** this is a breaking change, but
  since we are on 0. version, we can do this.

## [0.28.0] - 07-10-23

### Added

- Classes for extractors `MockGraphGenerator` and `GraphCapturingSheet` available at `cognite.neat.graph.extractors`.

## [0.27.1] - 07-10-23

### Improved

- Introduced container classes for `Classes` and `Properties` in `TransformationRules`. Implemented `.to_pandas()`
  methods for both classes.

## [0.27.0] - 07-10-23

### Added

- `neat` support Python `3.10`.

## [0.26.1] - 05-10-23

### Fixed

- Small fixes related to steps compatibility with mypy.
- Fixed UI crash in case if workflow state cannot be loaded.
- Fixed step loader from data_folder/steps path.

### Added

- Workflow id and run id are now available as step object variables.

## [0.26.0] - 04-10-23

### Added

- Added rules2excel rules exporter. Now users can export rules from TransformationRules object to excel file.
- Added rules generator step from arbitrary object (must be in json or yaml formats)
- Added eperimental rules parser from OpenApi/Swagger specification. Rules generates based on schema part of OpenApi specification.
- Added version , source and docs_urs metadata to Steps class.

## [0.25.9] - 30-09-23

### Fixed

- Loading `neat` from environment variables, the variable `NEAT_LOAD_EXAMPLES` would always return `true`
  even if it was set to `false`. This is now fixed.

## [0.25.8] - 20-09-23

### Improved

- Many UI improvements and bug fixes.
- Improved data exploration capabilities.

### Added

- Added universal JSON to Graph extractor step.

## [0.25.7] - 14-09-23

### Added

- Drop down menu for selection of property which hold value for nodes in Data Explorer

## [0.25.6] - 12-09-23

### Fixed

- Fixed Nodes and Edges step
- Fixed issues with regex

### Added

- Mock Graph Generation Step
- Regex patterns from CDF API documentation

## [0.25.5] - 5-09-23

### Added

- Support for upload of various RDF formats to `NeatGraph` store

## [0.25.4] - 5-09-23

### Fixed

- Fixed issue when columns names are non-string
- Fixed missing start_time in relationships
- Fixed upload_nodes/edges
- Fixed DMS upload step

### Added

- Handling of edge cases when creating Assets in which name was pushed to be None even though there is alt property
- Notebook 5 with walk through about fDM, nodes and edges

## [0.25.3] - 4-09-23

### Fixed

- Fixed Github rules loader.

### Changed

- Github rules loader now split into Github downloader step and RulesLoader.

### Added

- Added Input/Output steps for downloading and uploading rules from/to Github and from/to CDF files.

## [0.25.2] - 1-09-23

### Fixed

- Multiple UI usability improvements and bug fixes.

## [0.25.1] - 31-08-23

### Fixed

- Fixed issues with regex validations for entity ids

## [0.25.0] - 30-08-23

### Changed

- New way of configuring workflows steps . Now steps are configured individually and not as a part of workflow manifest.
- Added access_token autentication for Cognite client. If client_id is not set in config.yaml, NEAT will use client_secret as access_token.
- Multiple UI usability improvements and bug fixes.

### Added

- Added SimpleContextualization step . The step can be used to create links between nodes in a graph either by using regex or exact match between source and target properties.
- Added single store configuration step. Now solution and graph stores can be configured individually.

## [0.24.2] - 29-08-23

### Added

- Multi parent classes are now allowed
- Validation of parent classes ids against class id regex
- New Exception in case of ill-formed parent class ids

### Fixed

- Bug raising when generating Ontology triples in case when there are multi parent classes

## [0.24.1] - 29-08-23

### Added

- Docstring to `cognite.neat.rules.exceptions` and `cognite.neat.graph.exceptions`
- URL to exception definition added to exception message
- Rendering of exceptions in `docs` (mkdocs)

### Fixed

- `fix_namespace_ending` was returning `str` instead of `Namespace` causing issues

### Improved

- Split docs config of importers to importers and parsers to avoid confusion

## [0.24.0] - 24-08-23

### Added

- Generation of DM instances
- `DMSDataModelFromRules`, `GenerateCDFNodesAndEdgesFromGraph`, `UploadCDFNodes` and `UploadCDFEdges` added to step libary

### Improved

- Handling of generation of pydantic model instances in case of incomplete graph instances

## [0.22.0] - 22-08-23

### Changed

- Re-org and re-name step library
- Update workflows according to new step library org

### Added

- `OntologyFromRules` step to step library
- `SHACLFromRules` step to step library
- `DownloadTransformationRulesFromGitHub` to step library

### Improved

- `data_model_generation` workflow has been extended to produce ontological and shape constraints representation
- input parameters description for workflow steps in step library

## [0.21.2] - 18-08-23

### Changed

- `cognite.neat.rules.exceptions` warnings and errors names changed to human-readable form

## [0.21.1] - 18-08-23

### Changed

- `rules2dms` is updated to query for specific version of views

## [0.21.0] - 17-08-23

### Changed

- BIG workflow refactoring. New workflow concept is more modular and easier to extend.
- Steps are defined as independent components with well defined inputs and output data contracts/types and configurations.
- Steps are now reusable and scoped to 3 categories: `global`, `project` and `workflow`. Global steps are available to all workflows and maintained by NEAT project, `project`scoped steps are available to all workflows in a project and `workflow` scoped steps defined and available only to a specific workflow.
- Workflows are now defined as a composition of steps via manifest file , pytyhon file is no longer needed. Workflow Base class inheritance is still possible but not recomended and reserved for very advanced use cases.

### Removed

- Removed `base`and `default` workflows.

### Added

- Workflows can be added via UI.

### Improved

- Improved drop operations for NeatGraph store.

## [0.20.0] - 08-08-23

### Added

- Generation of data model in DMS through `sdk` interaction with DMS endpoint

## [0.19.0] - 08-08-23

### Added

- Generation of in-memory pydantic models based on class/property definitions in `TransformationRules`
- Generation of `CONSTRUCT` query which provides "views" into source graph and in most cases alleviate the need of creating solution graph

## [0.18.3] - 01-08-23

### Changed

- First pass of refactoring / reorg of `app/api` package

### Added

- With exception of `get-nodes-and-edges` route and routes that need CDF all other are now tested

### Removed

- Running tests only on `graph_to_asset_hierarchy`, `sheet2cdf` is commented out

## [0.18.2] - 26-07-23

### Changed

- First pass of refactoring / reorg of `workflows` package
- Removed some of examples data from `neat` and place them under tests

## [0.18.1] - 25-07-23

### Changed

- Structure of `neat` package
- Structure of `neat` tests to reflect package structure
- Renamed rules loaders into readers
- Merged rules readers and parsers into parser

## [0.18.0] - 25-07-23

### Changed

- Structure of `neat` package.

## [0.17.4] - 24-07-23

### Added

- Generation of ontology, shape constraint objects and semantic data model out of transformation rules

## [0.17.3] - 24-07-23

### Added

- Added new composition based method of building step-components for NEAT workflows.

## [0.17.2] - 20-07-23

### Changed

- Switch to using `jinja2` template engine instead of `graphql-core` for generation of GraphQL schema

### Added

- Downloading rules from private github repository

## [0.17.1] - 19-07-23

### Changed

- Organized various methods that work with `TransformationRules` to importers/exporters and set of methods that perform rules analysis

## [0.17.0] - 16-07-23

### Changed

- Parsing of Transformation Rules from Excel files more stricter validations
- BREAKING CHANGE: Transformation Rules which contain Instances sheet now required namespace to be explicitly set in Metadata sheet !

### Added

- Dedicated module for exceptions (warnings/errors) for Transformation Rules parsing
- Ability to generate parsing report containing warnings/errors
- Conversion of OWL ontologies to Transformation Rules
- Tests for notebooks

## [0.16.0] - 10-07-23

### Changed

- The subpackage inside `cognite-neat` `core.rules` has now a defined inteface with three different load methods
  along with the data classes those load methods returns.
- Started making dependencies optional and setting up options for installing `neat` for different use cases.

## [0.15.0] - 08-07-23

### Changed

- Require `pydantic` `v2`.

## [0.14.2] - 07-07-23

### Added

- Added additional validators to comply with CDF DM
- Added new fields to handle request for having both entity ids and entity names
- Added new fields to capture necessary information to resolve sheets as (f)DM

## [0.14.1] - 30-06-23

### Fixed

- Fixed bugs in base workflows

### Improved

- Improved graph based data exploration capabilities.

## [0.14.0] - 21-06-23

### Added

- Base workflow concept. Most of common functionality is moved to base workflows. Now it is possible to create custom
  workflows by inheriting from base workflow. More infor in docs
- Added 3 main workflow start methods . More info in docs

### Fixed

- Fixed error propagation from sub workflows to main workflow. Now if sub workflow fails, main workflow will fail as well.
- Small UI improvements.

## [0.13.1] - 11-06-23

### Added

- Configurable cdf client timeout and max workers size. See [getting started](getting-started.md) for details.
- Additional logic for handling `CogniteReadTimeoutError` and `CogniteDuplicatedError` during retries. This is an attempt
  to handle cases when under heavy load, requests to CDF may timeout even though the requests were processed successfully
  in eventual consistancy manner.

## [0.13.0] - 11-06-23

### Added

- Configuration option for metadata keys used by neat in the `sheet2cdf` workflow.

## [0.12.10] - 11-06-23

### Improved

- `cognite-neat` package metadata.

## [0.12.9] - 11-06-23

### Fixed

- Existing CDF asset without a label caused the `sheet2cdf` workflow to fail. This is now fixed.

## [0.12.8] - 09-06-23

### Fixed

- Clean labels from assets which do not exist in CDF. This one does the cleaning correct, while `0.12.7` assumed
  the wrong internal format for asset, and thus, did not work.

## [0.12.7] - 07-06-23

### Fixed

- Handling assets in CDF with non-existing labels.

## [0.12.6] - 06-06-23

### Fixed

- Handling assets without labels in CDF.

## [0.12.5] - 04-06-23

### Added

- Automatic update (configurable) of workflow configurations (using new file name) on the rules file upload completion
- Automatic triggering (configurable) of workflow execution on rules file upload completion

## [0.12.4] - 30-05-23

### Added

- SME graph capturing workflow that make use of core method from 0.12.3
- FDM schema generation workflow that make use of core method from 0.11.2
- FDM schema generation notebook in docs
- SME graph capturing notebook in docs

### Improved

- Notebooks overall

### Fixed

- Handling of Instances sheet, issue with cell datatypes

### Changed

- Renamed `fast_graph` workflow to `graph_to_asset_hierarchy`

### Removed

- Default workflow

## [0.12.3] - 30-05-23

### Added

- Added generation of knowledge graph capturing sheet based on data model definitions in transformation rules
- Added generation of knowledge graph from graph capturing sheets

## [0.12.2] - 30-05-23

### Fixed

- Default `config.yaml` could not be reloaded.

### Improved

- The output messages for `load_transformation_rules_step` in all workflows by specifying which file is used.

## [0.12.1] - 26-05-23

### Added

- Added retry logic to asset and relationship update micro batching
- Added generic workflow steps retry logic
- Added examples of how to use update safety guards and human approval steps in workflows

### Fixed

- Fixed UI state polling bug.

## [0.12.0] - 23-05-23

### Added

- Added workflow documentation.
- Added `wait_for_event` task. This task will wait for a specific event to occur.Can be used to pause/resume workflow execution , for instance when a user needs to approve the workflow execution.
- Added metrics helper functions. These functions can be used to create metrics for the workflow.
- Added UI configuration editor. Now it supports all UI operations.
- Added workflow source code viewer.
- Added rules file download link. Now user can upload and download rules file via NEAT UI .
- Added error reporting in UI if the rules file is not valid or not present. The same for data exploration view.

### Improved

- Many UI improvements and visual regrouping of UI views.
- Improved http trigger. Now it can receive arbitrary data in json format.
- Global configurations moved to its own view.
- Steps and System components editor supports node removal.

### Changed

- Groups section was renamed to Solution/System components overview. In manifest it was renamed to `system_components`.

## [0.11.5] - 23-05-23

### Fixed

- Removed `data/config.yaml` dump. This is not used.
- If the config is not specified, the default `config.yaml` now dumps it content as yaml and not `json`.

## [0.11.4] - 22-05-23

### Added

- Reporting on categorized assets and relationships
- Safety gauge to skip assets which are changing asset hierarchy or to raise exception

## [0.11.3] - 19-05-23

### Fixed

- When running `neat` with two different datasets without an external_id prefix, the creation of an orphanage asset
  caused a DuplicationError. This is now fixed by suffixing the dataset to the orphanage asset.

## [0.11.2] - 15-05-23

### Added

- Generation of GraphQL schema from transformation rules
- Fixing names of classes/properties to be aligned to GraphQL allowed characters
- Allowing pure data modeling transformation rules, i.e. no data on mapping rules

## [0.11.1] - 08-05-23

### Fixed

- Set the license of the package in poetry build.

## [0.11.0] - 08-05-23

- Refactored application bootrap procese and core application functions aggregated into NeatApp class.
- Small bug fixes.
- Fixed global configurations via UI and API.

## [0.10.4] - 28-04-23

- Added readme to publish process on pypi.org.

## [0.10.3] - 26-04-23

- Handling edge case in graph that results in decommissioned relationships

## [0.10.2] - 23-04-23

- Fix issue with duplicated labels for relationships

## [0.10.1] - 20-04-23

- Fix for issue of creation of relationships for assets that do not exist

## [0.10.0] - 17-04-24

- Refactor `rdf_to_asset` to use micro batching
- Refactor `rdf_to_relationships` to use micro batching
- Improved logging and performance for `rdf_to_asset` and `rdf_to_relationships`
- Additional labels for relationships

## [0.9.2] - 05-04-23

- Refactor TransformationRules to entail data modeling, relationship definition, label creation methods

## [0.9.1] - 05-04-23

- Remove duplicated rules for relationships which are causing duplicated relationships
- Improve performance of relationship categorization
- Improve NeatGraphStore to better handle graph.drop() for in-memory store
- Improved current example workflows

## [0.9.0] - 03-04-23

- Created mock module
- Added generation of mock graphs based on data model provided in transformation rules
- DataModelingDefinition class extended with methods:
  - `reduce_data_model`: Reduces the data model to desired set of classes
  - `to_dataframe` : Converts DataModelingDefinition instance to a pandas dataframe for easier manipulation
  - `get_class_linkage`: gets the linkage between classes in the data model
  - `get_symmetric_pairs`: gets the symmetric pairs of classes in the data model
- Added descriptive notebook demoing the use of the mock graph generator

## [0.8.0] - 30-03-23

### Added

- Entry point for launching neat application, `neat`.

## [0.7.2] - 28-03-23

- Removed unused API methods
- Added Workflow Execution History to the UI and API (viewer only)
- Added workflow methods for reinitializing CogniteClient from within a workflow. Should be used by workflows to adress memmory leaks in the CogniteClient.
- Improved config.yaml handling. Now if the file is not found, NEAT will create a new one with default values.

## [0.7.1] - 28-03-23

- Fixed issue with relationship diffing which caused diffing to not behave as expected
- Fixed issue with end_time of resurrected resources which was not property set to None
- Moved from using python dictionaries to using data frame as prime storage of relationships
- Better handling of updated relationships via RelationshipUpdate class

## [0.7.0] - 23-03-23

This changelog was introduced to the package.<|MERGE_RESOLUTION|>--- conflicted
+++ resolved
@@ -15,13 +15,10 @@
 - `Fixed` for any bug fixes.
 - `Security` in case of vulnerabilities.
 
-<<<<<<< HEAD
-## [0.36.0] - 27-10-23
+## [0.36.0] - 30-10-23
 ### Added
 - Added `DMSImporter`
-
-=======
->>>>>>> a9ca426e
+- 
 ## [0.35.0] - 27-10-23
 
 ### Improved
