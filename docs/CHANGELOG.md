--- conflicted
+++ resolved
@@ -15,16 +15,14 @@
 - `Fixed` for any bug fixes.
 - `Security` in case of vulnerabilities.
 
-<<<<<<< HEAD
-## [0.68.4] - 21-03-24
+## [0.68.5] - 22-03-24
 ### Improved
 - `ExcelExporter` and `YAMLExporter` now skips the default spaces and version when exporting rules.
-=======
+
 ## [0.68.4] - 22-03-24
 ### Fixed
 - remove_namespace missed check weather namespace is of actual HTTP type
 
->>>>>>> eebf6412
 
 ## [0.68.3] - 20-03-24
 ### Fixed
