--- conflicted
+++ resolved
@@ -16,7 +16,6 @@
 - `Security` in case of vulnerabilities.
 
 ## TBD
-<<<<<<< HEAD
 ### Added
 - Method in `InformationAnalysis` which returns class URI based on class entity
 - Method in `InformationAnalysis` which returns definition of property types for give class entity
@@ -28,11 +27,10 @@
 ### Removed
 - logging from `InformationAnalysis` module
 
-=======
 ### Fixed
 - NEAT can now run in a minimal environment without raising a `KeyError` when using the default
   configuration in NEAT importers.
->>>>>>> 95fe0110
+
 
 ## [0.92.1] - 12-09-24
 ### Fixed
