--- conflicted
+++ resolved
@@ -14,14 +14,13 @@
 - `Fixed` for any bug fixes.
 - `Security` in case of vulnerabilities.
 
-<<<<<<< HEAD
-## [0.12.1] - 25-05-23
+
+## [0.12.2] - 26-05-23
 ### Added
 * Added generation of knowledge graph capturing sheet based on data model definitions in transformation rules
 * Added generation of knowledge graph from graph capturing sheets
-=======
+
 ## [0.12.1] - 26-05-23
-
 ### Added
 * Added retry logic to asset and relationship update micro batching
 * Added generic workflow steps retry logic
@@ -29,8 +28,6 @@
 
 ### Fixed
 * Fixed UI state polling bug.
-
->>>>>>> a3157efe
 
 ## [0.12.0] - 23-05-23
 ### Added
