--- conflicted
+++ resolved
@@ -38,14 +38,6 @@
 - Fixed issue with not correctly set of max count when inferring properties which value type are multi type
 - `neat.read.cdf.classic.graph` no longer requires read access to data sets in CDF.
 
-<<<<<<< HEAD
-### Changed
-- [BREAKING] The `neat.prepare.data_model.to_solution/to_enterprise/to_data_product` methods are moved to 
-  `neat.create.solution_model/enterprise_model/data_product_model`. In addition, the methods been simplified with
-  fewer parameters and better defaults.
-
-=======
->>>>>>> c03ceec2
 ## [0.108.0] - 22-01-**2025**
 ### Added
 - Support RDF Datasets in NeatGraphStore enabling writing of sources triples to dedicated named graphs
