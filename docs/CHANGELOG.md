# Changelog

All notable changes to this project will be documented in this file.

The format is based on [Keep a Changelog](https://keepachangelog.com/en/1.0.0/),
and this project adheres to [Semantic Versioning](https://semver.org/spec/v2.0.0.html).

Changes are grouped as follows:

- `Added` for new features.
- `Changed` for changes in existing functionality.
- `Deprecated` for soon-to-be removed features.
- `Improved` for transparent changes, e.g. better performance.
- `Removed` for now removed features.
- `Fixed` for any bug fixes.
- `Security` in case of vulnerabilities.

## TBD
### Added
- Support for converting relationships to edges.
- Support for setting limit when running `neat.read.cdf.classic.graph(...)`.
- RegexViolation warning on Information rules that check if entity ids are DMS compliant
- Support for using parent property name in `neat.mapping.classic_to_core(...)`.
- Classes that have properties but are not defined in Classes sheet will raise error
- Ability to make connection at granular level between Info and DMS rules when doing conversion
  form Info to DMS rules
<<<<<<< HEAD
- Ability to change names of properties and views / classes and still be able to load instances
=======

### Changed
- NeatEngine version to the latest release that has a breaking change to the interface; `2.0.0`
>>>>>>> 20e26e5a

### Fixed
- Implementing a view with a reverse connection no longer raises a `ReversedConnectionNotFeasibleError`.


## [0.99.1] - 28-11-**2024**
### Changed
- Remove "make_compliant" from OWL and IMF importers
- Information rules post validation is now solely raising warnings
- Renamed `neat.prepare.instances.relationships_as_connection` to `neat.prepare.instances.relationships_as_edges`.
  Changed how the conversion is done. The edge is as a node between the start and end node.

### Fixed
- `neat.to.cdf.data_model(...)` no longer tries to deploy Cognite Models.
- Wrong connection in `neat.mapping.classic_to_core(...)` is now fixed.

### Improved
- Inference, instances are ordered by no of properties
- Inference, if Unknown value is present in multivalue property it is dropped

## [0.99.0] - 26-11-**2024**
### Changed
- We are now using RDF datasets (namedgraphs) instead of simple graphs, enabling support for multi space
  resolution of nodes and edges in CDF.

### Added
- Support for dropping instances of a given type with `neat.drop.instances(...)`
- Helper methods `neat.prepare.instances.relationships_as_connection` and `neat.prepare.data_model.prefix` added
- The `neat.verify(...)` method now looks in `CDF` for the data model if it is not found in the `NeatSession`.

### Fixed
- Running `neat.to.cdf.data_model(..., dry_run=True)` now counts created and deleted items correctly.
- Bug in inference of multi-value types
- Setting `filter` for a `view` in `DMS` sheet is no longer ignored.

### Improved
- Bump dep on pyoxi to 0.4.3 and oxrdflib to 0.4.0
- Increase speed in loading RDF files in oxistore

### Removed
- [BREAKING] The `neat.read.cdf.classic.asset(...)` is removed. Use the `neat.read.cdf.classic.graph(...)` instead.

## [0.98.0] - 21-11-**2024**
### Added
- Support for reading `YAML`
- Support for writing `YAML` in toolkit format.
- Added end-to-end test for CDM extension
- Support for dropping instances of a given type with `neat.drop.instances(...)`
### Fixed
- Verification of reversed connections was done of `property (linage)` instead of `view_property`
### Changed
- [BREAKING] Rules are simplified and normalized, especially metadata
- [BREAKING] removed `reference`, `class (linage)` and `property (linage)`.
- [BREAKING] removed `last`, `reference`, auto-generated filters, `data_model_type`, `schema_`, `extension`

## [0.97.3] - 16-11-**2024**
### Improved
- `...make_connection_on_exact_match` now takes strings instead of URIRefs
### Fixed
- Smart filling in of container properties lead to bug (triggered by edge case)

## [0.97.2] - 14-11-**2024**
### Added
- Added parameter, `model`, to `neat.to.excel(...)` to allow to specify 'dms' or 'information' model.

### Fixed
- `neat.set.data_model_id()` did not result in the verified data model being stored
- Due to issues with reverse connections `neat.set.data_model_id()` does not allow changing data model id-
### Improved
- `neat.to.cdf.instances()` now auto creates space if one is not passed, also does not allow usage of data model space for instances storage
- `neat.to.cdf.instances()` no longer loads the data twice.
- `neat.to.cdf.instances()` now has a more informative output.
- `neat.inspect.outcome....` reduced the amount of information shown in the output to make it more readable.

## [0.97.1] - 14-11-**2024**
### Changed
- `neat.show.instances()` now only works if NeatSession storage is set to `oxigraph`
### Fixed
- `neat.prepare.data_model.to_enterprise/to_solution` was not picking up source entity
### Changed
- `lxml` is now an optional dependency for `DexpiExtractor`. This is to support running in `pyodide` environment.

## [0.97.0] - 14-11-**2024**
### Added
- Added provenance on rules in NeatSession
- Option to move connections from reference to new model in DMS rules when generating Enterprise model
- Plotting of data model provenance
- Plotting of data model implements
- Support for loading `NeatEngine`.
- Support for inspecting outcome of `neat.to.cdf.instances(...)` with `neat.inspect.outcome.instances(...)`.
- `neat.prepare.instance.make_connection_on_exact_match` added to enable adding connections
  between instances based on exact match of properties.
- Support for reading instances from csv `neat.read.csv`. Including reading csv from a public GitHub repository.

### Improved
- Case-insensitive "direct" connection type in DMS Rules
- Validation over view types for connections in DMS Rules
- Validation of reverse connection feasibility in DMS Rules

## Changed
- The `neat.infer()` now always infer integer and float as their 64-bit counterparts long and double. The motivation
  for this change is to have a more flexible data model that can handle 64-bit integers and floats.

## [0.96.6] - 08-11-**2024**
### Fixed
- `neat.verify()` no longer gives a `PrincipleMatchingSpaceAndVersionWarning` when you include views from
  the `CogniteCore` or `CogniteProcessIndustry` data models.
- In the `DMSSheet` you will now get a `RowError` if you try to set `container` or `container property` for
  an edge or reverse direct relation as these are not stored in containers.
- `neat.read.excel(...)` now correctly reads the `Enum` and `Nodes` sheets.
- In the `DMSSheet`, `reverse` relations no longer give a `RowError` if the reverse property is referencing
  a property in the reference sheets.

## [0.96.5] - 07-11-**2024**
### Fixed
- Serializing `ResourceNotDefinedError` class no longer raises a `ValueError`. This happens when a `ResourceNotDefinedError`
  is found, for example, when calling `neat.verify()`.
- Setting `neat.to.cdf.data_model(existing_handling='force)` will now correctly delete and recreate views and containers
  if they already exist in CDF.

### Improved
- When running `neat.to.cdf.data_model()` the entire response from CDF is now stored as an error message, not just the
  text.

### Added
- `neat.to.cdf.data_model()` now has a `fallback_one_by_one` parameter. If set to `True`, the views/containers will
  be created one by one, if the batch creation fails.

## [0.96.4] - 05-11-**2024**
### Fixed
- `neat.to.excel` or `neat.to.yaml` now correctly writes `ViewTypes` and `Edge` that do not have the default
  value. For example, if the `Connection` was `edge(direction=inwards)` it would not be written to the Excel or
  YAML file as `edge` as `direction=inwards` was not the default value. This is now fixed.

## [0.96.3] - 05-11-**2024**
### Added
- Introduce `neat.inspect.outcome(...)` to check the outcome of `cdf.to.data_model`.

### Fixed
- `neat.to.cdf.data_model` no longer outputs warnings when creating a new data model in CDF.

## [0.96.2] - 05-11-**2024**
### Added
- Can configure `neat.to.cdf.data_model` behavior for data model components that already exist in CDF

### Changed
- When reading a data model from CDF, `inwards` edges are now treated as an edge with direction inwards and
  not the reverse edge.

## [0.96.1] - 04-11-**2024**
### Fixed
- `naet.show` working in a pyodide environment

## [0.96.0] - 04-11-**2024**
### Improved
- Handling of CDM extension
- Switched from Cytoscape to PyVis for data model and instances visualization
### Added
- `neat.prepare.reduce` now support dropping individual views from a `Cognite` model.
- `neat.set.data_model_id` a convenience method to set the data model id in a `NeatSession`.
- `neat.version` returns the version of the `neat` package.
- `neat.prepare.to_enterprise` prepares template for creation of an enterprise model in `Cognite Data Fusion`.
- `neat.prepare.to_solution` prepares template for creation of a solution model in `Cognite Data Fusion`.


## [0.95.0] - 29-10-**2024**
### Fixed
- `NeatSession` subcommands no longer gives traceback for `NeatSessionError` exceptions, instead it
  gives a more user-friendly error message.

### Improved
- Reduced matplotlib version to 3.5.2 due to PYOD compatibility issues
- Shorter and more concise summary of the data model in NeatSession

## [0.94.0] - 29-10-**2024**
### Added
- Support for information rules and instance plotting in NeatSession
- From Source to CDF tutorial

### Improved
- Better plotting of rules for dms and information rules in NeatSession (accounts for `subClassOf` and `implements`)

## [0.93.0] - 28-10-**2024**
### Improved
- IODD extractor to also extract XML elements that should map to time series data type
- This includes extracting `VariableCollection` elements and `ProcessDataIn` elements
- Will probably need to revise how the tag/id of the time series is created
- Interfaces for InferenceImporter, IMFImporter and OWLImporter are leveraging BaseRDFImporter
- Renamed rules.examples to rules.catalog to start building catalog od data models
- Improved IMF rules that will handle IMF AttributeType onboarding
- Improved handling of unknown, multi-data, multi-objet and mixed value types in conversion from Information to DMS rules
- Reorg prefixes
- Added more detail regex testing of entities
- Transformation is now generated for every RDF based rules importer
- Improved session overview in UI

### Added
- Added `NeatSession`
- Rules exporter that produces a spreadsheet template for instance creation based on definition of classes in the rules
- Rules transformer which converts information rules entities to be DMS compliant
- Rules transformer `RuleMapping` that maps rules from one data model to another
- Graph transformer `SplitMultiValueProperty` which splits multi-value properties into separate properties with single value
- Support for `xsd:decimal` which is now mapped to `float64` in DMS rules
- Added RDF based readers for `NeatSession`
- `NeatSession.read.rdf.examples.nordic44`
- `NeatSession.show.data_model` show data model in UI

### Removed
- State on DataType stored in `_dms_loaded` attribute

### Changed
- Required `env_file_name` explicitly set in the `get_cognite_client` function. This is to avoid loading the wrong
  environment file by accident when running the function in a notebook.
- `NeatIssue` are no longer immutable. This is to comply with the expectation of Exceptions in Python.
- [BREAKING] All `NEAT` former public methods are now private. Only `NeatSession` is public.

## [0.92.3] - 17-09-24
### Fixed
- Prefixes not being imported or exported to Excel
- Trailing whitespace in Excel files causing issues with importing

## [0.92.2] - 17-09-24
### Added
- Method in `InformationAnalysis` which returns class URI based on class entity
- Method in `InformationAnalysis` which returns definition of property types for give class entity
- Allow different class entity in transformations then classes for which transformation are written(typical use case when we are renaming classes from source to target graph)

### Improved
- Handling of namespace removal in Describe query (now only values which are of URIRef type or values of properties defined as object property get get namespace removed)

### Removed
- logging from `InformationAnalysis` module

### Fixed
- NEAT can now run in a minimal environment without raising a `KeyError` when using the default
  configuration in NEAT importers.
- NEAT now strips extra whitespace in all imported strings.


## [0.92.1] - 12-09-24
### Fixed
- The version of the released docker image was not updated correctly. This is now fixed.

## [0.92.0] - 12-09-24
### Added
- `ClassicExtactor` to extract all classic resource types from CDF from a given data set or root asset.

## [0.91.0] - 11-09-24
### Added
- IODDExtractor for IO-link standard: https://io-link.com/
- The extractor will parse XML files that follow the IO-link standard for an IODD device, and create rdf triples
that will form the knowledge graph for the device.
- Improved XML utils method `get_children` to be able to extract nested children as well as direct children, and ignore
namespace prefix of each tag element if the XML contains namespaces.

## [0.90.2] - 06-09-24
### Improved
- Visualize data model chapter in Knowledge Acquisition tutorial reduce to only export of data model to ontology
- New video made for the Export Semantic Data Model chapter in Knowledge Acquisition tutorial
- Workflow `Visualize_Semantic_Data_Model` renamed to `Export_Semantic_Data_Model` and reduce to only export

### Removed
- `Visualize_Data_Model_Using_Mock_Graph` removed since UI has been reduced to only have workflow builder & executor feature

## [0.90.1] - 06-09-24
### Fixed
- Fix issue with step doing file upload leading to blank screen in UI
- Fix issue with graph store step config, leading to not being able to load triples


## [0.90.0] - 05-09-24
### Added
- `DMSExtractor` added to extract instances from CDF into NeatStore.
- `DMSLoader` now sets the node type for instances.

### Fixed
- `DMSLoader` now correctly identifies edges based on type.

## [0.89.0] - 02-09-24
### Changed
- [BREAKING CHANGE] All conversion of rules object methods, for example, `InformationRules.as_dms_rules()`, have
  been removed. Instead, use the `cognite.neat.rules.transformers` module to get an appropriate transformar
  and use the `transform` method to convert the rules object.

### Fixed
- Circular dependency

### Improved
- Handling Default for connections in DMS rules
- Updated InformationToDMS to allow for dropping of properties with unknown value types
- Handling of properties which point to non-existing nodes when doing data model inference
- Handling of conversion of Information to DMS rules which contain properties with `Unknown` value type (defaulting to connection =`direct`, with no value type)

### Added
- Support for edges with properties in DMS rules.
- Support for explicitly setting node types in DMS Rules.
- Support for units on `fload64` and `float32` in DMS Rules.
- Support for enum in DMS Rules.


## [0.88.4] - 29-08-24
### Fixed
- IMF rules importer failed to publish to CDF due to non-compliant identifiers
- Duplicate generation of properties
### Improved
- Handling of cardinality for attribute properties
- Handling of multiple predicates used for concept definitions

## [0.88.3] - 20-08-24
### Fixed
- IMF rules importer failing due to references
### Improved
- Handling of references for OWL importer
### Added
- Test for IMF importer


## [0.88.2] - 24-07-24
### Added
- IMF rules importer
### Improved
- Organization of RDF based importers


## [0.88.1] - 24-07-24
### Improved
- Implementation of oxistore is now more robust and based on existing implementation by Oxigraph developer
### Removed
- Removed unused Oxistore implementation

## [0.88.0] - 22-07-24
### Removed
- [BREAKING] Legacy neat has been removed from the codebase. This includes `legacy` module,
  steps, and UI capabilities (such as explorer and rules editor).


## [0.87.6] - 22-07-24
### Added
- Labels generation from NeatGraphStore in AssetLoader


## [0.87.5] - 22-07-24
### Added
- Relationship generation from NeatGraphStore in AssetLoader


## [0.87.4] - 22-07-24
### Added
- Support for `Immutable` in `DMSRules`

## [0.87.3] - 18-07-24
### Added
- Handling of missing parents when generating assets
- Concept of orphanage asset for assets whose parents do not exist
- Uploader to CDF for assets
### Fixed
- Issue of not loading all asset fields when calling `AssetWrite.load()` method


## [0.87.2] - 17-07-24
### Added
- Topological sorting of classes and properties in `AssetRules` to provide proper order of asset creation
- Additional validation on `AssetRules` to ensure that mapped parent properties point to class not data value type
- Additional validation on `AssetRules` to ensure that rules do not have circular decadency

## [0.87.1] - 17-07-24
### Added
- `AddSelfReferenceProperty` transformer that handles `SelfReferenceProperty` RDF path in Rules
### Improved
- Better handling of property renaming in `DESCRIBE` query, which for example allows RDF:type property to be used
- Iterating over classes which have properties defined for them instead of all classes (which causes errors)
- Renamed `AllReferences` RDF path to `SelfReferenceProperty` to better reflect its purpose
### Removed
- `AllProperties` RDF path has been removed as we no longer want support implicit properties

## [0.87.0] - 17-07-24
### Added
- `AssetLoader` added to load assets to CDF
- `get_default_prefixes` method to provide default prefixes
### Removed
- `PREFIXES` dict that was used as default prefixes in `NeatGraphStore` and `Rules`
### Improved
- `AssetRules` properties have now mandatory `implementation` field
### Fixed
- Issue of properties not being renamed in `DESCRIBE` query


## [0.86.0] - 15-07-24
### Changed
- `NeatGraphStore.read()` is now iterable utilizing `DESCRIBE` query instead of `CONSTRUCT` query.
### Improved
- Order of magnitude improved query speed of instances for downstream graph loaders


## [0.85.12] - 11-07-24
### Added
- Added handling of Json fields in DMS loader

### Fixed
- DMS related datatype .python being wrongly mapped to python types

## [0.85.11] - 10-07-24
### Added
- Method `create_reference` to `DMSRules` to add reference dms rules and do the mapping of properties
  and views to the reference model.

## [0.85.10] - 10-07-24
### Added
- Depth-based typing in `AddAssetDepth` transformer
- Graph summary repr

## [0.85.9] - 09-07-24
### Added
- Option for checking for JSON value type when inferring data model

## [0.85.8] - 09-07-24
### Added
- Option for unpacking metadata from classic CDF resources graph extractor

## [0.85.7] - 08-07-24
### Added
- Option for setting lambda function `to_type` in the `AssetExtractor`.

## [0.85.6] - 08-07-24
### Added
- Analysis for `AssetRules`

## [0.85.5] - 07-07-24
### Fixed
- Prefix collision
- Fixed issue arising when value string "null" is threated as float "null" leading to error
  in DMS Instances

### Removed
- Relation to original data model used to develop neat

## [0.85.4] - 01-07-24
### Fixed
- Another issue with docker release.

## [0.85.3] - 01-07-24
### Fixed
- Another issue with docker release.

## [0.85.2] - 01-07-24
### Fixed
- Issues with docker release.

## [0.85.1] - 01-07-24
### Fixed
- Bug when using the `get_cognite_client` function with interactive login. This is now fixed.

## [0.85.0] - 25-06-24
### Changed
- [BREAKING] Interface for `Loaders`. Instead of `.export_to_cdf` now always return `UploadResultList` and
  the `.load_into_cdf_iterable` returns an iterable of `UploadResult`. It is no longer possible to return
  just the count. This is to make the interface more notebook friendly and easier to work with.

## [0.84.1] - 26-06-24
### Added
- Conversion between information, asset and dms rules
- Added serializer for transformations (i.e. RDFPATH)
- Placeholder for AssetLoader

## [0.84.0] - 25-06-24
### Changed
- [BREAKING] Interface for `Exporters`. Instead of `.export_to_cdf` returning an iterable, it now returns a list,
  and the `.export_to_cdf_iterable` returns an iterable. In addition, these method now returns a new type of
  objects `UploadResult`. This is to make the interface more notebook friendly and easier to work with.

## [0.83.1] - 26-06-24
### Added
- Conversion between information, asset and dms rules
- Added serializer for transformations (i.e. RDFPATH)
- Placeholder for AssetLoader


## [0.83.0] - 25-06-24
### Changed
- The dependency for running the neat service `fastapi`, `uvicorn`, and `prometheus-client` have been
  made optional. This is to make it easier to use `neat` as a Python package without the need for
  these dependencies.

## [0.82.3] - 25-06-24
### Improved
- Automatic conversion of `MultiValueType` in `InformationRules` to `DMSRules`.

## [0.82.2] - 25-06-24
### Fixed
- Conversion from Information to DMS rules incorrectly set `nullable` for a property if
  the property had `min_value` not set in the Information rules. This is now fixed.

## [0.82.1] - 21-06-24
### Added
- added new entities `AssetEntity` and `RelationshipEntity`
- added new rules type `AssetRules`

## [0.82.0] - 21-06-24
### Added
- Introduce `query` module under `neat.graph` which holds previous `_Queries` class
- Added generation of `SPARQL` `CONSTRUCT` queries based on `rdfpath` transformations defined in `InformationRules`
- Introduce `NeatGraphStore.read` method which takes class and returns all instances of that class
- Test for `NeatGraphStore.read` method which entails end-to-end process of loading triples, inferring data model and reading instances of a class
### Changed
- `DMSLoader` now uses `.read` method of `NeatGraphStore`


## [0.81.12] - 20-06-24
### Added
- Placeholder for `NeatGraphStore.read_view` method
### Improved
- Simplified InformationArchitect rules by remove `rule_type` and renaming `rule` to `transformation` instead


## [0.81.11] - 19-06-24
### Added
- `AssetRelationshipConnector` transformer added
### Improved
- Handling of ids for labels and relationships


## [0.81.10] - 19-06-24
### Added
- `AssetEventConnector` transformer added

## [0.81.9] - 19-06-24
### Added
- `AssetFilesConnector` transformer added


## [0.81.8] - 19-06-24
### Added
- `AssetSequenceConnector` transformer added

## [0.81.7] - 19-06-24
### Added
- `AssetTimeSeriesConnector` transformer added

### Fixed
- `NeatGraphStore.transform` was resetting provenance object, this is now fixed


## [0.81.6] - 18-06-24
### Added
- Transformers module to NeatGraphStore
- `AddAssetDepth` transformer added

## [0.81.5] - 14-06-24
### Improved
- Dexpi Extractor is significantly more extracting triples from Dexpi XML files
- More human readable class and property ids in Dexpi Extractor


## [0.81.4] - 14-06-24
### Fixed
- When creating a new Enterprise model, node types are automatically created for all views. This is such that
  the node types can be used in the filters for any solution model built on top of the enterprise model.

## [0.81.3] - 14-06-24
### Fixed
- If external id of edge is longer than 256 characters it will be hashed to avoid exceeding the limit of 256 characters.


## [0.81.2] - 12-06-24
### Fixed
- When converting from Information to DMS rules, `neat` now automatically creates more containers if
  the number of properties exceeds the maximum number of properties per container. In addition, a warning
  is issued to the user if the number of properties exceeds the maximum number of properties per container.

## [0.81.1] - 12-06-24
### Improved
- Classic CDF extractors now prefix ids with resource type

### Removed
- Dependency on pytz


## [0.81.0] - 11-06-24
### Added
- `DexpiExtractor` graph extractor added.

## [0.80.3] - 12-06-24
### Fixed
- Increased upper bound on `python-multipart` dependency.

## [0.80.2] - 11-06-24
### Fixed
- Fixed missing input for `Reference data model id` in  `DMSToRules` step

## [0.80.1] - 11-06-24
### Fixed
- Fixed issues with duplicated edges when different properties are referring to the same target node.


## [0.80.0] - 10-06-24

### Improved
- Single `NeatGraphStore` instantiated via three options:
  - `from_memory_store`
  - `from_oxi_store`
  - `from_sparql_store`
### Removed
- Removed various superclassing of `NeatGraphStore`
- Remove Prometheus reminisce in code base
- Remove logging
### Added
- `RdfFileExtractor` graph extractor added.

## [0.79.0] - 10-06-24
### Added
- `TimeSeriesExtractor` graph extractor added.
- `SequencesExtractor` graph extractor added.
- `EventsExtractor` graph extractor added.
- `FilesExtractor` graph extractor added.
- `LabelsExtractor` graph extractor added.
- Dedicate test data for Classic CDF data model created
- Tracking of graph provenance added to `NeatGraphStore`

## [0.78.5] - 05-06-24
### Changed
- Increased upper bound on `fastapi` dependency.


## [0.78.4] - 05-06-24
### Added
- `AssetsExtractor` graph extractor added.

## [0.78.3] - 03-06-24
### Added
- `MultiValueType` for the Information Architect rules, allowing multiple value types for a property.

### Improved
- `InferenceImporter` is retaining information on multi value type for properties.

## [0.78.2] - 31-05-24
### Improved
- `OWLImporter` is now opinionated and will attempt to make the imported ontology compliant with the rules.

## [0.78.1] - 30-05-24
### Added
- Added `RulesInferenceFromRdfFile` to the step library

## [0.78.0] - 30-05-24
### Added
- `make_compliant` feature added to `InferenceImporter` producing compliant rules from a knowledge graph.

## [0.77.10] - 23-05-30
### Changed
- Increased upper bound on `uvicorn` dependency.

## [0.77.9] - 23-05-24
### Added
- `InferenceImporter` added to the core library enabling inference of rules from a graph.

## [0.77.8] - 23-05-24
### Fixed
- In the conversion form Information to DMS Rules, when referencing a class in reference rules, the implements
  was not set correctly. This is now fixed.
- In the new implementation of the conversion between Information and DMS rules, containers that already exist
  in a last or reference rule object were recreated. This is now fixed.

## [0.77.7] - 23-05-24
### Fixed
- In the `DMSImporter`, if you imported a data model with multiple views referencing the same direct property
  in a container, it would return an error. This is allowed and thus no longer return an error.
- There was an edge case that could cause the conversion between Information and DMS rules to fail with
  `MissingContainerError`. The conversion is now reimplemented to ensure that Information rules always
  will create the necessary containers in the conversion to DMS rules.

## [0.77.6] - 23-05-24
### Improves
- Documentation on how to use raw filter
- Added a simple example of Rules with raw filter
- Added new test for raw filter

## [0.77.5] - 23-05-24
### Fixed
- `DMSExporter` creates the schema depending on `extension` in metadata field as defined in the
  [documentation](https://cognite-neat.readthedocs-hosted.com/en/latest/terminology/rules-excel-input.html).

## [0.77.4] - 22-05-24
### Improves
- Information rules are now read using InformationRulesInput data class, replicate the form of DMS rules.
- Information rules are now serialized using dedicated serializer class
- Information rules are now validated using dedicated validator class
- Defaulting to "enterprise" data model type and "partial" schema completeness set to avoid validation error on import
### Fixed
- Fixed bug in `ExcelImporter` when importing a data model with a last spreadsheet and no reference model.
  This would trigger an error `RefMetadata sheet is missing or it failed` even though the
  ReferenceMetadata sheet is not needed.

## [0.77.3] - 14-05-24
### Fixed
- When using `DMSExporter` and importing a data model with a view pointing to a view not in the data model,
  it would fail to convert to an `Information` rules. This is now fixed.
- In the `ExcelExporter`, the `metadata` sheet is now created correctly when you use the arguments `dump_as="last"`,
  or `dump_as="reference"`, combined with and without `new_model_id`. **[Note]** The order of the `dump_as` and
  `new_model_id` arguments have switched places. This is to make it more intuitive to use the `ExcelExporter`
  as `new_model_id` is only relevant if `dump_as` is set to `last` or `reference`.

## [0.77.2] - 14-05-24
### Added
- Missing warning when `RawFilter` is used to warn users that the usage of this filter is not recommended.


## [0.77.1] - 14-05-24
### Added
- Support for `RawFilter` allow arbitrary filters to be applied to the data model.


## [0.77.0] - 13-05-24
### Changed
- [BREAKING] The subpackage `cognite.neat.rules.models` is reorganized. All imports using this subpackage must be
  updated.

### Added
- Support for exporting/importing `Last` spreadsheets in the `ExcelExporter` and `ExcelImporter`.
- [BREAKING] As a result of the above, in the `ExcelExporter` the parameter `is_reference` is replaced by `dump_as`.
  To continue using the old behavior, set `dump_as='reference'`.
- In the `DMSImporter.from_data_model_id`, now supports setting `reference_model_id` to download a solution model
  with a reference model.

## [0.76.3] - 10-05-24
### Added
- Added schema validator for performance, specifically if views map to too many containers.


## [0.76.2] - 06-05-24
### Fixed
- Added missing "Is Reference" parameter back to the `ExcelExporter`step.


## [0.76.1] - 06-05-24
### Changed
- Updated DMS Architect Rules template to fit the new DMS Rules structure
- Update Terminology/Rules to reflect new DMS Rules structure

## [0.76.0] - 06-05-24
### Removed
- [BREAKING] In `DMSRules`, `default_view_version` is no longer supported. Instead, you will now get a warning if view versions
  are not matching the data model version.

### Added/Changed
- [BREAKING] The following renaming of columns in `DMSRules`, properties sheet:
    - `Relation` -> `Connection`
    - `ViewProperty` -> `View Property`
    - `ContainerProperty` -> `Container Property`
    - `IsList` -> `Is List`
    - `Class` -> `Class (linage)`
    - `Property` -> `Property (linage)`
- [BREAKING] The following renaming of columns in `DMSRules`, views sheet:
    - `InModel` -> `In Model`
    - `Class` -> `Class (linage)`
- [BREAKING] The following renaming of columns in `DMSRules`, containers sheet:
    - `Class` -> `Class (linage)`
- [BREAKING] Added support for listable direct relations in `DMSRules`. In addition, there is now a complete reimplementation
  of the `connection` column in the `DMRRules` `properties` sheet.
- [BREAKING] Connection (former relation) can now be `direct`, `reverse`, or `edge`.
  While `multiedge` and `reversedirectc` have been removed. For more details,
  see the [DMS Rules Details](https://cognite-neat.readthedocs-hosted.com/en/latest/terminology/dmsrules.html#relation)
  documentation.
- In `DMSRules`, added support for setting containerId and nodeId in `View.Filter`. Earlier, only `nodeType` and
  `hasData` were supported which always used an implicit `containerId` and `nodeId` respectively. Now, the user can
  specify the node type and container id(s) by setting `nodeType(my_space:my_node_type)` and
  `hasData(my_space:my_container_id, my_space:my_other_container_id)`.
- Introduced, `dataModelType` in `DMSRules` and `InformationRules` to explicitly set the type of data model. This
  will be used to different types of validation and make the user aware of the type of data model they are working with.
- In `DMSExporter`, created smart defaults for setting `view.filters`. This is now recommended that the user uses
  the default values for `view.filters` and only set them explicitly if they now very well what they are doing.

## [0.75.9] - 04-05-24
### Improved
- Steps are now categorized as `current`, `legacy`, and `io` steps
- Workflow fails if one mix `current` and `legacy` steps in the same workflow

## [0.75.8] - 02-05-24
### Fixed
- `DMSExporter` now correctly exports direct relations with unknown source.

## [0.75.7] - 29-04-24
### Added
- `DMSExporter` now supports deletion of data model and data model components
- `DeleteDataModelFromCDF` added to the step library

## [0.75.6] - 26-04-24
### Changed
- All `NEAT` importers does not have `is_reference` parameter in `.to_rules()` method. This has been moved
  to the `ExcelExporter` `__init__` method. This is because this is the only place where this parameter was used.

### Added
- `DMSExporter` now supports skipping of export of `node_types`.

### Fixed
- When importing an `Excel` rules set with a reference model, the `ExcelImporter` would produce the warning
  `The copy method is deprecated; use the model_copy instead`. This is now fixed.

## [0.75.5] - 24-04-24
### Fixed
- Potential of having duplicated spaces are now fixed

## [0.75.4] - 24-04-24
### Fixed
- Rendering of correct metadata in UI for information architect
### Added
- Added `OntologyToRules` that works with V2 Rules (profiling)

## [0.75.3] - 23-04-24
### Fixed
- Names and descriptions were not considered for views and view properties

## [0.75.2] - 23-04-24
### Fixed
- Allowing that multiple View properties can map to the same Container property

## [0.75.1] - 23-04-24
### Fixed
- No spaces in any of the subfolders of the `neat` package.

## [0.75.0] - 23-04-24
### Added
- Added and moved all v1 rules related code base under `legacy` module

## [0.74.0] - 23-04-24
### Added
- added UI+api support for RulesV2. Read-only in the release , editable in the next release.

## [0.73.4] - 19-04-24
### Fixed
- updated urllib3 to 2.2.1

## [0.73.3] - 19-04-24
### Fixed
- updated uvicorn to 0.20.0
- updated fastapi to 0.110

## [0.73.2] - 19-04-24
### Fixed
- updated prometheus-client to 0.20.0

## [0.73.1] - 17-04-24
### Added
- Extended DEXPI for schemas 3.3 (no Attibute URI in genericAttributes and text without label parent).
### Fixed
- added missing py.typed (to enable mypy in projects using neat, ie docparser)

## [0.73.0] - 17-04-24
### Added
- Proper parsing/serialization of `inf`
- Added `new_model_id` to `ExcelExporter` to allow automatically setting metadata sheet when creating a new model
- In `DMSRules`, the user can now set `EdgeType` or `HasData` filter.
- The `DMSExporter` now validates data models wrt to a reference model, when `schema=extended`.

### Fixed
- In `DMSExporter`, `edge_type` is set correctly when referencing a multiedge property.
- Updated `cognite-sdk` to `7.37.0`, this broke neat with `ImportError: cannot import name 'ListablePropertyType'...`.
  This is now fixed.

### Removed
- The `DMSExporter` no longer has a `standardize_casing` parameter. Neat is no longer opinionated about casing.

## [0.72.3] - 16-04-24
### Fixed
- `ExcelImporter` was resetting `role` value to value set in rules instead of keeping value provided as arg
### Changed
- Default namespace set to `http://purl.org/cognite/neat#` instead of `http://purl.org/cognite/app#`
- OwlImporter for rules v2 has `make_compliant` set to False by default
### Added
- When creating OWL from rules, prefix will be saved under property `neat:prefix` (hence change of default namespace)
- When reading OWL if there is `neat:prefix` value will be added to `rules.metadata.prefix`
- By default we are defaulting OWL properties to min 0 and max 1 occurrence if no occurrence is set
- Added test for generation of complete rules out of partial rules

## [0.72.2] - 15-04-24
### Fixed
- `rules2dms` API route is now producing expected `View` objects to be visualized in CDF
### Added
- `publish-rules` API route added allowing publishing rules as DMS Schema components to CDF


## [0.72.1] - 11-04-24
### Fixed
- rdf:PlainLiteral and rdf:Literal was not resolving as string handled when exporting Rules to DMS schemas, this is now fixed
- OwlImporter that works with v2 rules was using `XSD_VALUE_TYPE_MAPPINGS` for v1 rules, this is now fixed
- added missing mapping for reference when converting information architect rules to dms architect rules

## [0.72.0] - 11-04-24
### Improved
- Improved garbadge collection process in workflows. Now all resources are properly released after workflow execution or reloading.
This is expecially critical when working with statfull objects like graph stores or big objects allocated in memory.
## Removed
- Removed a lot of old and stale code from workflows engine.
## Changed
- Changed CORS policy for UI to allow all origins. This is a temporary solution until it is properly configured in the future.

## [0.71.0] - 10-04-24
### Added
- Added `/api/core/rules2dms`
- Enabled conversion of rules to DMS views and containers

## [0.70.3] - 10-04-24
### Fixed
- Bug when importing an OWL ontology while expecting compliant rules did not encounter for dangling classes (classes without a property or parent class). This is now fixed.
### Improved
- Handling of xsd types as case insensitive when importing an OWL ontology.
### Added
- Handling of rdf:Literals in OWL ontology import as xsd:string

## [0.70.2] - 03-04-24
### Fixed
- Bug when exporting an `addition` to of a ruleset in  `DMSExporter` when using the method `.export_to_cdf`
### Changed
- Updated the `DMSExporter` to sort views in data model by (`space`, `external_id`).

## [0.70.1] - 03-04-24
### Added
- The `DMSExporter` now supports deploying an `addition` extension of a ruleset.

## [0.70.0] - 09-04-24
### Added
- Added `/api/core/convert`
- Enabled OWL importer to produce DMS rules


## [0.69.3] - 03-04-24
### Fixed
- Validation of `InformationRules` gives a warning if a reference class is used. This is now fixed.
- Validation of `InformationRules` returns an error if a importing a value type `Unknown`. This is now fixed.

## [0.69.2] - 03-04-24
### Fixed
- Fixed issue with `DMSImporter` when importing data models with direct relations without `source` set. This would
  cause a validation issue. This is now fixed.

## [0.69.1] - 03-04-24
### Fixed
- Fixed issue with `DMSImporter` when importing data models with data models that reference views outside the data model.
  This is now fixed.

## [0.69.0] - 03-04-24
### Added
- Experimental support for working with a reference model in the Rules.

### Fixed
- When using `DMSExporter` with `standardize_casing=False`, the `DMSExporter` would fail to export containers and
  views. This is now fixed.

### Changed
- When using any exporter writing to file, the default new line character and encoding of the OS was used. This is now
  changed to always use `utf-8` encoding and `'\n'` as the new line character. This is for working with **NEAT** in,
  for example, git-history, across multiple users with different OSes.
- In the `DMSExporter`, setting `existing_handling=force` will now also force the creation of `Containers` in addition
  to `Views`.

## [0.68.9] - 03-04-24
### Added
- Helper method `from_directory` and `from_zip_file` to `DMSExporter` to load DMS schema from directory or zip file.
  These methods are the complement of the `export_to_file()` method in `DMSExporter`.

## [0.68.8] - 25-03-24
### Fixed
- Remove harsh regex on Expected Value Types in Rules v1 DMS exporter


## [0.68.7] - 25-03-24
### Improved
- Input for DmsArchitect DMS value types are now case insensitive.


## [0.68.6] - 25-03-24
### Improved
- Input for InformationArchitect XSD value types are now case insensitive.


## [0.68.5] - 22-03-24
### Improved
- `ExcelExporter` and `YAMLExporter` now skips the default spaces and version when exporting rules.

## [0.68.4] - 22-03-24
### Fixed
- remove_namespace missed check weather namespace is of actual HTTP type


## [0.68.3] - 20-03-24
### Fixed
- returned functionality that was accidentally removed in 0.68.1 release.
- removed excessive logging for workflow state endpoint.
- gracefull handling of transformations that do not return any data.

## [0.68.2] - 21-03-24
### Added

* Support for exporting DMS schema, in `DMSExporter`, to directory instead of just `.zip`.]

## [0.68.1] - 19-03-24
### Changed

* Default workflow `Export DMS` now also exports transformations and raw tables.

## [0.68.0] - 19-03-24
Multiple fixes and features for the upcoming v1.0.0 release.
## Added
* YAML (json) Exporter and Importer
* DMS Rules:
  * Support for revers direct relations
  * Views have support for InModel option to exclude views from the data model.
  * Views have support for Filters (`hasData` and `nodeType`)
  * List of direct relations are converted to edges.
* Robustify reading of rules, all extra whitespaces are now stripped.
* Option for exporting Transformations + Raw Tabels based on DMS rules.
* Workflows:
  * `ValidateWorklow` can also be used to covert rules.
  * Visualization of data model workflows.


## Fixed
* Bugs in the `ExcelImporter`:
  * It was not releasing the Excel file after reading it.
  * Warnings were not captured.
  * Pydantic errors were not captured.

## [0.67.5] - 14-03-24
## Fixed
* Replaced obsolete `dataModelID` Metadata filed to `external_id`


## [0.67.4] - 14-03-24
## Fixed
* Upgrade to `cognite-sdk` `7.28.2` which has fixed bug for retrieving more than 100 data models, containers,
  views, and spaces.

## [0.67.3] - 13-03-24
## Fixed
* `ExcelImporter` now returns rules for the correct role type based on the input.

## [0.67.2] - 13-03-24
## Added
- Standardization of casing in DMS exporter
- In DTDL importer infer data model name and space.
- Visualization of data model in UI through the new workflow `Visualize Data Model`
## Changed
- Deprecation of steps based on the single rule sheet, in favor of role-based rules.


## [0.67.1] - 12-03-24
## Changed
- Addeded configuraion that controls behaviour of embedded transformation logic in GenerateNodesAndEdgesFromGraph. Now user can disable default transfomation logic (before it was always on) , it is useful when transformation is done in dedicated transformation step.

## [0.67.0] - 07-03-24
## Fixed
- Fixed issue with prefixes not being updated during GraphStore (oxi) reinitialization
- Fixed graph store reset issue for JSON loader
- Small UI adjustments

## Added
- Added rules browser to the UI. Now user can browse all rules in UI from local store .
- Added configurable HTTP headers for `DownloadDataFromRestApiToFile` step. The feature is useful when the API requires specific headers to be set (has been requested by Cognite customer).

## [0.66.1] - 06-03-24
## Fixed
- `Import DMS` fails for data models without description. This is now fixed.

## [0.66.0] - 06-03-24
## Added
- Multiple experimental workflows `Export DMS`, `Import DMS`, `Validate Solution Model`, and `Validate Rules`

## [0.65.0] - 01-03-24
## Added
- Added support for scheduling on given weekdays for time trigger

## [0.64.0] - 21-03-24
## Added
- Added functionality to import and export global configuration file to and from CDF
- Added "latest" flag for workflows in CDF and spreadsheets.
- Added well formatted context viewer

## Changed
- Changed the way how workflows and rules loaded to CDF. Labels has been removed and replaced with additional metadata.

## Improved
- Improved UI around files upload and download. Improved File Uploader step.

## [0.63.0] - 20-02-24

## Added
- Added option to map edges as temporal solution prior shifting to Rules profiling


## [0.62.1] - 14-02-24

## Fixed
- Issue of `DeleteDMSSchemaComponents` deleting components in all spaces
- Issue of `ExportRulesToOntology` and `ExportRulesToSHACL` not creating missing folder

## [0.62.0] - 08-02-24

## Added
- Added `export_rules_to_ontology` workflow
- `LoadGraphToRdfFile` step to load graph to rdf file

## Fixed
- Issue of resetting graph for `MemoryStore` when loading graph from file
- Issue of not respecting add_base_prefix == False


## [0.61.0] - 06-02-24

## Added
- Ability to upload of all spaces components or only ones that are in space defined by `Rules.metadata.space`
- Ability to remove of all spaces components or only ones that are in space defined by `Rules.metadata.space`

## Improved
- DMS Schema components upload report add to step `ExportDMSSchemaComponentsToCDF`
- DMS Schema components removal report add to step `DeleteDMSSchemaComponents`
- Handling of multiple steps

## Removed
- `DataModelFromRulesToSourceGraph` it is confusing step and needs more work to be useful
- Workflows:
  - `json_to_data_model_rules`
  - `sheet2cdf`
  - `skos2cdf`

## Changed
- Renamed steps:
  - `LoadTransformationRules` to `ImportExcelToRules`
  - `InstancesFromRdfFileToSourceGraph` to `ExtractGraphFromRdfFile`
  - `InstancesFromRulesToSolutionGraph` to `ExtractGraphFromRulesInstanceSheet`
  - `GraphCapturingSheetToGraph` to `ExtractGraphFromGraphCapturingSheet`
  - `GenerateMockGraph` to `ExtractGraphFromMockGraph`
  - `InstancesFromJsonToGraph` to `ExtractGraphFromJsonFile`
  - `InstancesFromAvevaPiAF` to `ExtractGraphFromAvevaPiAssetFramework`
  - `DexpiToGraph` to `ExtractGraphFromDexpiFile`
  - `GenerateCDFAssetsFromGraph` to `GenerateAssetsFromGraph`
  - `GenerateCDFRelationshipsFromGraph` to `GenerateRelationshipsFromGraph`
  - `GenerateCDFNodesAndEdgesFromGraph` to `GenerateNodesAndEdgesFromGraph`
  - `UploadCDFAssets` to `LoadAssetsToCDF`
  - `UploadCDFRelationships` to `LoadRelationshipsToCDF`
  - `UploadCDFNodes` to `LoadNodesToCDF`
  - `UploadCDFEdges` to `LoadEdgesToCDF`
  - `CreateCDFLabels` to `LoadLabelsToCDF`
  - `OpenApiToRules` to `ImportOpenApiToRules
  - `ArbitraryJsonYamlToRules` to `ImportArbitraryJsonYamlToRules`
  - `GraphToRules` to `ImportGraphToRules`
  - `OntologyToRules` to `ImportOntologyToRules`
  - `GraphQLSchemaFromRules` to `ExportGraphQLSchemaFromRules`
  - `OntologyFromRules` to `ExportOntologyFromRules`
  - `SHACLFromRules` to `ExportSHACLFromRules`
  - `GraphCaptureSpreadsheetFromRules` to `ExportRulesToGraphCapturingSheet`
  - `ExcelFromRules` to `ExportRulesToExcel`
- Renamed workflows:
  - `graph_to_asset_hierarchy` to `extract_rdf_graph_generate_assets`
  - `dexpi2graph` to `extract_dexpi_graph_and_export_rules`
  - `ontology2data_model` to `import_ontology`

- **Note** this is a breaking change, but since we are on 0. version, we can do this.


## [0.60.0] - 30-01-24

## Added

- Configuration for which DMS schema components are to be uploaded to CDF
- Configuration for which DMS schema components are to be removed to CDF
- Configuration how to handle existing CDF schema components during upload

## Changed
- Renamed `UploadDMSDataModel` to `ExportDMSSchemaComponentsToCDF` step. **Note** this is a breaking change, but
  since we are on 0. version, we can do this.
- Renamed `DeleteDMSDataModel` to `DeleteDMSSchemaComponents` step. **Note** this is a breaking change, but
  since we are on 0. version, we can do this.
- Renamed `ExportDMSDataModel` to `ExportDMSSchemaComponentsToYAML` step. **Note** this is a breaking change, but
  since we are on 0. version, we can do this.
- Renamed `DataModel` class to `DMSSchemaComponents` to better reflect the content of the class. **Note** this is a breaking change, but
  since we are on 0. version, we can do this.
- Step that waits for human approval timeout set to 1 day

## [0.59.1] - 29-01-24

## Added

- Added pre-cleaning of spaces prior validation

## Fixed

- Fixed restrictive which did not allow multiple occurrence of [.-_]


## [0.59.0] - 24-01-24

## Added

- Added `ExportDMSDataModel` to dump data model (views) and containers as YAML

## Improved

- `DMSDataModelFromRules` is now extended such that one can update space/external_id/version of data model


## [0.58.0] - 20-01-24

## Changed

- `cognite.neat.graph.loaders.rdf_to_dms.rdf2nodes_and_edges` has been replaced by `cognite.neat.graph.loaders.DMSLoader`.
- Upgrade `cognite-sdk` to `v7`, thus now neat requires `cognite-sdk>=7.13.8`.

## Added

- Introduced an interface for `cognite.neat.graph.loaders` and implemented it for DMS.

## [0.57.0] - 11-01-24

## Improved

- Improved `GraphCapturingSheet` extractor allowing additional configuration and usage of external ids for properties and classes


## [0.56.1] - 10-01-24

## Fixed

- Add `alpha` tag to DEXPI step



## [0.56.0] - 09-01-24

## Added

- Added DEXPI example from DISC project (kindly provided by Jan Eivind Danielsen)


## [0.55.0] - 09-01-24

## Added

- Support for knowledge graph extraction from `DEXPI` P&ID provided as `XML`
- Added `DexpiToGraph` to step library


## [0.54.0] - 04-01-24

## Added
- Reset graph option for GraphDBStore

## Changed
- `cognite.neat.stores` module. This now only has four classes: `NeatGraphStoreBase`, `MemoryStore`, `OxiGraphStore`,
  and `GraphDBStore` as well as the constants `STORE_BY_TYPE` and `AVAILABLE_STORES`. All functions, enums, and previous
  classes are removed. Note `NeatGraphStoreBase` is a rename from `NeatGraphStore` and is now an abstract class.

## [0.53.0] - 03-01-24

## Improved

- Speed of nodes & edges generation
- Multi namespace support for nodes & edges generation (see [feature request](https://github.com/cognitedata/neat/issues/171))

## Changed
- `cognite.neat.extractors` module. This now only has three classes: `BaseExtractor`, `MockGraphGenerator`, `GraphCapturingSheet`.
   all the functions that were in the module is replaced with the above classes. The exception is the the function
   `rdf_file_to_graph` which is moved to `cognite.neat.graph.stores`.

## [0.52.0] - 22-12-23

## Added

- Advance data modeling support introduced
- Multi space containers support introduced


## [0.51.0] - 05-12-23

## Improved

- Turning `ParentClass` string into `Entity`
- Added new fields to Class and Property as last step to enable advance data modeling

## Removed

- Removed two validators from Rules which would otherwise block advance data modeling, specifically referring to Views and/or Containers in different spaces


## [0.50.0] - 15-12-23

## Fixed

- Fixed bug in GenerateCDFAssetsFromGraph class for assets_cleanup_type "orphans"/"full" where not all orphans assets were removed. No all asset under a created orphan parent asset are removed.


## [0.49.0] - 05-12-23

## Deprecated

- `data_set_id`, `cdfSpaceName`, `externalIdPrefix` in `Metadata` sheet has been removed

## Improved

- `Metadata` sheet now contains only two mandatory fields, namely: `prefix`, `version`, other fields are optional or generated automatically
- Generation of `Labels`, `Asset` and `Relationship` requires explicit configuration of `data_set_id` and external id prefixes, enabling reuse of same rules for multiple data sets

## [0.48.0] - 05-12-23

## Added

- Value types are now resolved as `ValueType` object instances

## [0.47.0] - 01-12-23

## Deprecated

- `type_mapping` in `rules` replaced by `value_types`

## [0.46.0] - 30-11-23

## Improved

- Improved `Triple` pydantic class to be used across the package as prep for advanced data modeling
- Improved `Entity` pydantic class to be used across the package as prep for advanced data modeling
- Moved all base regex patterns to `neat.rules.models._base`
- Reduced and cleaned up `neat.rules.models.rdfpath`

## Added

- `neat.rules.value_types` to create default ValueType class to be used to improve `Rules`

## [0.45.0] - 24-11-23

## Improved

- Validators skipping now made through two decorators `skip_field_validator` and `skip_model_validator`
- Small fixes in `cognite.neat.rules.models.rules`
- Allow single character properties/classes in `rdfpath`

## [0.44.0] - 24-11-23

## Fixed

- Fixed bug in GenerateCDFAssetsFromGraph class for assets_cleanup_type "orphans" where children of orphans assets were not removed. No all asset under an orphan parent asset are removed.

## [0.43.0] - 23-11-23

## Added

- All neat specific validators for `Rules` can be now skipped by specifying them in `validators_to_skip`, alternatively one can set `validators_to_skip=["all"]` to skip all validators.

## Fixed

- Single character properties/classes are now allowed in `rdfpath`

## [0.42.4] - 22-11-23

## Fixed

- Fixed missing oxi graph in docker

## [0.42.3] - 22-11-23

## Fixed

- Fixed max character length for `Description` to 1024 characters.

## [0.42.2] - 22-11-23

## Fixed

- Fixed absolute path in `neat` steps.

## [0.42.1] - 22-11-23

## Fixed

- `DownloadFileFromCDF` now can autocreate missing folders
- `DownloadDataFromRestApiToFile` now can autocreate missing folders

## [0.42.0] - 22-11-23

## Improved

- `OWLImporter` improved to handle exceptions often found in OWL files

## Added

- `OWLImporter` supports conversion of information to data model through flag `make_compliant`

## Fixed

- Description of properties, classes and data model updated to allow for 1028 characters

## [0.41.6] - 20-11-23

## Changed

- cdf space name regex

## [0.41.5] - 20-11-23

## Changed

- version regex

## [0.41.4] - 18-11-23

## Changed

- Python depedency `openpyxl` made mandatory

## [0.41.3] - 18-11-23

## Changed

- Python depedency `pyoxigraph` made optional

## [0.41.2] - 17-11-23

## Changed

- Python depedency from `python = ">=3.10,<3.13"` to `python = "^3.10"`

## [0.41.1] - 14-11-23

## Fixed

- Fixed `DMSImporter` to properly set `version` and `cdfSpaceName` when using single View as input.
- Fixed `rules_to_pydantic_models` to skip creating `edges-one-to-one` if `externalID` is missing

## [0.41.0] - 14-11-23

## Changed

- Renamed `JSONImporter`, `YAMLImporter`, `DictImporter` to `ArbitraryJSONmporter`, `ArbitraryYAMLImporter`, `ArbitraryDictImporter` to
  reflect that these importers infer the data model from raw input data, and are not reading a serialized file.

## Added

- Support for configuring the direction for child-parent relationship in `ArbitraryJSONmporter`, `ArbitraryYAMLImporter`, `ArbitraryDictImporter`.
- Support for `datetime` in `ArbitraryJSONmporter`, `ArbitraryYAMLImporter`, `ArbitraryDictImporter`.

## Fixed

- `DMSExporter` does not write one-to-many edges to containers any more.
- In the importers `ArbitraryJSONmporter`, `ArbitraryYAMLImporter`, `ArbitraryDictImporter` the `max_count` were not set leading all triples to
  be a one-to-many relationship. Now, only data which are of type `list` skips the `max_count` all other set it to 1.

## [0.40.2] - 14-11-23

## Fixed

- Set lower bound of `cognite-sdk` to `6.39.2` as it is required due to a bug in earlier SDK versions.

## Improved

- Improved Nodes and Edges validation and data validation reporting in rdf2nodes_and_edges and GenerateCDFNodesAndEdgesFromGraph steps.

## [0.40.1] - 08-11-23

## Changed

- The `DMSExporter` is now configurable with `datamodel_id`. The `DMSImporter` also accepts a data model as input.

## [0.40.0] - 08-11-23

## Changed

- The interface for `cognite.neat.rules.exporters`. Now, they have the following methods `.export()`, `.export_to_file()`,
  `.from_rule()`.

## [0.39.1] - 08-11-23

## Fixed

- Changed `attributes`, `edges_one_to_one`, `edges_one_to_many` instance to class property methods

## [0.39.0] - 03-11-23

## Fixed

- Not allowing DMS non-compliant Rules to be turned into pydantic models

## Added

- class property methods to the generated pydantic models accessing descriptions and names of models and fields
- controlling whether `neat` specific fields should be added or not to pydantic models using arg `add_extra_fields`
- `OntologyToRules` step added to the step library

## Improves

- Documentation of `rules_to_pydantic_models`

## [0.38.3] - 03-11-23

## Fixed

- Fixed CDF database configuration for rawlookup rule in TransformSourceToSolutionGraph . https://github.com/cognitedata/neat/issues/157

## [0.38.2] - 03-11-23

## Fixed

- Added type mapping for data type Date

## [0.38.1] - 01-11-23

## Fixed

- Proper min_count for `DMSImporter` base on CDF `View` implementation

## [0.38.0] - 31-10-23

## Added

- Ability to partially validate Rules
- Description and name of fields added to rules generated pydantic models

## Improved

- Improved naming of internal variables in `cognite/neat/rules/exporter/rules2pydantic_models.py`

## [0.37.0] - 31-10-23

## Added

- Configurable assets cleanup in GenerateCDFAssetsFromGraph step. Now user can specify if he/she wants to delete all ophan or circular assets or keep them.

### Fixed

- https://github.com/cognitedata/neat/issues/146
- https://github.com/cognitedata/neat/issues/139

## [0.36.0] - 30-10-23

### Added

- Added `DMSImporter`
-

## [0.35.0] - 27-10-23

### Improved

- Improved stability and resource usage of Oxigraph when working with large graphs.

### Added

- Added `InstancesFromAvevaPiAF` step.

### Fixed

- UI bug fixes and improvements.

## [0.34.0] - 27-10-23

### Improved

- Bug fix: Removed condition not allowing an asset to change its parent asset.

## [0.33.0] - 22-10-23

### Improved

- Implementation of class prefix to external ids for edges

## [0.32.0] - 22-10-23

### Improved

- Refactor importers
- Simplified data modeling flow by introducing RawRules as a first class citizen
- Fix small bugs
- Initiated refactor of exporters

## [0.31.0] - 18-10-23

### Added

- Importer `GraphImporter`

### Improved

- Base importer with generic, yet configurable, exceptions

## [0.30.0] - 11-10-23

### Added

- Three importers `JSONImporter`, `YAMLImporter`, and `DictImporter`.

## [0.29.0] - 07-10-23

### Changed

- The importer `owl2excel` is written as a class `OWLImporter`. **Note** this is a breaking change, but
  since we are on 0. version, we can do this.

## [0.28.0] - 07-10-23

### Added

- Classes for extractors `MockGraphGenerator` and `GraphCapturingSheet` available at `cognite.neat.graph.extractors`.

## [0.27.1] - 07-10-23

### Improved

- Introduced container classes for `Classes` and `Properties` in `TransformationRules`. Implemented `.to_pandas()`
  methods for both classes.

## [0.27.0] - 07-10-23

### Added

- `neat` support Python `3.10`.

## [0.26.1] - 05-10-23

### Fixed

- Small fixes related to steps compatibility with mypy.
- Fixed UI crash in case if workflow state cannot be loaded.
- Fixed step loader from data_folder/steps path.

### Added

- Workflow id and run id are now available as step object variables.

## [0.26.0] - 04-10-23

### Added

- Added rules2excel rules exporter. Now users can export rules from TransformationRules object to excel file.
- Added rules generator step from arbitrary object (must be in json or yaml formats)
- Added eperimental rules parser from OpenApi/Swagger specification. Rules generates based on schema part of OpenApi specification.
- Added version , source and docs_urs metadata to Steps class.

## [0.25.9] - 30-09-23

### Fixed

- Loading `neat` from environment variables, the variable `NEAT_LOAD_EXAMPLES` would always return `true`
  even if it was set to `false`. This is now fixed.

## [0.25.8] - 20-09-23

### Improved

- Many UI improvements and bug fixes.
- Improved data exploration capabilities.

### Added

- Added universal JSON to Graph extractor step.

## [0.25.7] - 14-09-23

### Added

- Drop down menu for selection of property which hold value for nodes in Data Explorer

## [0.25.6] - 12-09-23

### Fixed

- Fixed Nodes and Edges step
- Fixed issues with regex

### Added

- Mock Graph Generation Step
- Regex patterns from CDF API documentation

## [0.25.5] - 5-09-23

### Added

- Support for upload of various RDF formats to `NeatGraph` store

## [0.25.4] - 5-09-23

### Fixed

- Fixed issue when columns names are non-string
- Fixed missing start_time in relationships
- Fixed upload_nodes/edges
- Fixed DMS upload step

### Added

- Handling of edge cases when creating Assets in which name was pushed to be None even though there is alt property
- Notebook 5 with walk through about fDM, nodes and edges

## [0.25.3] - 4-09-23

### Fixed

- Fixed Github rules loader.

### Changed

- Github rules loader now split into Github downloader step and RulesLoader.

### Added

- Added Input/Output steps for downloading and uploading rules from/to Github and from/to CDF files.

## [0.25.2] - 1-09-23

### Fixed

- Multiple UI usability improvements and bug fixes.

## [0.25.1] - 31-08-23

### Fixed

- Fixed issues with regex validations for entity ids

## [0.25.0] - 30-08-23

### Changed

- New way of configuring workflows steps . Now steps are configured individually and not as a part of workflow manifest.
- Added access_token autentication for Cognite client. If client_id is not set in config.yaml, NEAT will use client_secret as access_token.
- Multiple UI usability improvements and bug fixes.

### Added

- Added SimpleContextualization step . The step can be used to create links between nodes in a graph either by using regex or exact match between source and target properties.
- Added single store configuration step. Now solution and graph stores can be configured individually.

## [0.24.2] - 29-08-23

### Added

- Multi parent classes are now allowed
- Validation of parent classes ids against class id regex
- New Exception in case of ill-formed parent class ids

### Fixed

- Bug raising when generating Ontology triples in case when there are multi parent classes

## [0.24.1] - 29-08-23

### Added

- Docstring to `cognite.neat.rules.exceptions` and `cognite.neat.graph.exceptions`
- URL to exception definition added to exception message
- Rendering of exceptions in `docs` (mkdocs)

### Fixed

- `fix_namespace_ending` was returning `str` instead of `Namespace` causing issues

### Improved

- Split docs config of importers to importers and parsers to avoid confusion

## [0.24.0] - 24-08-23

### Added

- Generation of DM instances
- `DMSDataModelFromRules`, `GenerateCDFNodesAndEdgesFromGraph`, `UploadCDFNodes` and `UploadCDFEdges` added to step libary

### Improved

- Handling of generation of pydantic model instances in case of incomplete graph instances

## [0.22.0] - 22-08-23

### Changed

- Re-org and re-name step library
- Update workflows according to new step library org

### Added

- `OntologyFromRules` step to step library
- `SHACLFromRules` step to step library
- `DownloadTransformationRulesFromGitHub` to step library

### Improved

- `data_model_generation` workflow has been extended to produce ontological and shape constraints representation
- input parameters description for workflow steps in step library

## [0.21.2] - 18-08-23

### Changed

- `cognite.neat.rules.exceptions` warnings and errors names changed to human-readable form

## [0.21.1] - 18-08-23

### Changed

- `rules2dms` is updated to query for specific version of views

## [0.21.0] - 17-08-23

### Changed

- BIG workflow refactoring. New workflow concept is more modular and easier to extend.
- Steps are defined as independent components with well defined inputs and output data contracts/types and configurations.
- Steps are now reusable and scoped to 3 categories: `global`, `project` and `workflow`. Global steps are available to all workflows and maintained by NEAT project, `project`scoped steps are available to all workflows in a project and `workflow` scoped steps defined and available only to a specific workflow.
- Workflows are now defined as a composition of steps via manifest file , pytyhon file is no longer needed. Workflow Base class inheritance is still possible but not recomended and reserved for very advanced use cases.

### Removed

- Removed `base`and `default` workflows.

### Added

- Workflows can be added via UI.

### Improved

- Improved drop operations for NeatGraph store.

## [0.20.0] - 08-08-23

### Added

- Generation of data model in DMS through `sdk` interaction with DMS endpoint

## [0.19.0] - 08-08-23

### Added

- Generation of in-memory pydantic models based on class/property definitions in `TransformationRules`
- Generation of `CONSTRUCT` query which provides "views" into source graph and in most cases alleviate the need of creating solution graph

## [0.18.3] - 01-08-23

### Changed

- First pass of refactoring / reorg of `app/api` package

### Added

- With exception of `get-nodes-and-edges` route and routes that need CDF all other are now tested

### Removed

- Running tests only on `graph_to_asset_hierarchy`, `sheet2cdf` is commented out

## [0.18.2] - 26-07-23

### Changed

- First pass of refactoring / reorg of `workflows` package
- Removed some of examples data from `neat` and place them under tests

## [0.18.1] - 25-07-23

### Changed

- Structure of `neat` package
- Structure of `neat` tests to reflect package structure
- Renamed rules loaders into readers
- Merged rules readers and parsers into parser

## [0.18.0] - 25-07-23

### Changed

- Structure of `neat` package.

## [0.17.4] - 24-07-23

### Added

- Generation of ontology, shape constraint objects and semantic data model out of transformation rules

## [0.17.3] - 24-07-23

### Added

- Added new composition based method of building step-components for NEAT workflows.

## [0.17.2] - 20-07-23

### Changed

- Switch to using `jinja2` template engine instead of `graphql-core` for generation of GraphQL schema

### Added

- Downloading rules from private github repository

## [0.17.1] - 19-07-23

### Changed

- Organized various methods that work with `TransformationRules` to importers/exporters and set of methods that perform rules analysis

## [0.17.0] - 16-07-23

### Changed

- Parsing of Transformation Rules from Excel files more stricter validations
- BREAKING CHANGE: Transformation Rules which contain Instances sheet now required namespace to be explicitly set in Metadata sheet !

### Added

- Dedicated module for exceptions (warnings/errors) for Transformation Rules parsing
- Ability to generate parsing report containing warnings/errors
- Conversion of OWL ontologies to Transformation Rules
- Tests for notebooks

## [0.16.0] - 10-07-23

### Changed

- The subpackage inside `cognite-neat` `core.rules` has now a defined inteface with three different load methods
  along with the data classes those load methods returns.
- Started making dependencies optional and setting up options for installing `neat` for different use cases.

## [0.15.0] - 08-07-23

### Changed

- Require `pydantic` `v2`.

## [0.14.2] - 07-07-23

### Added

- Added additional validators to comply with CDF DM
- Added new fields to handle request for having both entity ids and entity names
- Added new fields to capture necessary information to resolve sheets as (f)DM

## [0.14.1] - 30-06-23

### Fixed

- Fixed bugs in base workflows

### Improved

- Improved graph based data exploration capabilities.

## [0.14.0] - 21-06-23

### Added

- Base workflow concept. Most of common functionality is moved to base workflows. Now it is possible to create custom
  workflows by inheriting from base workflow. More infor in docs
- Added 3 main workflow start methods . More info in docs

### Fixed

- Fixed error propagation from sub workflows to main workflow. Now if sub workflow fails, main workflow will fail as well.
- Small UI improvements.

## [0.13.1] - 11-06-23

### Added

- Configurable cdf client timeout and max workers size. See [getting started](installation.md) for details.
- Additional logic for handling `CogniteReadTimeoutError` and `CogniteDuplicatedError` during retries. This is an attempt
  to handle cases when under heavy load, requests to CDF may timeout even though the requests were processed successfully
  in eventual consistancy manner.

## [0.13.0] - 11-06-23

### Added

- Configuration option for metadata keys used by neat in the `sheet2cdf` workflow.

## [0.12.10] - 11-06-23

### Improved

- `cognite-neat` package metadata.

## [0.12.9] - 11-06-23

### Fixed

- Existing CDF asset without a label caused the `sheet2cdf` workflow to fail. This is now fixed.

## [0.12.8] - 09-06-23

### Fixed

- Clean labels from assets which do not exist in CDF. This one does the cleaning correct, while `0.12.7` assumed
  the wrong internal format for asset, and thus, did not work.

## [0.12.7] - 07-06-23

### Fixed

- Handling assets in CDF with non-existing labels.

## [0.12.6] - 06-06-23

### Fixed

- Handling assets without labels in CDF.

## [0.12.5] - 04-06-23

### Added

- Automatic update (configurable) of workflow configurations (using new file name) on the rules file upload completion
- Automatic triggering (configurable) of workflow execution on rules file upload completion

## [0.12.4] - 30-05-23

### Added

- SME graph capturing workflow that make use of core method from 0.12.3
- FDM schema generation workflow that make use of core method from 0.11.2
- FDM schema generation notebook in docs
- SME graph capturing notebook in docs

### Improved

- Notebooks overall

### Fixed

- Handling of Instances sheet, issue with cell datatypes

### Changed

- Renamed `fast_graph` workflow to `graph_to_asset_hierarchy`

### Removed

- Default workflow

## [0.12.3] - 30-05-23

### Added

- Added generation of knowledge graph capturing sheet based on data model definitions in transformation rules
- Added generation of knowledge graph from graph capturing sheets

## [0.12.2] - 30-05-23

### Fixed

- Default `config.yaml` could not be reloaded.

### Improved

- The output messages for `load_transformation_rules_step` in all workflows by specifying which file is used.

## [0.12.1] - 26-05-23

### Added

- Added retry logic to asset and relationship update micro batching
- Added generic workflow steps retry logic
- Added examples of how to use update safety guards and human approval steps in workflows

### Fixed

- Fixed UI state polling bug.

## [0.12.0] - 23-05-23

### Added

- Added workflow documentation.
- Added `wait_for_event` task. This task will wait for a specific event to occur.Can be used to pause/resume workflow execution , for instance when a user needs to approve the workflow execution.
- Added metrics helper functions. These functions can be used to create metrics for the workflow.
- Added UI configuration editor. Now it supports all UI operations.
- Added workflow source code viewer.
- Added rules file download link. Now user can upload and download rules file via NEAT UI .
- Added error reporting in UI if the rules file is not valid or not present. The same for data exploration view.

### Improved

- Many UI improvements and visual regrouping of UI views.
- Improved http trigger. Now it can receive arbitrary data in json format.
- Global configurations moved to its own view.
- Steps and System components editor supports node removal.

### Changed

- Groups section was renamed to Solution/System components overview. In manifest it was renamed to `system_components`.

## [0.11.5] - 23-05-23

### Fixed

- Removed `data/config.yaml` dump. This is not used.
- If the config is not specified, the default `config.yaml` now dumps it content as yaml and not `json`.

## [0.11.4] - 22-05-23

### Added

- Reporting on categorized assets and relationships
- Safety gauge to skip assets which are changing asset hierarchy or to raise exception

## [0.11.3] - 19-05-23

### Fixed

- When running `neat` with two different datasets without an external_id prefix, the creation of an orphanage asset
  caused a DuplicationError. This is now fixed by suffixing the dataset to the orphanage asset.

## [0.11.2] - 15-05-23

### Added

- Generation of GraphQL schema from transformation rules
- Fixing names of classes/properties to be aligned to GraphQL allowed characters
- Allowing pure data modeling transformation rules, i.e. no data on mapping rules

## [0.11.1] - 08-05-23

### Fixed

- Set the license of the package in poetry build.

## [0.11.0] - 08-05-23

- Refactored application bootrap procese and core application functions aggregated into NeatApp class.
- Small bug fixes.
- Fixed global configurations via UI and API.

## [0.10.4] - 28-04-23

- Added readme to publish process on pypi.org.

## [0.10.3] - 26-04-23

- Handling edge case in graph that results in decommissioned relationships

## [0.10.2] - 23-04-23

- Fix issue with duplicated labels for relationships

## [0.10.1] - 20-04-23

- Fix for issue of creation of relationships for assets that do not exist

## [0.10.0] - 17-04-24

- Refactor `rdf_to_asset` to use micro batching
- Refactor `rdf_to_relationships` to use micro batching
- Improved logging and performance for `rdf_to_asset` and `rdf_to_relationships`
- Additional labels for relationships

## [0.9.2] - 05-04-23

- Refactor TransformationRules to entail data modeling, relationship definition, label creation methods

## [0.9.1] - 05-04-23

- Remove duplicated rules for relationships which are causing duplicated relationships
- Improve performance of relationship categorization
- Improve NeatGraphStore to better handle graph.drop() for in-memory store
- Improved current example workflows

## [0.9.0] - 03-04-23

- Created mock module
- Added generation of mock graphs based on data model provided in transformation rules
- DataModelingDefinition class extended with methods:
  - `reduce_data_model`: Reduces the data model to desired set of classes
  - `to_dataframe` : Converts DataModelingDefinition instance to a pandas dataframe for easier manipulation
  - `get_class_linkage`: gets the linkage between classes in the data model
  - `get_symmetric_pairs`: gets the symmetric pairs of classes in the data model
- Added descriptive notebook demoing the use of the mock graph generator

## [0.8.0] - 30-03-23

### Added

- Entry point for launching neat application, `neat`.

## [0.7.2] - 28-03-23

- Removed unused API methods
- Added Workflow Execution History to the UI and API (viewer only)
- Added workflow methods for reinitializing CogniteClient from within a workflow. Should be used by workflows to adress memmory leaks in the CogniteClient.
- Improved config.yaml handling. Now if the file is not found, NEAT will create a new one with default values.

## [0.7.1] - 28-03-23

- Fixed issue with relationship diffing which caused diffing to not behave as expected
- Fixed issue with end_time of resurrected resources which was not property set to None
- Moved from using python dictionaries to using data frame as prime storage of relationships
- Better handling of updated relationships via RelationshipUpdate class

## [0.7.0] - 23-03-23

This changelog was introduced to the package.<|MERGE_RESOLUTION|>--- conflicted
+++ resolved
@@ -24,13 +24,10 @@
 - Classes that have properties but are not defined in Classes sheet will raise error
 - Ability to make connection at granular level between Info and DMS rules when doing conversion
   form Info to DMS rules
-<<<<<<< HEAD
 - Ability to change names of properties and views / classes and still be able to load instances
-=======
 
 ### Changed
 - NeatEngine version to the latest release that has a breaking change to the interface; `2.0.0`
->>>>>>> 20e26e5a
 
 ### Fixed
 - Implementing a view with a reverse connection no longer raises a `ReversedConnectionNotFeasibleError`.
