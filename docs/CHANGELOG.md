# Changelog

All notable changes to this project will be documented in this file.

The format is based on [Keep a Changelog](https://keepachangelog.com/en/1.0.0/),
and this project adheres to [Semantic Versioning](https://semver.org/spec/v2.0.0.html).

Changes are grouped as follows:

- `Added` for new features.
- `Changed` for changes in existing functionality.
- `Deprecated` for soon-to-be removed features.
- `Improved` for transparent changes, e.g. better performance.
- `Removed` for now removed features.
- `Fixed` for any bug fixes.
- `Security` in case of vulnerabilities.

## TBD
### Added
- Support for reading `YAML`
- Support for writing `YAML` in toolkit format.

## [0.97.3] - 16-11-**2024**
### Improved
- `...make_connection_on_exact_match` now takes strings instead of URIRefs
<<<<<<< HEAD
- Added end-to-end test for CDM extension
### Fixed
- Smart filling in of container properties lead to bug (triggered by edge case)
- Verification of reversed connections was done of `property (linage)` instead of `view_property`
=======
### Fixed
- Smart filling in of container properties lead to bug (triggered by edge case)
>>>>>>> 9714270f

## [0.97.2] - 14-11-**2024**
### Added
- Added parameter, `model`, to `neat.to.excel(...)` to allow to specify 'dms' or 'information' model.

### Fixed
- `neat.set.data_model_id()` did not result in the verified data model being stored
- Due to issues with reverse connections `neat.set.data_model_id()` does not allow changing data model id-
### Improved
- `neat.to.cdf.instances()` now auto creates space if one is not passed, also does not allow usage of data model space for instances storage
- `neat.to.cdf.instances()` no longer loads the data twice.
- `neat.to.cdf.instances()` now has a more informative output.
- `neat.inspect.outcome....` reduced the amount of information shown in the output to make it more readable.

## [0.97.1] - 14-11-**2024**
### Changed
- `neat.show.instances()` now only works if NeatSession storage is set to `oxigraph`
### Fixed
- `neat.prepare.data_model.to_enterprise/to_solution` was not picking up source entity
### Changed
- `lxml` is now an optional dependency for `DexpiExtractor`. This is to support running in `pyodide` environment.

## [0.97.0] - 14-11-**2024**
### Added
- Added provenance on rules in NeatSession
- Option to move connections from reference to new model in DMS rules when generating Enterprise model
- Plotting of data model provenance
- Plotting of data model implements
- Support for loading `NeatEngine`.
- Support for inspecting outcome of `neat.to.cdf.instances(...)` with `neat.inspect.outcome.instances(...)`.
- `neat.prepare.instance.make_connection_on_exact_match` added to enable adding connections
  between instances based on exact match of properties.
- Support for reading instances from csv `neat.read.csv`. Including reading csv from a public GitHub repository.

### Improved
- Case-insensitive "direct" connection type in DMS Rules
- Validation over view types for connections in DMS Rules
- Validation of reverse connection feasibility in DMS Rules

## Changed
- The `neat.infer()` now always infer integer and float as their 64-bit counterparts long and double. The motivation
  for this change is to have a more flexible data model that can handle 64-bit integers and floats.

## [0.96.6] - 08-11-**2024**
### Fixed
- `neat.verify()` no longer gives a `PrincipleMatchingSpaceAndVersionWarning` when you include views from
  the `CogniteCore` or `CogniteProcessIndustry` data models.
- In the `DMSSheet` you will now get a `RowError` if you try to set `container` or `container property` for
  an edge or reverse direct relation as these are not stored in containers.
- `neat.read.excel(...)` now correctly reads the `Enum` and `Nodes` sheets.
- In the `DMSSheet`, `reverse` relations no longer give a `RowError` if the reverse property is referencing
  a property in the reference sheets.

## [0.96.5] - 07-11-**2024**
### Fixed
- Serializing `ResourceNotDefinedError` class no longer raises a `ValueError`. This happens when a `ResourceNotDefinedError`
  is found, for example, when calling `neat.verify()`.
- Setting `neat.to.cdf.data_model(existing_handling='force)` will now correctly delete and recreate views and containers
  if they already exist in CDF.

### Improved
- When running `neat.to.cdf.data_model()` the entire response from CDF is now stored as an error message, not just the
  text.

### Added
- `neat.to.cdf.data_model()` now has a `fallback_one_by_one` parameter. If set to `True`, the views/containers will
  be created one by one, if the batch creation fails.

## [0.96.4] - 05-11-**2024**
### Fixed
- `neat.to.excel` or `neat.to.yaml` now correctly writes `ViewTypes` and `Edge` that do not have the default
  value. For example, if the `Connection` was `edge(direction=inwards)` it would not be written to the Excel or
  YAML file as `edge` as `direction=inwards` was not the default value. This is now fixed.

## [0.96.3] - 05-11-**2024**
### Added
- Introduce `neat.inspect.outcome(...)` to check the outcome of `cdf.to.data_model`.

### Fixed
- `neat.to.cdf.data_model` no longer outputs warnings when creating a new data model in CDF.

## [0.96.2] - 05-11-**2024**
### Added
- Can configure `neat.to.cdf.data_model` behavior for data model components that already exist in CDF

### Changed
- When reading a data model from CDF, `inwards` edges are now treated as an edge with direction inwards and
  not the reverse edge.

## [0.96.1] - 04-11-**2024**
### Fixed
- `naet.show` working in a pyodide environment

## [0.96.0] - 04-11-**2024**
### Improved
- Handling of CDM extension
- Switched from Cytoscape to PyVis for data model and instances visualization
### Added
- `neat.prepare.reduce` now support dropping individual views from a `Cognite` model.
- `neat.set.data_model_id` a convenience method to set the data model id in a `NeatSession`.
- `neat.version` returns the version of the `neat` package.
- `neat.prepare.to_enterprise` prepares template for creation of an enterprise model in `Cognite Data Fusion`.
- `neat.prepare.to_solution` prepares template for creation of a solution model in `Cognite Data Fusion`.


## [0.95.0] - 29-10-**2024**
### Fixed
- `NeatSession` subcommands no longer gives traceback for `NeatSessionError` exceptions, instead it
  gives a more user-friendly error message.

### Improved
- Reduced matplotlib version to 3.5.2 due to PYOD compatibility issues
- Shorter and more concise summary of the data model in NeatSession

## [0.94.0] - 29-10-**2024**
### Added
- Support for information rules and instance plotting in NeatSession
- From Source to CDF tutorial

### Improved
- Better plotting of rules for dms and information rules in NeatSession (accounts for `subClassOf` and `implements`)

## [0.93.0] - 28-10-**2024**
### Improved
- IODD extractor to also extract XML elements that should map to time series data type
- This includes extracting `VariableCollection` elements and `ProcessDataIn` elements
- Will probably need to revise how the tag/id of the time series is created
- Interfaces for InferenceImporter, IMFImporter and OWLImporter are leveraging BaseRDFImporter
- Renamed rules.examples to rules.catalog to start building catalog od data models
- Improved IMF rules that will handle IMF AttributeType onboarding
- Improved handling of unknown, multi-data, multi-objet and mixed value types in conversion from Information to DMS rules
- Reorg prefixes
- Added more detail regex testing of entities
- Transformation is now generated for every RDF based rules importer
- Improved session overview in UI

### Added
- Added `NeatSession`
- Rules exporter that produces a spreadsheet template for instance creation based on definition of classes in the rules
- Rules transformer which converts information rules entities to be DMS compliant
- Rules transformer `RuleMapping` that maps rules from one data model to another
- Graph transformer `SplitMultiValueProperty` which splits multi-value properties into separate properties with single value
- Support for `xsd:decimal` which is now mapped to `float64` in DMS rules
- Added RDF based readers for `NeatSession`
- `NeatSession.read.rdf.examples.nordic44`
- `NeatSession.show.data_model` show data model in UI

### Removed
- State on DataType stored in `_dms_loaded` attribute

### Changed
- Required `env_file_name` explicitly set in the `get_cognite_client` function. This is to avoid loading the wrong
  environment file by accident when running the function in a notebook.
- `NeatIssue` are no longer immutable. This is to comply with the expectation of Exceptions in Python.
- [BREAKING] All `NEAT` former public methods are now private. Only `NeatSession` is public.

## [0.92.3] - 17-09-24
### Fixed
- Prefixes not being imported or exported to Excel
- Trailing whitespace in Excel files causing issues with importing

## [0.92.2] - 17-09-24
### Added
- Method in `InformationAnalysis` which returns class URI based on class entity
- Method in `InformationAnalysis` which returns definition of property types for give class entity
- Allow different class entity in transformations then classes for which transformation are written(typical use case when we are renaming classes from source to target graph)

### Improved
- Handling of namespace removal in Describe query (now only values which are of URIRef type or values of properties defined as object property get get namespace removed)

### Removed
- logging from `InformationAnalysis` module

### Fixed
- NEAT can now run in a minimal environment without raising a `KeyError` when using the default
  configuration in NEAT importers.
- NEAT now strips extra whitespace in all imported strings.


## [0.92.1] - 12-09-24
### Fixed
- The version of the released docker image was not updated correctly. This is now fixed.

## [0.92.0] - 12-09-24
### Added
- `ClassicExtactor` to extract all classic resource types from CDF from a given data set or root asset.

## [0.91.0] - 11-09-24
### Added
- IODDExtractor for IO-link standard: https://io-link.com/
- The extractor will parse XML files that follow the IO-link standard for an IODD device, and create rdf triples
that will form the knowledge graph for the device.
- Improved XML utils method `get_children` to be able to extract nested children as well as direct children, and ignore
namespace prefix of each tag element if the XML contains namespaces.

## [0.90.2] - 06-09-24
### Improved
- Visualize data model chapter in Knowledge Acquisition tutorial reduce to only export of data model to ontology
- New video made for the Export Semantic Data Model chapter in Knowledge Acquisition tutorial
- Workflow `Visualize_Semantic_Data_Model` renamed to `Export_Semantic_Data_Model` and reduce to only export

### Removed
- `Visualize_Data_Model_Using_Mock_Graph` removed since UI has been reduced to only have workflow builder & executor feature

## [0.90.1] - 06-09-24
### Fixed
- Fix issue with step doing file upload leading to blank screen in UI
- Fix issue with graph store step config, leading to not being able to load triples


## [0.90.0] - 05-09-24
### Added
- `DMSExtractor` added to extract instances from CDF into NeatStore.
- `DMSLoader` now sets the node type for instances.

### Fixed
- `DMSLoader` now correctly identifies edges based on type.

## [0.89.0] - 02-09-24
### Changed
- [BREAKING CHANGE] All conversion of rules object methods, for example, `InformationRules.as_dms_rules()`, have
  been removed. Instead, use the `cognite.neat.rules.transformers` module to get an appropriate transformar
  and use the `transform` method to convert the rules object.

### Fixed
- Circular dependency

### Improved
- Handling Default for connections in DMS rules
- Updated InformationToDMS to allow for dropping of properties with unknown value types
- Handling of properties which point to non-existing nodes when doing data model inference
- Handling of conversion of Information to DMS rules which contain properties with `Unknown` value type (defaulting to connection =`direct`, with no value type)

### Added
- Support for edges with properties in DMS rules.
- Support for explicitly setting node types in DMS Rules.
- Support for units on `fload64` and `float32` in DMS Rules.
- Support for enum in DMS Rules.


## [0.88.4] - 29-08-24
### Fixed
- IMF rules importer failed to publish to CDF due to non-compliant identifiers
- Duplicate generation of properties
### Improved
- Handling of cardinality for attribute properties
- Handling of multiple predicates used for concept definitions

## [0.88.3] - 20-08-24
### Fixed
- IMF rules importer failing due to references
### Improved
- Handling of references for OWL importer
### Added
- Test for IMF importer


## [0.88.2] - 24-07-24
### Added
- IMF rules importer
### Improved
- Organization of RDF based importers


## [0.88.1] - 24-07-24
### Improved
- Implementation of oxistore is now more robust and based on existing implementation by Oxigraph developer
### Removed
- Removed unused Oxistore implementation

## [0.88.0] - 22-07-24
### Removed
- [BREAKING] Legacy neat has been removed from the codebase. This includes `legacy` module,
  steps, and UI capabilities (such as explorer and rules editor).


## [0.87.6] - 22-07-24
### Added
- Labels generation from NeatGraphStore in AssetLoader


## [0.87.5] - 22-07-24
### Added
- Relationship generation from NeatGraphStore in AssetLoader


## [0.87.4] - 22-07-24
### Added
- Support for `Immutable` in `DMSRules`

## [0.87.3] - 18-07-24
### Added
- Handling of missing parents when generating assets
- Concept of orphanage asset for assets whose parents do not exist
- Uploader to CDF for assets
### Fixed
- Issue of not loading all asset fields when calling `AssetWrite.load()` method


## [0.87.2] - 17-07-24
### Added
- Topological sorting of classes and properties in `AssetRules` to provide proper order of asset creation
- Additional validation on `AssetRules` to ensure that mapped parent properties point to class not data value type
- Additional validation on `AssetRules` to ensure that rules do not have circular decadency

## [0.87.1] - 17-07-24
### Added
- `AddSelfReferenceProperty` transformer that handles `SelfReferenceProperty` RDF path in Rules
### Improved
- Better handling of property renaming in `DESCRIBE` query, which for example allows RDF:type property to be used
- Iterating over classes which have properties defined for them instead of all classes (which causes errors)
- Renamed `AllReferences` RDF path to `SelfReferenceProperty` to better reflect its purpose
### Removed
- `AllProperties` RDF path has been removed as we no longer want support implicit properties

## [0.87.0] - 17-07-24
### Added
- `AssetLoader` added to load assets to CDF
- `get_default_prefixes` method to provide default prefixes
### Removed
- `PREFIXES` dict that was used as default prefixes in `NeatGraphStore` and `Rules`
### Improved
- `AssetRules` properties have now mandatory `implementation` field
### Fixed
- Issue of properties not being renamed in `DESCRIBE` query


## [0.86.0] - 15-07-24
### Changed
- `NeatGraphStore.read()` is now iterable utilizing `DESCRIBE` query instead of `CONSTRUCT` query.
### Improved
- Order of magnitude improved query speed of instances for downstream graph loaders


## [0.85.12] - 11-07-24
### Added
- Added handling of Json fields in DMS loader

### Fixed
- DMS related datatype .python being wrongly mapped to python types

## [0.85.11] - 10-07-24
### Added
- Method `create_reference` to `DMSRules` to add reference dms rules and do the mapping of properties
  and views to the reference model.

## [0.85.10] - 10-07-24
### Added
- Depth-based typing in `AddAssetDepth` transformer
- Graph summary repr

## [0.85.9] - 09-07-24
### Added
- Option for checking for JSON value type when inferring data model

## [0.85.8] - 09-07-24
### Added
- Option for unpacking metadata from classic CDF resources graph extractor

## [0.85.7] - 08-07-24
### Added
- Option for setting lambda function `to_type` in the `AssetExtractor`.

## [0.85.6] - 08-07-24
### Added
- Analysis for `AssetRules`

## [0.85.5] - 07-07-24
### Fixed
- Prefix collision
- Fixed issue arising when value string "null" is threated as float "null" leading to error
  in DMS Instances

### Removed
- Relation to original data model used to develop neat

## [0.85.4] - 01-07-24
### Fixed
- Another issue with docker release.

## [0.85.3] - 01-07-24
### Fixed
- Another issue with docker release.

## [0.85.2] - 01-07-24
### Fixed
- Issues with docker release.

## [0.85.1] - 01-07-24
### Fixed
- Bug when using the `get_cognite_client` function with interactive login. This is now fixed.

## [0.85.0] - 25-06-24
### Changed
- [BREAKING] Interface for `Loaders`. Instead of `.export_to_cdf` now always return `UploadResultList` and
  the `.load_into_cdf_iterable` returns an iterable of `UploadResult`. It is no longer possible to return
  just the count. This is to make the interface more notebook friendly and easier to work with.

## [0.84.1] - 26-06-24
### Added
- Conversion between information, asset and dms rules
- Added serializer for transformations (i.e. RDFPATH)
- Placeholder for AssetLoader

## [0.84.0] - 25-06-24
### Changed
- [BREAKING] Interface for `Exporters`. Instead of `.export_to_cdf` returning an iterable, it now returns a list,
  and the `.export_to_cdf_iterable` returns an iterable. In addition, these method now returns a new type of
  objects `UploadResult`. This is to make the interface more notebook friendly and easier to work with.

## [0.83.1] - 26-06-24
### Added
- Conversion between information, asset and dms rules
- Added serializer for transformations (i.e. RDFPATH)
- Placeholder for AssetLoader


## [0.83.0] - 25-06-24
### Changed
- The dependency for running the neat service `fastapi`, `uvicorn`, and `prometheus-client` have been
  made optional. This is to make it easier to use `neat` as a Python package without the need for
  these dependencies.

## [0.82.3] - 25-06-24
### Improved
- Automatic conversion of `MultiValueType` in `InformationRules` to `DMSRules`.

## [0.82.2] - 25-06-24
### Fixed
- Conversion from Information to DMS rules incorrectly set `nullable` for a property if
  the property had `min_value` not set in the Information rules. This is now fixed.

## [0.82.1] - 21-06-24
### Added
- added new entities `AssetEntity` and `RelationshipEntity`
- added new rules type `AssetRules`

## [0.82.0] - 21-06-24
### Added
- Introduce `query` module under `neat.graph` which holds previous `_Queries` class
- Added generation of `SPARQL` `CONSTRUCT` queries based on `rdfpath` transformations defined in `InformationRules`
- Introduce `NeatGraphStore.read` method which takes class and returns all instances of that class
- Test for `NeatGraphStore.read` method which entails end-to-end process of loading triples, inferring data model and reading instances of a class
### Changed
- `DMSLoader` now uses `.read` method of `NeatGraphStore`


## [0.81.12] - 20-06-24
### Added
- Placeholder for `NeatGraphStore.read_view` method
### Improved
- Simplified InformationArchitect rules by remove `rule_type` and renaming `rule` to `transformation` instead


## [0.81.11] - 19-06-24
### Added
- `AssetRelationshipConnector` transformer added
### Improved
- Handling of ids for labels and relationships


## [0.81.10] - 19-06-24
### Added
- `AssetEventConnector` transformer added

## [0.81.9] - 19-06-24
### Added
- `AssetFilesConnector` transformer added


## [0.81.8] - 19-06-24
### Added
- `AssetSequenceConnector` transformer added

## [0.81.7] - 19-06-24
### Added
- `AssetTimeSeriesConnector` transformer added

### Fixed
- `NeatGraphStore.transform` was resetting provenance object, this is now fixed


## [0.81.6] - 18-06-24
### Added
- Transformers module to NeatGraphStore
- `AddAssetDepth` transformer added

## [0.81.5] - 14-06-24
### Improved
- Dexpi Extractor is significantly more extracting triples from Dexpi XML files
- More human readable class and property ids in Dexpi Extractor


## [0.81.4] - 14-06-24
### Fixed
- When creating a new Enterprise model, node types are automatically created for all views. This is such that
  the node types can be used in the filters for any solution model built on top of the enterprise model.

## [0.81.3] - 14-06-24
### Fixed
- If external id of edge is longer than 256 characters it will be hashed to avoid exceeding the limit of 256 characters.


## [0.81.2] - 12-06-24
### Fixed
- When converting from Information to DMS rules, `neat` now automatically creates more containers if
  the number of properties exceeds the maximum number of properties per container. In addition, a warning
  is issued to the user if the number of properties exceeds the maximum number of properties per container.

## [0.81.1] - 12-06-24
### Improved
- Classic CDF extractors now prefix ids with resource type

### Removed
- Dependency on pytz


## [0.81.0] - 11-06-24
### Added
- `DexpiExtractor` graph extractor added.

## [0.80.3] - 12-06-24
### Fixed
- Increased upper bound on `python-multipart` dependency.

## [0.80.2] - 11-06-24
### Fixed
- Fixed missing input for `Reference data model id` in  `DMSToRules` step

## [0.80.1] - 11-06-24
### Fixed
- Fixed issues with duplicated edges when different properties are referring to the same target node.


## [0.80.0] - 10-06-24

### Improved
- Single `NeatGraphStore` instantiated via three options:
  - `from_memory_store`
  - `from_oxi_store`
  - `from_sparql_store`
### Removed
- Removed various superclassing of `NeatGraphStore`
- Remove Prometheus reminisce in code base
- Remove logging
### Added
- `RdfFileExtractor` graph extractor added.

## [0.79.0] - 10-06-24
### Added
- `TimeSeriesExtractor` graph extractor added.
- `SequencesExtractor` graph extractor added.
- `EventsExtractor` graph extractor added.
- `FilesExtractor` graph extractor added.
- `LabelsExtractor` graph extractor added.
- Dedicate test data for Classic CDF data model created
- Tracking of graph provenance added to `NeatGraphStore`

## [0.78.5] - 05-06-24
### Changed
- Increased upper bound on `fastapi` dependency.


## [0.78.4] - 05-06-24
### Added
- `AssetsExtractor` graph extractor added.

## [0.78.3] - 03-06-24
### Added
- `MultiValueType` for the Information Architect rules, allowing multiple value types for a property.

### Improved
- `InferenceImporter` is retaining information on multi value type for properties.

## [0.78.2] - 31-05-24
### Improved
- `OWLImporter` is now opinionated and will attempt to make the imported ontology compliant with the rules.

## [0.78.1] - 30-05-24
### Added
- Added `RulesInferenceFromRdfFile` to the step library

## [0.78.0] - 30-05-24
### Added
- `make_compliant` feature added to `InferenceImporter` producing compliant rules from a knowledge graph.

## [0.77.10] - 23-05-30
### Changed
- Increased upper bound on `uvicorn` dependency.

## [0.77.9] - 23-05-24
### Added
- `InferenceImporter` added to the core library enabling inference of rules from a graph.

## [0.77.8] - 23-05-24
### Fixed
- In the conversion form Information to DMS Rules, when referencing a class in reference rules, the implements
  was not set correctly. This is now fixed.
- In the new implementation of the conversion between Information and DMS rules, containers that already exist
  in a last or reference rule object were recreated. This is now fixed.

## [0.77.7] - 23-05-24
### Fixed
- In the `DMSImporter`, if you imported a data model with multiple views referencing the same direct property
  in a container, it would return an error. This is allowed and thus no longer return an error.
- There was an edge case that could cause the conversion between Information and DMS rules to fail with
  `MissingContainerError`. The conversion is now reimplemented to ensure that Information rules always
  will create the necessary containers in the conversion to DMS rules.

## [0.77.6] - 23-05-24
### Improves
- Documentation on how to use raw filter
- Added a simple example of Rules with raw filter
- Added new test for raw filter

## [0.77.5] - 23-05-24
### Fixed
- `DMSExporter` creates the schema depending on `extension` in metadata field as defined in the
  [documentation](https://cognite-neat.readthedocs-hosted.com/en/latest/terminology/rules-excel-input.html).

## [0.77.4] - 22-05-24
### Improves
- Information rules are now read using InformationRulesInput data class, replicate the form of DMS rules.
- Information rules are now serialized using dedicated serializer class
- Information rules are now validated using dedicated validator class
- Defaulting to "enterprise" data model type and "partial" schema completeness set to avoid validation error on import
### Fixed
- Fixed bug in `ExcelImporter` when importing a data model with a last spreadsheet and no reference model.
  This would trigger an error `RefMetadata sheet is missing or it failed` even though the
  ReferenceMetadata sheet is not needed.

## [0.77.3] - 14-05-24
### Fixed
- When using `DMSExporter` and importing a data model with a view pointing to a view not in the data model,
  it would fail to convert to an `Information` rules. This is now fixed.
- In the `ExcelExporter`, the `metadata` sheet is now created correctly when you use the arguments `dump_as="last"`,
  or `dump_as="reference"`, combined with and without `new_model_id`. **[Note]** The order of the `dump_as` and
  `new_model_id` arguments have switched places. This is to make it more intuitive to use the `ExcelExporter`
  as `new_model_id` is only relevant if `dump_as` is set to `last` or `reference`.

## [0.77.2] - 14-05-24
### Added
- Missing warning when `RawFilter` is used to warn users that the usage of this filter is not recommended.


## [0.77.1] - 14-05-24
### Added
- Support for `RawFilter` allow arbitrary filters to be applied to the data model.


## [0.77.0] - 13-05-24
### Changed
- [BREAKING] The subpackage `cognite.neat.rules.models` is reorganized. All imports using this subpackage must be
  updated.

### Added
- Support for exporting/importing `Last` spreadsheets in the `ExcelExporter` and `ExcelImporter`.
- [BREAKING] As a result of the above, in the `ExcelExporter` the parameter `is_reference` is replaced by `dump_as`.
  To continue using the old behavior, set `dump_as='reference'`.
- In the `DMSImporter.from_data_model_id`, now supports setting `reference_model_id` to download a solution model
  with a reference model.

## [0.76.3] - 10-05-24
### Added
- Added schema validator for performance, specifically if views map to too many containers.


## [0.76.2] - 06-05-24
### Fixed
- Added missing "Is Reference" parameter back to the `ExcelExporter`step.


## [0.76.1] - 06-05-24
### Changed
- Updated DMS Architect Rules template to fit the new DMS Rules structure
- Update Terminology/Rules to reflect new DMS Rules structure

## [0.76.0] - 06-05-24
### Removed
- [BREAKING] In `DMSRules`, `default_view_version` is no longer supported. Instead, you will now get a warning if view versions
  are not matching the data model version.

### Added/Changed
- [BREAKING] The following renaming of columns in `DMSRules`, properties sheet:
    - `Relation` -> `Connection`
    - `ViewProperty` -> `View Property`
    - `ContainerProperty` -> `Container Property`
    - `IsList` -> `Is List`
    - `Class` -> `Class (linage)`
    - `Property` -> `Property (linage)`
- [BREAKING] The following renaming of columns in `DMSRules`, views sheet:
    - `InModel` -> `In Model`
    - `Class` -> `Class (linage)`
- [BREAKING] The following renaming of columns in `DMSRules`, containers sheet:
    - `Class` -> `Class (linage)`
- [BREAKING] Added support for listable direct relations in `DMSRules`. In addition, there is now a complete reimplementation
  of the `connection` column in the `DMRRules` `properties` sheet.
- [BREAKING] Connection (former relation) can now be `direct`, `reverse`, or `edge`.
  While `multiedge` and `reversedirectc` have been removed. For more details,
  see the [DMS Rules Details](https://cognite-neat.readthedocs-hosted.com/en/latest/terminology/dmsrules.html#relation)
  documentation.
- In `DMSRules`, added support for setting containerId and nodeId in `View.Filter`. Earlier, only `nodeType` and
  `hasData` were supported which always used an implicit `containerId` and `nodeId` respectively. Now, the user can
  specify the node type and container id(s) by setting `nodeType(my_space:my_node_type)` and
  `hasData(my_space:my_container_id, my_space:my_other_container_id)`.
- Introduced, `dataModelType` in `DMSRules` and `InformationRules` to explicitly set the type of data model. This
  will be used to different types of validation and make the user aware of the type of data model they are working with.
- In `DMSExporter`, created smart defaults for setting `view.filters`. This is now recommended that the user uses
  the default values for `view.filters` and only set them explicitly if they now very well what they are doing.

## [0.75.9] - 04-05-24
### Improved
- Steps are now categorized as `current`, `legacy`, and `io` steps
- Workflow fails if one mix `current` and `legacy` steps in the same workflow

## [0.75.8] - 02-05-24
### Fixed
- `DMSExporter` now correctly exports direct relations with unknown source.

## [0.75.7] - 29-04-24
### Added
- `DMSExporter` now supports deletion of data model and data model components
- `DeleteDataModelFromCDF` added to the step library

## [0.75.6] - 26-04-24
### Changed
- All `NEAT` importers does not have `is_reference` parameter in `.to_rules()` method. This has been moved
  to the `ExcelExporter` `__init__` method. This is because this is the only place where this parameter was used.

### Added
- `DMSExporter` now supports skipping of export of `node_types`.

### Fixed
- When importing an `Excel` rules set with a reference model, the `ExcelImporter` would produce the warning
  `The copy method is deprecated; use the model_copy instead`. This is now fixed.

## [0.75.5] - 24-04-24
### Fixed
- Potential of having duplicated spaces are now fixed

## [0.75.4] - 24-04-24
### Fixed
- Rendering of correct metadata in UI for information architect
### Added
- Added `OntologyToRules` that works with V2 Rules (profiling)

## [0.75.3] - 23-04-24
### Fixed
- Names and descriptions were not considered for views and view properties

## [0.75.2] - 23-04-24
### Fixed
- Allowing that multiple View properties can map to the same Container property

## [0.75.1] - 23-04-24
### Fixed
- No spaces in any of the subfolders of the `neat` package.

## [0.75.0] - 23-04-24
### Added
- Added and moved all v1 rules related code base under `legacy` module

## [0.74.0] - 23-04-24
### Added
- added UI+api support for RulesV2. Read-only in the release , editable in the next release.

## [0.73.4] - 19-04-24
### Fixed
- updated urllib3 to 2.2.1

## [0.73.3] - 19-04-24
### Fixed
- updated uvicorn to 0.20.0
- updated fastapi to 0.110

## [0.73.2] - 19-04-24
### Fixed
- updated prometheus-client to 0.20.0

## [0.73.1] - 17-04-24
### Added
- Extended DEXPI for schemas 3.3 (no Attibute URI in genericAttributes and text without label parent).
### Fixed
- added missing py.typed (to enable mypy in projects using neat, ie docparser)

## [0.73.0] - 17-04-24
### Added
- Proper parsing/serialization of `inf`
- Added `new_model_id` to `ExcelExporter` to allow automatically setting metadata sheet when creating a new model
- In `DMSRules`, the user can now set `EdgeType` or `HasData` filter.
- The `DMSExporter` now validates data models wrt to a reference model, when `schema=extended`.

### Fixed
- In `DMSExporter`, `edge_type` is set correctly when referencing a multiedge property.
- Updated `cognite-sdk` to `7.37.0`, this broke neat with `ImportError: cannot import name 'ListablePropertyType'...`.
  This is now fixed.

### Removed
- The `DMSExporter` no longer has a `standardize_casing` parameter. Neat is no longer opinionated about casing.

## [0.72.3] - 16-04-24
### Fixed
- `ExcelImporter` was resetting `role` value to value set in rules instead of keeping value provided as arg
### Changed
- Default namespace set to `http://purl.org/cognite/neat#` instead of `http://purl.org/cognite/app#`
- OwlImporter for rules v2 has `make_compliant` set to False by default
### Added
- When creating OWL from rules, prefix will be saved under property `neat:prefix` (hence change of default namespace)
- When reading OWL if there is `neat:prefix` value will be added to `rules.metadata.prefix`
- By default we are defaulting OWL properties to min 0 and max 1 occurrence if no occurrence is set
- Added test for generation of complete rules out of partial rules

## [0.72.2] - 15-04-24
### Fixed
- `rules2dms` API route is now producing expected `View` objects to be visualized in CDF
### Added
- `publish-rules` API route added allowing publishing rules as DMS Schema components to CDF


## [0.72.1] - 11-04-24
### Fixed
- rdf:PlainLiteral and rdf:Literal was not resolving as string handled when exporting Rules to DMS schemas, this is now fixed
- OwlImporter that works with v2 rules was using `XSD_VALUE_TYPE_MAPPINGS` for v1 rules, this is now fixed
- added missing mapping for reference when converting information architect rules to dms architect rules

## [0.72.0] - 11-04-24
### Improved
- Improved garbadge collection process in workflows. Now all resources are properly released after workflow execution or reloading.
This is expecially critical when working with statfull objects like graph stores or big objects allocated in memory.
## Removed
- Removed a lot of old and stale code from workflows engine.
## Changed
- Changed CORS policy for UI to allow all origins. This is a temporary solution until it is properly configured in the future.

## [0.71.0] - 10-04-24
### Added
- Added `/api/core/rules2dms`
- Enabled conversion of rules to DMS views and containers

## [0.70.3] - 10-04-24
### Fixed
- Bug when importing an OWL ontology while expecting compliant rules did not encounter for dangling classes (classes without a property or parent class). This is now fixed.
### Improved
- Handling of xsd types as case insensitive when importing an OWL ontology.
### Added
- Handling of rdf:Literals in OWL ontology import as xsd:string

## [0.70.2] - 03-04-24
### Fixed
- Bug when exporting an `addition` to of a ruleset in  `DMSExporter` when using the method `.export_to_cdf`
### Changed
- Updated the `DMSExporter` to sort views in data model by (`space`, `external_id`).

## [0.70.1] - 03-04-24
### Added
- The `DMSExporter` now supports deploying an `addition` extension of a ruleset.

## [0.70.0] - 09-04-24
### Added
- Added `/api/core/convert`
- Enabled OWL importer to produce DMS rules


## [0.69.3] - 03-04-24
### Fixed
- Validation of `InformationRules` gives a warning if a reference class is used. This is now fixed.
- Validation of `InformationRules` returns an error if a importing a value type `Unknown`. This is now fixed.

## [0.69.2] - 03-04-24
### Fixed
- Fixed issue with `DMSImporter` when importing data models with direct relations without `source` set. This would
  cause a validation issue. This is now fixed.

## [0.69.1] - 03-04-24
### Fixed
- Fixed issue with `DMSImporter` when importing data models with data models that reference views outside the data model.
  This is now fixed.

## [0.69.0] - 03-04-24
### Added
- Experimental support for working with a reference model in the Rules.

### Fixed
- When using `DMSExporter` with `standardize_casing=False`, the `DMSExporter` would fail to export containers and
  views. This is now fixed.

### Changed
- When using any exporter writing to file, the default new line character and encoding of the OS was used. This is now
  changed to always use `utf-8` encoding and `'\n'` as the new line character. This is for working with **NEAT** in,
  for example, git-history, across multiple users with different OSes.
- In the `DMSExporter`, setting `existing_handling=force` will now also force the creation of `Containers` in addition
  to `Views`.

## [0.68.9] - 03-04-24
### Added
- Helper method `from_directory` and `from_zip_file` to `DMSExporter` to load DMS schema from directory or zip file.
  These methods are the complement of the `export_to_file()` method in `DMSExporter`.

## [0.68.8] - 25-03-24
### Fixed
- Remove harsh regex on Expected Value Types in Rules v1 DMS exporter


## [0.68.7] - 25-03-24
### Improved
- Input for DmsArchitect DMS value types are now case insensitive.


## [0.68.6] - 25-03-24
### Improved
- Input for InformationArchitect XSD value types are now case insensitive.


## [0.68.5] - 22-03-24
### Improved
- `ExcelExporter` and `YAMLExporter` now skips the default spaces and version when exporting rules.

## [0.68.4] - 22-03-24
### Fixed
- remove_namespace missed check weather namespace is of actual HTTP type


## [0.68.3] - 20-03-24
### Fixed
- returned functionality that was accidentally removed in 0.68.1 release.
- removed excessive logging for workflow state endpoint.
- gracefull handling of transformations that do not return any data.

## [0.68.2] - 21-03-24
### Added

* Support for exporting DMS schema, in `DMSExporter`, to directory instead of just `.zip`.]

## [0.68.1] - 19-03-24
### Changed

* Default workflow `Export DMS` now also exports transformations and raw tables.

## [0.68.0] - 19-03-24
Multiple fixes and features for the upcoming v1.0.0 release.
## Added
* YAML (json) Exporter and Importer
* DMS Rules:
  * Support for revers direct relations
  * Views have support for InModel option to exclude views from the data model.
  * Views have support for Filters (`hasData` and `nodeType`)
  * List of direct relations are converted to edges.
* Robustify reading of rules, all extra whitespaces are now stripped.
* Option for exporting Transformations + Raw Tabels based on DMS rules.
* Workflows:
  * `ValidateWorklow` can also be used to covert rules.
  * Visualization of data model workflows.


## Fixed
* Bugs in the `ExcelImporter`:
  * It was not releasing the Excel file after reading it.
  * Warnings were not captured.
  * Pydantic errors were not captured.

## [0.67.5] - 14-03-24
## Fixed
* Replaced obsolete `dataModelID` Metadata filed to `external_id`


## [0.67.4] - 14-03-24
## Fixed
* Upgrade to `cognite-sdk` `7.28.2` which has fixed bug for retrieving more than 100 data models, containers,
  views, and spaces.

## [0.67.3] - 13-03-24
## Fixed
* `ExcelImporter` now returns rules for the correct role type based on the input.

## [0.67.2] - 13-03-24
## Added
- Standardization of casing in DMS exporter
- In DTDL importer infer data model name and space.
- Visualization of data model in UI through the new workflow `Visualize Data Model`
## Changed
- Deprecation of steps based on the single rule sheet, in favor of role-based rules.


## [0.67.1] - 12-03-24
## Changed
- Addeded configuraion that controls behaviour of embedded transformation logic in GenerateNodesAndEdgesFromGraph. Now user can disable default transfomation logic (before it was always on) , it is useful when transformation is done in dedicated transformation step.

## [0.67.0] - 07-03-24
## Fixed
- Fixed issue with prefixes not being updated during GraphStore (oxi) reinitialization
- Fixed graph store reset issue for JSON loader
- Small UI adjustments

## Added
- Added rules browser to the UI. Now user can browse all rules in UI from local store .
- Added configurable HTTP headers for `DownloadDataFromRestApiToFile` step. The feature is useful when the API requires specific headers to be set (has been requested by Cognite customer).

## [0.66.1] - 06-03-24
## Fixed
- `Import DMS` fails for data models without description. This is now fixed.

## [0.66.0] - 06-03-24
## Added
- Multiple experimental workflows `Export DMS`, `Import DMS`, `Validate Solution Model`, and `Validate Rules`

## [0.65.0] - 01-03-24
## Added
- Added support for scheduling on given weekdays for time trigger

## [0.64.0] - 21-03-24
## Added
- Added functionality to import and export global configuration file to and from CDF
- Added "latest" flag for workflows in CDF and spreadsheets.
- Added well formatted context viewer

## Changed
- Changed the way how workflows and rules loaded to CDF. Labels has been removed and replaced with additional metadata.

## Improved
- Improved UI around files upload and download. Improved File Uploader step.

## [0.63.0] - 20-02-24

## Added
- Added option to map edges as temporal solution prior shifting to Rules profiling


## [0.62.1] - 14-02-24

## Fixed
- Issue of `DeleteDMSSchemaComponents` deleting components in all spaces
- Issue of `ExportRulesToOntology` and `ExportRulesToSHACL` not creating missing folder

## [0.62.0] - 08-02-24

## Added
- Added `export_rules_to_ontology` workflow
- `LoadGraphToRdfFile` step to load graph to rdf file

## Fixed
- Issue of resetting graph for `MemoryStore` when loading graph from file
- Issue of not respecting add_base_prefix == False


## [0.61.0] - 06-02-24

## Added
- Ability to upload of all spaces components or only ones that are in space defined by `Rules.metadata.space`
- Ability to remove of all spaces components or only ones that are in space defined by `Rules.metadata.space`

## Improved
- DMS Schema components upload report add to step `ExportDMSSchemaComponentsToCDF`
- DMS Schema components removal report add to step `DeleteDMSSchemaComponents`
- Handling of multiple steps

## Removed
- `DataModelFromRulesToSourceGraph` it is confusing step and needs more work to be useful
- Workflows:
  - `json_to_data_model_rules`
  - `sheet2cdf`
  - `skos2cdf`

## Changed
- Renamed steps:
  - `LoadTransformationRules` to `ImportExcelToRules`
  - `InstancesFromRdfFileToSourceGraph` to `ExtractGraphFromRdfFile`
  - `InstancesFromRulesToSolutionGraph` to `ExtractGraphFromRulesInstanceSheet`
  - `GraphCapturingSheetToGraph` to `ExtractGraphFromGraphCapturingSheet`
  - `GenerateMockGraph` to `ExtractGraphFromMockGraph`
  - `InstancesFromJsonToGraph` to `ExtractGraphFromJsonFile`
  - `InstancesFromAvevaPiAF` to `ExtractGraphFromAvevaPiAssetFramework`
  - `DexpiToGraph` to `ExtractGraphFromDexpiFile`
  - `GenerateCDFAssetsFromGraph` to `GenerateAssetsFromGraph`
  - `GenerateCDFRelationshipsFromGraph` to `GenerateRelationshipsFromGraph`
  - `GenerateCDFNodesAndEdgesFromGraph` to `GenerateNodesAndEdgesFromGraph`
  - `UploadCDFAssets` to `LoadAssetsToCDF`
  - `UploadCDFRelationships` to `LoadRelationshipsToCDF`
  - `UploadCDFNodes` to `LoadNodesToCDF`
  - `UploadCDFEdges` to `LoadEdgesToCDF`
  - `CreateCDFLabels` to `LoadLabelsToCDF`
  - `OpenApiToRules` to `ImportOpenApiToRules
  - `ArbitraryJsonYamlToRules` to `ImportArbitraryJsonYamlToRules`
  - `GraphToRules` to `ImportGraphToRules`
  - `OntologyToRules` to `ImportOntologyToRules`
  - `GraphQLSchemaFromRules` to `ExportGraphQLSchemaFromRules`
  - `OntologyFromRules` to `ExportOntologyFromRules`
  - `SHACLFromRules` to `ExportSHACLFromRules`
  - `GraphCaptureSpreadsheetFromRules` to `ExportRulesToGraphCapturingSheet`
  - `ExcelFromRules` to `ExportRulesToExcel`
- Renamed workflows:
  - `graph_to_asset_hierarchy` to `extract_rdf_graph_generate_assets`
  - `dexpi2graph` to `extract_dexpi_graph_and_export_rules`
  - `ontology2data_model` to `import_ontology`

- **Note** this is a breaking change, but since we are on 0. version, we can do this.


## [0.60.0] - 30-01-24

## Added

- Configuration for which DMS schema components are to be uploaded to CDF
- Configuration for which DMS schema components are to be removed to CDF
- Configuration how to handle existing CDF schema components during upload

## Changed
- Renamed `UploadDMSDataModel` to `ExportDMSSchemaComponentsToCDF` step. **Note** this is a breaking change, but
  since we are on 0. version, we can do this.
- Renamed `DeleteDMSDataModel` to `DeleteDMSSchemaComponents` step. **Note** this is a breaking change, but
  since we are on 0. version, we can do this.
- Renamed `ExportDMSDataModel` to `ExportDMSSchemaComponentsToYAML` step. **Note** this is a breaking change, but
  since we are on 0. version, we can do this.
- Renamed `DataModel` class to `DMSSchemaComponents` to better reflect the content of the class. **Note** this is a breaking change, but
  since we are on 0. version, we can do this.
- Step that waits for human approval timeout set to 1 day

## [0.59.1] - 29-01-24

## Added

- Added pre-cleaning of spaces prior validation

## Fixed

- Fixed restrictive which did not allow multiple occurrence of [.-_]


## [0.59.0] - 24-01-24

## Added

- Added `ExportDMSDataModel` to dump data model (views) and containers as YAML

## Improved

- `DMSDataModelFromRules` is now extended such that one can update space/external_id/version of data model


## [0.58.0] - 20-01-24

## Changed

- `cognite.neat.graph.loaders.rdf_to_dms.rdf2nodes_and_edges` has been replaced by `cognite.neat.graph.loaders.DMSLoader`.
- Upgrade `cognite-sdk` to `v7`, thus now neat requires `cognite-sdk>=7.13.8`.

## Added

- Introduced an interface for `cognite.neat.graph.loaders` and implemented it for DMS.

## [0.57.0] - 11-01-24

## Improved

- Improved `GraphCapturingSheet` extractor allowing additional configuration and usage of external ids for properties and classes


## [0.56.1] - 10-01-24

## Fixed

- Add `alpha` tag to DEXPI step



## [0.56.0] - 09-01-24

## Added

- Added DEXPI example from DISC project (kindly provided by Jan Eivind Danielsen)


## [0.55.0] - 09-01-24

## Added

- Support for knowledge graph extraction from `DEXPI` P&ID provided as `XML`
- Added `DexpiToGraph` to step library


## [0.54.0] - 04-01-24

## Added
- Reset graph option for GraphDBStore

## Changed
- `cognite.neat.stores` module. This now only has four classes: `NeatGraphStoreBase`, `MemoryStore`, `OxiGraphStore`,
  and `GraphDBStore` as well as the constants `STORE_BY_TYPE` and `AVAILABLE_STORES`. All functions, enums, and previous
  classes are removed. Note `NeatGraphStoreBase` is a rename from `NeatGraphStore` and is now an abstract class.

## [0.53.0] - 03-01-24

## Improved

- Speed of nodes & edges generation
- Multi namespace support for nodes & edges generation (see [feature request](https://github.com/cognitedata/neat/issues/171))

## Changed
- `cognite.neat.extractors` module. This now only has three classes: `BaseExtractor`, `MockGraphGenerator`, `GraphCapturingSheet`.
   all the functions that were in the module is replaced with the above classes. The exception is the the function
   `rdf_file_to_graph` which is moved to `cognite.neat.graph.stores`.

## [0.52.0] - 22-12-23

## Added

- Advance data modeling support introduced
- Multi space containers support introduced


## [0.51.0] - 05-12-23

## Improved

- Turning `ParentClass` string into `Entity`
- Added new fields to Class and Property as last step to enable advance data modeling

## Removed

- Removed two validators from Rules which would otherwise block advance data modeling, specifically referring to Views and/or Containers in different spaces


## [0.50.0] - 15-12-23

## Fixed

- Fixed bug in GenerateCDFAssetsFromGraph class for assets_cleanup_type "orphans"/"full" where not all orphans assets were removed. No all asset under a created orphan parent asset are removed.


## [0.49.0] - 05-12-23

## Deprecated

- `data_set_id`, `cdfSpaceName`, `externalIdPrefix` in `Metadata` sheet has been removed

## Improved

- `Metadata` sheet now contains only two mandatory fields, namely: `prefix`, `version`, other fields are optional or generated automatically
- Generation of `Labels`, `Asset` and `Relationship` requires explicit configuration of `data_set_id` and external id prefixes, enabling reuse of same rules for multiple data sets

## [0.48.0] - 05-12-23

## Added

- Value types are now resolved as `ValueType` object instances

## [0.47.0] - 01-12-23

## Deprecated

- `type_mapping` in `rules` replaced by `value_types`

## [0.46.0] - 30-11-23

## Improved

- Improved `Triple` pydantic class to be used across the package as prep for advanced data modeling
- Improved `Entity` pydantic class to be used across the package as prep for advanced data modeling
- Moved all base regex patterns to `neat.rules.models._base`
- Reduced and cleaned up `neat.rules.models.rdfpath`

## Added

- `neat.rules.value_types` to create default ValueType class to be used to improve `Rules`

## [0.45.0] - 24-11-23

## Improved

- Validators skipping now made through two decorators `skip_field_validator` and `skip_model_validator`
- Small fixes in `cognite.neat.rules.models.rules`
- Allow single character properties/classes in `rdfpath`

## [0.44.0] - 24-11-23

## Fixed

- Fixed bug in GenerateCDFAssetsFromGraph class for assets_cleanup_type "orphans" where children of orphans assets were not removed. No all asset under an orphan parent asset are removed.

## [0.43.0] - 23-11-23

## Added

- All neat specific validators for `Rules` can be now skipped by specifying them in `validators_to_skip`, alternatively one can set `validators_to_skip=["all"]` to skip all validators.

## Fixed

- Single character properties/classes are now allowed in `rdfpath`

## [0.42.4] - 22-11-23

## Fixed

- Fixed missing oxi graph in docker

## [0.42.3] - 22-11-23

## Fixed

- Fixed max character length for `Description` to 1024 characters.

## [0.42.2] - 22-11-23

## Fixed

- Fixed absolute path in `neat` steps.

## [0.42.1] - 22-11-23

## Fixed

- `DownloadFileFromCDF` now can autocreate missing folders
- `DownloadDataFromRestApiToFile` now can autocreate missing folders

## [0.42.0] - 22-11-23

## Improved

- `OWLImporter` improved to handle exceptions often found in OWL files

## Added

- `OWLImporter` supports conversion of information to data model through flag `make_compliant`

## Fixed

- Description of properties, classes and data model updated to allow for 1028 characters

## [0.41.6] - 20-11-23

## Changed

- cdf space name regex

## [0.41.5] - 20-11-23

## Changed

- version regex

## [0.41.4] - 18-11-23

## Changed

- Python depedency `openpyxl` made mandatory

## [0.41.3] - 18-11-23

## Changed

- Python depedency `pyoxigraph` made optional

## [0.41.2] - 17-11-23

## Changed

- Python depedency from `python = ">=3.10,<3.13"` to `python = "^3.10"`

## [0.41.1] - 14-11-23

## Fixed

- Fixed `DMSImporter` to properly set `version` and `cdfSpaceName` when using single View as input.
- Fixed `rules_to_pydantic_models` to skip creating `edges-one-to-one` if `externalID` is missing

## [0.41.0] - 14-11-23

## Changed

- Renamed `JSONImporter`, `YAMLImporter`, `DictImporter` to `ArbitraryJSONmporter`, `ArbitraryYAMLImporter`, `ArbitraryDictImporter` to
  reflect that these importers infer the data model from raw input data, and are not reading a serialized file.

## Added

- Support for configuring the direction for child-parent relationship in `ArbitraryJSONmporter`, `ArbitraryYAMLImporter`, `ArbitraryDictImporter`.
- Support for `datetime` in `ArbitraryJSONmporter`, `ArbitraryYAMLImporter`, `ArbitraryDictImporter`.

## Fixed

- `DMSExporter` does not write one-to-many edges to containers any more.
- In the importers `ArbitraryJSONmporter`, `ArbitraryYAMLImporter`, `ArbitraryDictImporter` the `max_count` were not set leading all triples to
  be a one-to-many relationship. Now, only data which are of type `list` skips the `max_count` all other set it to 1.

## [0.40.2] - 14-11-23

## Fixed

- Set lower bound of `cognite-sdk` to `6.39.2` as it is required due to a bug in earlier SDK versions.

## Improved

- Improved Nodes and Edges validation and data validation reporting in rdf2nodes_and_edges and GenerateCDFNodesAndEdgesFromGraph steps.

## [0.40.1] - 08-11-23

## Changed

- The `DMSExporter` is now configurable with `datamodel_id`. The `DMSImporter` also accepts a data model as input.

## [0.40.0] - 08-11-23

## Changed

- The interface for `cognite.neat.rules.exporters`. Now, they have the following methods `.export()`, `.export_to_file()`,
  `.from_rule()`.

## [0.39.1] - 08-11-23

## Fixed

- Changed `attributes`, `edges_one_to_one`, `edges_one_to_many` instance to class property methods

## [0.39.0] - 03-11-23

## Fixed

- Not allowing DMS non-compliant Rules to be turned into pydantic models

## Added

- class property methods to the generated pydantic models accessing descriptions and names of models and fields
- controlling whether `neat` specific fields should be added or not to pydantic models using arg `add_extra_fields`
- `OntologyToRules` step added to the step library

## Improves

- Documentation of `rules_to_pydantic_models`

## [0.38.3] - 03-11-23

## Fixed

- Fixed CDF database configuration for rawlookup rule in TransformSourceToSolutionGraph . https://github.com/cognitedata/neat/issues/157

## [0.38.2] - 03-11-23

## Fixed

- Added type mapping for data type Date

## [0.38.1] - 01-11-23

## Fixed

- Proper min_count for `DMSImporter` base on CDF `View` implementation

## [0.38.0] - 31-10-23

## Added

- Ability to partially validate Rules
- Description and name of fields added to rules generated pydantic models

## Improved

- Improved naming of internal variables in `cognite/neat/rules/exporter/rules2pydantic_models.py`

## [0.37.0] - 31-10-23

## Added

- Configurable assets cleanup in GenerateCDFAssetsFromGraph step. Now user can specify if he/she wants to delete all ophan or circular assets or keep them.

### Fixed

- https://github.com/cognitedata/neat/issues/146
- https://github.com/cognitedata/neat/issues/139

## [0.36.0] - 30-10-23

### Added

- Added `DMSImporter`
-

## [0.35.0] - 27-10-23

### Improved

- Improved stability and resource usage of Oxigraph when working with large graphs.

### Added

- Added `InstancesFromAvevaPiAF` step.

### Fixed

- UI bug fixes and improvements.

## [0.34.0] - 27-10-23

### Improved

- Bug fix: Removed condition not allowing an asset to change its parent asset.

## [0.33.0] - 22-10-23

### Improved

- Implementation of class prefix to external ids for edges

## [0.32.0] - 22-10-23

### Improved

- Refactor importers
- Simplified data modeling flow by introducing RawRules as a first class citizen
- Fix small bugs
- Initiated refactor of exporters

## [0.31.0] - 18-10-23

### Added

- Importer `GraphImporter`

### Improved

- Base importer with generic, yet configurable, exceptions

## [0.30.0] - 11-10-23

### Added

- Three importers `JSONImporter`, `YAMLImporter`, and `DictImporter`.

## [0.29.0] - 07-10-23

### Changed

- The importer `owl2excel` is written as a class `OWLImporter`. **Note** this is a breaking change, but
  since we are on 0. version, we can do this.

## [0.28.0] - 07-10-23

### Added

- Classes for extractors `MockGraphGenerator` and `GraphCapturingSheet` available at `cognite.neat.graph.extractors`.

## [0.27.1] - 07-10-23

### Improved

- Introduced container classes for `Classes` and `Properties` in `TransformationRules`. Implemented `.to_pandas()`
  methods for both classes.

## [0.27.0] - 07-10-23

### Added

- `neat` support Python `3.10`.

## [0.26.1] - 05-10-23

### Fixed

- Small fixes related to steps compatibility with mypy.
- Fixed UI crash in case if workflow state cannot be loaded.
- Fixed step loader from data_folder/steps path.

### Added

- Workflow id and run id are now available as step object variables.

## [0.26.0] - 04-10-23

### Added

- Added rules2excel rules exporter. Now users can export rules from TransformationRules object to excel file.
- Added rules generator step from arbitrary object (must be in json or yaml formats)
- Added eperimental rules parser from OpenApi/Swagger specification. Rules generates based on schema part of OpenApi specification.
- Added version , source and docs_urs metadata to Steps class.

## [0.25.9] - 30-09-23

### Fixed

- Loading `neat` from environment variables, the variable `NEAT_LOAD_EXAMPLES` would always return `true`
  even if it was set to `false`. This is now fixed.

## [0.25.8] - 20-09-23

### Improved

- Many UI improvements and bug fixes.
- Improved data exploration capabilities.

### Added

- Added universal JSON to Graph extractor step.

## [0.25.7] - 14-09-23

### Added

- Drop down menu for selection of property which hold value for nodes in Data Explorer

## [0.25.6] - 12-09-23

### Fixed

- Fixed Nodes and Edges step
- Fixed issues with regex

### Added

- Mock Graph Generation Step
- Regex patterns from CDF API documentation

## [0.25.5] - 5-09-23

### Added

- Support for upload of various RDF formats to `NeatGraph` store

## [0.25.4] - 5-09-23

### Fixed

- Fixed issue when columns names are non-string
- Fixed missing start_time in relationships
- Fixed upload_nodes/edges
- Fixed DMS upload step

### Added

- Handling of edge cases when creating Assets in which name was pushed to be None even though there is alt property
- Notebook 5 with walk through about fDM, nodes and edges

## [0.25.3] - 4-09-23

### Fixed

- Fixed Github rules loader.

### Changed

- Github rules loader now split into Github downloader step and RulesLoader.

### Added

- Added Input/Output steps for downloading and uploading rules from/to Github and from/to CDF files.

## [0.25.2] - 1-09-23

### Fixed

- Multiple UI usability improvements and bug fixes.

## [0.25.1] - 31-08-23

### Fixed

- Fixed issues with regex validations for entity ids

## [0.25.0] - 30-08-23

### Changed

- New way of configuring workflows steps . Now steps are configured individually and not as a part of workflow manifest.
- Added access_token autentication for Cognite client. If client_id is not set in config.yaml, NEAT will use client_secret as access_token.
- Multiple UI usability improvements and bug fixes.

### Added

- Added SimpleContextualization step . The step can be used to create links between nodes in a graph either by using regex or exact match between source and target properties.
- Added single store configuration step. Now solution and graph stores can be configured individually.

## [0.24.2] - 29-08-23

### Added

- Multi parent classes are now allowed
- Validation of parent classes ids against class id regex
- New Exception in case of ill-formed parent class ids

### Fixed

- Bug raising when generating Ontology triples in case when there are multi parent classes

## [0.24.1] - 29-08-23

### Added

- Docstring to `cognite.neat.rules.exceptions` and `cognite.neat.graph.exceptions`
- URL to exception definition added to exception message
- Rendering of exceptions in `docs` (mkdocs)

### Fixed

- `fix_namespace_ending` was returning `str` instead of `Namespace` causing issues

### Improved

- Split docs config of importers to importers and parsers to avoid confusion

## [0.24.0] - 24-08-23

### Added

- Generation of DM instances
- `DMSDataModelFromRules`, `GenerateCDFNodesAndEdgesFromGraph`, `UploadCDFNodes` and `UploadCDFEdges` added to step libary

### Improved

- Handling of generation of pydantic model instances in case of incomplete graph instances

## [0.22.0] - 22-08-23

### Changed

- Re-org and re-name step library
- Update workflows according to new step library org

### Added

- `OntologyFromRules` step to step library
- `SHACLFromRules` step to step library
- `DownloadTransformationRulesFromGitHub` to step library

### Improved

- `data_model_generation` workflow has been extended to produce ontological and shape constraints representation
- input parameters description for workflow steps in step library

## [0.21.2] - 18-08-23

### Changed

- `cognite.neat.rules.exceptions` warnings and errors names changed to human-readable form

## [0.21.1] - 18-08-23

### Changed

- `rules2dms` is updated to query for specific version of views

## [0.21.0] - 17-08-23

### Changed

- BIG workflow refactoring. New workflow concept is more modular and easier to extend.
- Steps are defined as independent components with well defined inputs and output data contracts/types and configurations.
- Steps are now reusable and scoped to 3 categories: `global`, `project` and `workflow`. Global steps are available to all workflows and maintained by NEAT project, `project`scoped steps are available to all workflows in a project and `workflow` scoped steps defined and available only to a specific workflow.
- Workflows are now defined as a composition of steps via manifest file , pytyhon file is no longer needed. Workflow Base class inheritance is still possible but not recomended and reserved for very advanced use cases.

### Removed

- Removed `base`and `default` workflows.

### Added

- Workflows can be added via UI.

### Improved

- Improved drop operations for NeatGraph store.

## [0.20.0] - 08-08-23

### Added

- Generation of data model in DMS through `sdk` interaction with DMS endpoint

## [0.19.0] - 08-08-23

### Added

- Generation of in-memory pydantic models based on class/property definitions in `TransformationRules`
- Generation of `CONSTRUCT` query which provides "views" into source graph and in most cases alleviate the need of creating solution graph

## [0.18.3] - 01-08-23

### Changed

- First pass of refactoring / reorg of `app/api` package

### Added

- With exception of `get-nodes-and-edges` route and routes that need CDF all other are now tested

### Removed

- Running tests only on `graph_to_asset_hierarchy`, `sheet2cdf` is commented out

## [0.18.2] - 26-07-23

### Changed

- First pass of refactoring / reorg of `workflows` package
- Removed some of examples data from `neat` and place them under tests

## [0.18.1] - 25-07-23

### Changed

- Structure of `neat` package
- Structure of `neat` tests to reflect package structure
- Renamed rules loaders into readers
- Merged rules readers and parsers into parser

## [0.18.0] - 25-07-23

### Changed

- Structure of `neat` package.

## [0.17.4] - 24-07-23

### Added

- Generation of ontology, shape constraint objects and semantic data model out of transformation rules

## [0.17.3] - 24-07-23

### Added

- Added new composition based method of building step-components for NEAT workflows.

## [0.17.2] - 20-07-23

### Changed

- Switch to using `jinja2` template engine instead of `graphql-core` for generation of GraphQL schema

### Added

- Downloading rules from private github repository

## [0.17.1] - 19-07-23

### Changed

- Organized various methods that work with `TransformationRules` to importers/exporters and set of methods that perform rules analysis

## [0.17.0] - 16-07-23

### Changed

- Parsing of Transformation Rules from Excel files more stricter validations
- BREAKING CHANGE: Transformation Rules which contain Instances sheet now required namespace to be explicitly set in Metadata sheet !

### Added

- Dedicated module for exceptions (warnings/errors) for Transformation Rules parsing
- Ability to generate parsing report containing warnings/errors
- Conversion of OWL ontologies to Transformation Rules
- Tests for notebooks

## [0.16.0] - 10-07-23

### Changed

- The subpackage inside `cognite-neat` `core.rules` has now a defined inteface with three different load methods
  along with the data classes those load methods returns.
- Started making dependencies optional and setting up options for installing `neat` for different use cases.

## [0.15.0] - 08-07-23

### Changed

- Require `pydantic` `v2`.

## [0.14.2] - 07-07-23

### Added

- Added additional validators to comply with CDF DM
- Added new fields to handle request for having both entity ids and entity names
- Added new fields to capture necessary information to resolve sheets as (f)DM

## [0.14.1] - 30-06-23

### Fixed

- Fixed bugs in base workflows

### Improved

- Improved graph based data exploration capabilities.

## [0.14.0] - 21-06-23

### Added

- Base workflow concept. Most of common functionality is moved to base workflows. Now it is possible to create custom
  workflows by inheriting from base workflow. More infor in docs
- Added 3 main workflow start methods . More info in docs

### Fixed

- Fixed error propagation from sub workflows to main workflow. Now if sub workflow fails, main workflow will fail as well.
- Small UI improvements.

## [0.13.1] - 11-06-23

### Added

- Configurable cdf client timeout and max workers size. See [getting started](installation.md) for details.
- Additional logic for handling `CogniteReadTimeoutError` and `CogniteDuplicatedError` during retries. This is an attempt
  to handle cases when under heavy load, requests to CDF may timeout even though the requests were processed successfully
  in eventual consistancy manner.

## [0.13.0] - 11-06-23

### Added

- Configuration option for metadata keys used by neat in the `sheet2cdf` workflow.

## [0.12.10] - 11-06-23

### Improved

- `cognite-neat` package metadata.

## [0.12.9] - 11-06-23

### Fixed

- Existing CDF asset without a label caused the `sheet2cdf` workflow to fail. This is now fixed.

## [0.12.8] - 09-06-23

### Fixed

- Clean labels from assets which do not exist in CDF. This one does the cleaning correct, while `0.12.7` assumed
  the wrong internal format for asset, and thus, did not work.

## [0.12.7] - 07-06-23

### Fixed

- Handling assets in CDF with non-existing labels.

## [0.12.6] - 06-06-23

### Fixed

- Handling assets without labels in CDF.

## [0.12.5] - 04-06-23

### Added

- Automatic update (configurable) of workflow configurations (using new file name) on the rules file upload completion
- Automatic triggering (configurable) of workflow execution on rules file upload completion

## [0.12.4] - 30-05-23

### Added

- SME graph capturing workflow that make use of core method from 0.12.3
- FDM schema generation workflow that make use of core method from 0.11.2
- FDM schema generation notebook in docs
- SME graph capturing notebook in docs

### Improved

- Notebooks overall

### Fixed

- Handling of Instances sheet, issue with cell datatypes

### Changed

- Renamed `fast_graph` workflow to `graph_to_asset_hierarchy`

### Removed

- Default workflow

## [0.12.3] - 30-05-23

### Added

- Added generation of knowledge graph capturing sheet based on data model definitions in transformation rules
- Added generation of knowledge graph from graph capturing sheets

## [0.12.2] - 30-05-23

### Fixed

- Default `config.yaml` could not be reloaded.

### Improved

- The output messages for `load_transformation_rules_step` in all workflows by specifying which file is used.

## [0.12.1] - 26-05-23

### Added

- Added retry logic to asset and relationship update micro batching
- Added generic workflow steps retry logic
- Added examples of how to use update safety guards and human approval steps in workflows

### Fixed

- Fixed UI state polling bug.

## [0.12.0] - 23-05-23

### Added

- Added workflow documentation.
- Added `wait_for_event` task. This task will wait for a specific event to occur.Can be used to pause/resume workflow execution , for instance when a user needs to approve the workflow execution.
- Added metrics helper functions. These functions can be used to create metrics for the workflow.
- Added UI configuration editor. Now it supports all UI operations.
- Added workflow source code viewer.
- Added rules file download link. Now user can upload and download rules file via NEAT UI .
- Added error reporting in UI if the rules file is not valid or not present. The same for data exploration view.

### Improved

- Many UI improvements and visual regrouping of UI views.
- Improved http trigger. Now it can receive arbitrary data in json format.
- Global configurations moved to its own view.
- Steps and System components editor supports node removal.

### Changed

- Groups section was renamed to Solution/System components overview. In manifest it was renamed to `system_components`.

## [0.11.5] - 23-05-23

### Fixed

- Removed `data/config.yaml` dump. This is not used.
- If the config is not specified, the default `config.yaml` now dumps it content as yaml and not `json`.

## [0.11.4] - 22-05-23

### Added

- Reporting on categorized assets and relationships
- Safety gauge to skip assets which are changing asset hierarchy or to raise exception

## [0.11.3] - 19-05-23

### Fixed

- When running `neat` with two different datasets without an external_id prefix, the creation of an orphanage asset
  caused a DuplicationError. This is now fixed by suffixing the dataset to the orphanage asset.

## [0.11.2] - 15-05-23

### Added

- Generation of GraphQL schema from transformation rules
- Fixing names of classes/properties to be aligned to GraphQL allowed characters
- Allowing pure data modeling transformation rules, i.e. no data on mapping rules

## [0.11.1] - 08-05-23

### Fixed

- Set the license of the package in poetry build.

## [0.11.0] - 08-05-23

- Refactored application bootrap procese and core application functions aggregated into NeatApp class.
- Small bug fixes.
- Fixed global configurations via UI and API.

## [0.10.4] - 28-04-23

- Added readme to publish process on pypi.org.

## [0.10.3] - 26-04-23

- Handling edge case in graph that results in decommissioned relationships

## [0.10.2] - 23-04-23

- Fix issue with duplicated labels for relationships

## [0.10.1] - 20-04-23

- Fix for issue of creation of relationships for assets that do not exist

## [0.10.0] - 17-04-24

- Refactor `rdf_to_asset` to use micro batching
- Refactor `rdf_to_relationships` to use micro batching
- Improved logging and performance for `rdf_to_asset` and `rdf_to_relationships`
- Additional labels for relationships

## [0.9.2] - 05-04-23

- Refactor TransformationRules to entail data modeling, relationship definition, label creation methods

## [0.9.1] - 05-04-23

- Remove duplicated rules for relationships which are causing duplicated relationships
- Improve performance of relationship categorization
- Improve NeatGraphStore to better handle graph.drop() for in-memory store
- Improved current example workflows

## [0.9.0] - 03-04-23

- Created mock module
- Added generation of mock graphs based on data model provided in transformation rules
- DataModelingDefinition class extended with methods:
  - `reduce_data_model`: Reduces the data model to desired set of classes
  - `to_dataframe` : Converts DataModelingDefinition instance to a pandas dataframe for easier manipulation
  - `get_class_linkage`: gets the linkage between classes in the data model
  - `get_symmetric_pairs`: gets the symmetric pairs of classes in the data model
- Added descriptive notebook demoing the use of the mock graph generator

## [0.8.0] - 30-03-23

### Added

- Entry point for launching neat application, `neat`.

## [0.7.2] - 28-03-23

- Removed unused API methods
- Added Workflow Execution History to the UI and API (viewer only)
- Added workflow methods for reinitializing CogniteClient from within a workflow. Should be used by workflows to adress memmory leaks in the CogniteClient.
- Improved config.yaml handling. Now if the file is not found, NEAT will create a new one with default values.

## [0.7.1] - 28-03-23

- Fixed issue with relationship diffing which caused diffing to not behave as expected
- Fixed issue with end_time of resurrected resources which was not property set to None
- Moved from using python dictionaries to using data frame as prime storage of relationships
- Better handling of updated relationships via RelationshipUpdate class

## [0.7.0] - 23-03-23

This changelog was introduced to the package.<|MERGE_RESOLUTION|>--- conflicted
+++ resolved
@@ -19,19 +19,15 @@
 ### Added
 - Support for reading `YAML`
 - Support for writing `YAML` in toolkit format.
+- Added end-to-end test for CDM extension
+### Fixed
+- Verification of reversed connections was done of `property (linage)` instead of `view_property`
 
 ## [0.97.3] - 16-11-**2024**
 ### Improved
 - `...make_connection_on_exact_match` now takes strings instead of URIRefs
-<<<<<<< HEAD
-- Added end-to-end test for CDM extension
 ### Fixed
 - Smart filling in of container properties lead to bug (triggered by edge case)
-- Verification of reversed connections was done of `property (linage)` instead of `view_property`
-=======
-### Fixed
-- Smart filling in of container properties lead to bug (triggered by edge case)
->>>>>>> 9714270f
 
 ## [0.97.2] - 14-11-**2024**
 ### Added
