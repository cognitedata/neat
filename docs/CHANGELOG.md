--- conflicted
+++ resolved
@@ -15,17 +15,13 @@
 - `Fixed` for any bug fixes.
 - `Security` in case of vulnerabilities.
 
-<<<<<<< HEAD
 ## TBD
 ### Fixed
 - `NeatSession` subcommands no longer gives traceback for `NeatSessionError` exceptions, instead it
   gives a more user-friendly error message.
-=======
-
-## TBD
+
 ### Improved
 - Reduced matplotlib version to 3.5.2 due to PYOD compatibility issues
->>>>>>> 48a5539b
 
 ## [0.94.0] - 29-10-**2024**
 ### Added
