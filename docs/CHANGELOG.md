--- conflicted
+++ resolved
@@ -35,11 +35,8 @@
 - Fixed issue with not correctly set of max count when inferring properties which value type are multi type
 - `neat.read.cdf.classic.graph` no longer requires read access to data sets in CDF.
 
-<<<<<<< HEAD
 ### Added
 - Support for "on-disk" storage for oxigraph in NeatSession
-=======
->>>>>>> 028f3540
 
 ## [0.108.0] - 22-01-**2025**
 ### Added
