--- conflicted
+++ resolved
@@ -37,11 +37,8 @@
 - Support for less restrictive edge type
 - Public interface for exporting data model to ontology via `neat.to.ontology()`
 - Alpha flags to readers / to-ers that are not critical for v1 of neat
-<<<<<<< HEAD
 - The `neat.read.cdf.raw(...)` method which supports reading raw data from CDF.
-=======
 - Added "Extending Core Data Model via Concept Selection" tutorial to docs
->>>>>>> c833f0c1
 
 ### Improved
 - Setting of proper value type for default
