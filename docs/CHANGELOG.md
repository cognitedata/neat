--- conflicted
+++ resolved
@@ -16,14 +16,13 @@
 - `Security` in case of vulnerabilities.
 
 ## TBD
-<<<<<<< HEAD
 ### Changed
 - All `NEAT` importers does not have `is_reference` parameter in `.to_rules()` method. This has been moved
   to the `ExcelExporter` `__init__` method. This is because this is the only place where this parameter was used.
-=======
+
 ### Added
 - `DMSExporter` now supports skipping of export of `node_types`.
->>>>>>> f83a61a0
+
 
 ## [0.75.5] - 24-05-24
 ### Fixed
