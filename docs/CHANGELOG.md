--- conflicted
+++ resolved
@@ -15,16 +15,11 @@
 - `Fixed` for any bug fixes.
 - `Security` in case of vulnerabilities.
 
-<<<<<<< HEAD
 ## TBD
 ### Improves
 - Information rules are now read using InformationRulesInput data class, replicate the form of DMS rules.
 
-## TBD
-=======
-
 ## [0.77.3] - 14-05-24
->>>>>>> 6efe1b52
 ### Fixed
 - When using `DMSExporter` and importing a data model with a view pointing to a view not in the data model,
   it would fail to convert to an `Information` rules. This is now fixed.
