--- conflicted
+++ resolved
@@ -22,11 +22,8 @@
 ### Added
 - Fast serialization of NeatGraphStore
 - `neat.to.session(...)` and `neat.from.session(...)` methods to save and load a `NeatSession` object to and from a file.
-<<<<<<< HEAD
 - Internal support for remote oxigraph store
-=======
 - Neat can now read a knowledge graph from DMS with the `neat.read.cdf.graph(...)` method.
->>>>>>> d66062e0
 
 ### Improved
 - Better error message if `NeatSession(..., storage="oxigraph")` and the `oxigraph` package is not installed.
