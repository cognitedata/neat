--- conflicted
+++ resolved
@@ -18,17 +18,11 @@
 ## TBD
 ### Fixed
 - `neat.set.data_model_id()` did not result in the verified data model being stored
-<<<<<<< HEAD
 - Due to issues with reverse connections `neat.set.data_model_id()` does not allow changing data model id-
 ### Improved
 - `neat.to.cdf.instances()` now auto creates space if one is not passed, also does not allow usage of data model space for instances storage
-
-=======
 - `neat.to.cdf.instances()` no longer loads the data twice.
-
-### Improved
 - `neat.to.cdf.instances()` now has a more informative output.
->>>>>>> 5077a96a
 
 ## [0.97.1] - 14-11-**2024**
 ### Changed
