# Changelog

All notable changes to this project will be documented in this file.

The format is based on [Keep a Changelog](https://keepachangelog.com/en/1.0.0/),
and this project adheres to [Semantic Versioning](https://semver.org/spec/v2.0.0.html).

Changes are grouped as follows:

- `Added` for new features.
- `Changed` for changes in existing functionality.
- `Deprecated` for soon-to-be removed features.
- `Improved` for transparent changes, e.`g. better performance.
- `Removed` for now removed features.
- `Fixed` for any bug fixes.
- `Security` in case of vulnerabilities.

<<<<<<< HEAD
## [0.39.0] - 03-11-23
## Fixed
 - Not allowing DMS non-compliant Rules to be turned into pydantic models

## Added
 - class property methods to the generated pydantic models accessing descriptions and names of models and fields
 - controlling whether `neat` specific fields should be added or not to pydantic models using arg `add_extra_fields`

## Improves
 - Documentation of `rules_to_pydantic_models`

=======
## [0.38.3] - 03-11-23

## Fixed
 - Fixed CDF database configuration for rawlookup rule in TransformSourceToSolutionGraph .  https://github.com/cognitedata/neat/issues/157
>>>>>>> 7352359d

## [0.38.2] - 03-11-23
## Fixed
 - Added type mapping for data type Date

## [0.38.1] - 01-11-23
## Fixed
 - Proper min_count for `DMSImporter` base on CDF `View` implementation

## [0.38.0] - 31-10-23
## Added
 - Ability to partially validate Rules
 - Description and name of fields added to rules generated pydantic models

## Improved
 - Improved naming of internal variables in `cognite/neat/rules/exporter/rules2pydantic_models.py`

## [0.37.0] - 31-10-23

## Added
 - Configurable assets cleanup in GenerateCDFAssetsFromGraph step. Now user can specify if he/she wants to delete all ophan or circular assets or keep them.

### Fixed
 - https://github.com/cognitedata/neat/issues/146
 - https://github.com/cognitedata/neat/issues/139

## [0.36.0] - 30-10-23
### Added
- Added `DMSImporter`
-
## [0.35.0] - 27-10-23

### Improved

- Improved stability and resource usage of Oxigraph when working with large graphs.

### Added

- Added `InstancesFromAvevaPiAF` step.

### Fixed

- UI bug fixes and improvements.

## [0.34.0] - 27-10-23

### Improved
- Bug fix: Removed condition not allowing an asset to change its parent asset.

## [0.33.0] - 22-10-23

### Improved
- Implementation of class prefix to external ids for edges

## [0.32.0] - 22-10-23

### Improved

- Refactor importers
- Simplified data modeling flow by introducing RawRules as a first class citizen
- Fix small bugs
- Initiated refactor of exporters

## [0.31.0] - 18-10-23

### Added

- Importer `GraphImporter`

### Improved

- Base importer with generic, yet configurable, exceptions

## [0.30.0] - 11-10-23

### Added

- Three importers `JSONImporter`, `YAMLImporter`, and `DictImporter`.

## [0.29.0] - 07-10-23

### Changed

- The importer `owl2excel` is written as a class `OWLImporter`. **Note** this is a breaking change, but
  since we are on 0. version, we can do this.

## [0.28.0] - 07-10-23

### Added

- Classes for extractors `MockGraphGenerator` and `GraphCapturingSheet` available at `cognite.neat.graph.extractors`.

## [0.27.1] - 07-10-23

### Improved

- Introduced container classes for `Classes` and `Properties` in `TransformationRules`. Implemented `.to_pandas()`
  methods for both classes.

## [0.27.0] - 07-10-23

### Added

- `neat` support Python `3.10`.

## [0.26.1] - 05-10-23

### Fixed

- Small fixes related to steps compatibility with mypy.
- Fixed UI crash in case if workflow state cannot be loaded.
- Fixed step loader from data_folder/steps path.

### Added

- Workflow id and run id are now available as step object variables.

## [0.26.0] - 04-10-23

### Added

- Added rules2excel rules exporter. Now users can export rules from TransformationRules object to excel file.
- Added rules generator step from arbitrary object (must be in json or yaml formats)
- Added eperimental rules parser from OpenApi/Swagger specification. Rules generates based on schema part of OpenApi specification.
- Added version , source and docs_urs metadata to Steps class.

## [0.25.9] - 30-09-23

### Fixed

- Loading `neat` from environment variables, the variable `NEAT_LOAD_EXAMPLES` would always return `true`
  even if it was set to `false`. This is now fixed.

## [0.25.8] - 20-09-23

### Improved

- Many UI improvements and bug fixes.
- Improved data exploration capabilities.

### Added

- Added universal JSON to Graph extractor step.

## [0.25.7] - 14-09-23

### Added

- Drop down menu for selection of property which hold value for nodes in Data Explorer

## [0.25.6] - 12-09-23

### Fixed

- Fixed Nodes and Edges step
- Fixed issues with regex

### Added

- Mock Graph Generation Step
- Regex patterns from CDF API documentation

## [0.25.5] - 5-09-23

### Added

- Support for upload of various RDF formats to `NeatGraph` store

## [0.25.4] - 5-09-23

### Fixed

- Fixed issue when columns names are non-string
- Fixed missing start_time in relationships
- Fixed upload_nodes/edges
- Fixed DMS upload step

### Added

- Handling of edge cases when creating Assets in which name was pushed to be None even though there is alt property
- Notebook 5 with walk through about fDM, nodes and edges

## [0.25.3] - 4-09-23

### Fixed

- Fixed Github rules loader.

### Changed

- Github rules loader now split into Github downloader step and RulesLoader.

### Added

- Added Input/Output steps for downloading and uploading rules from/to Github and from/to CDF files.

## [0.25.2] - 1-09-23

### Fixed

- Multiple UI usability improvements and bug fixes.

## [0.25.1] - 31-08-23

### Fixed

- Fixed issues with regex validations for entity ids

## [0.25.0] - 30-08-23

### Changed

- New way of configuring workflows steps . Now steps are configured individually and not as a part of workflow manifest.
- Added access_token autentication for Cognite client. If client_id is not set in config.yaml, NEAT will use client_secret as access_token.
- Multiple UI usability improvements and bug fixes.

### Added

- Added SimpleContextualization step . The step can be used to create links between nodes in a graph either by using regex or exact match between source and target properties.
- Added single store configuration step. Now solution and graph stores can be configured individually.

## [0.24.2] - 29-08-23

### Added

- Multi parent classes are now allowed
- Validation of parent classes ids against class id regex
- New Exception in case of ill-formed parent class ids

### Fixed

- Bug raising when generating Ontology triples in case when there are multi parent classes

## [0.24.1] - 29-08-23

### Added

- Docstring to `cognite.neat.rules.exceptions` and `cognite.neat.graph.exceptions`
- URL to exception definition added to exception message
- Rendering of exceptions in `docs` (mkdocs)

### Fixed

- `fix_namespace_ending` was returning `str` instead of `Namespace` causing issues

### Improved

- Split docs config of importers to importers and parsers to avoid confusion

## [0.24.0] - 24-08-23

### Added

- Generation of DM instances
- `DMSDataModelFromRules`, `GenerateCDFNodesAndEdgesFromGraph`, `UploadCDFNodes` and `UploadCDFEdges` added to step libary

### Improved

- Handling of generation of pydantic model instances in case of incomplete graph instances

## [0.22.0] - 22-08-23

### Changed

- Re-org and re-name step library
- Update workflows according to new step library org

### Added

- `OntologyFromRules` step to step library
- `SHACLFromRules` step to step library
- `DownloadTransformationRulesFromGitHub` to step library

### Improved

- `data_model_generation` workflow has been extended to produce ontological and shape constraints representation
- input parameters description for workflow steps in step library

## [0.21.2] - 18-08-23

### Changed

- `cognite.neat.rules.exceptions` warnings and errors names changed to human-readable form

## [0.21.1] - 18-08-23

### Changed

- `rules2dms` is updated to query for specific version of views

## [0.21.0] - 17-08-23

### Changed

- BIG workflow refactoring. New workflow concept is more modular and easier to extend.
- Steps are defined as independent components with well defined inputs and output data contracts/types and configurations.
- Steps are now reusable and scoped to 3 categories: `global`, `project` and `workflow`. Global steps are available to all workflows and maintained by NEAT project, `project`scoped steps are available to all workflows in a project and `workflow` scoped steps defined and available only to a specific workflow.
- Workflows are now defined as a composition of steps via manifest file , pytyhon file is no longer needed. Workflow Base class inheritance is still possible but not recomended and reserved for very advanced use cases.

### Removed

- Removed `base`and `default` workflows.

### Added

- Workflows can be added via UI.

### Improved

- Improved drop operations for NeatGraph store.

## [0.20.0] - 08-08-23

### Added

- Generation of data model in DMS through `sdk` interaction with DMS endpoint

## [0.19.0] - 08-08-23

### Added

- Generation of in-memory pydantic models based on class/property definitions in `TransformationRules`
- Generation of `CONSTRUCT` query which provides "views" into source graph and in most cases alleviate the need of creating solution graph

## [0.18.3] - 01-08-23

### Changed

- First pass of refactoring / reorg of `app/api` package

### Added

- With exception of `get-nodes-and-edges` route and routes that need CDF all other are now tested

### Removed

- Running tests only on `graph_to_asset_hierarchy`, `sheet2cdf` is commented out

## [0.18.2] - 26-07-23

### Changed

- First pass of refactoring / reorg of `workflows` package
- Removed some of examples data from `neat` and place them under tests

## [0.18.1] - 25-07-23

### Changed

- Structure of `neat` package
- Structure of `neat` tests to reflect package structure
- Renamed rules loaders into readers
- Merged rules readers and parsers into parser

## [0.18.0] - 25-07-23

### Changed

- Structure of `neat` package.

## [0.17.4] - 24-07-23

### Added

- Generation of ontology, shape constraint objects and semantic data model out of transformation rules

## [0.17.3] - 24-07-23

### Added

- Added new composition based method of building step-components for NEAT workflows.

## [0.17.2] - 20-07-23

### Changed

- Switch to using `jinja2` template engine instead of `graphql-core` for generation of GraphQL schema

### Added

- Downloading rules from private github repository

## [0.17.1] - 19-07-23

### Changed

- Organized various methods that work with `TransformationRules` to importers/exporters and set of methods that perform rules analysis

## [0.17.0] - 16-07-23

### Changed

- Parsing of Transformation Rules from Excel files more stricter validations
- BREAKING CHANGE: Transformation Rules which contain Instances sheet now required namespace to be explicitly set in Metadata sheet !

### Added

- Dedicated module for exceptions (warnings/errors) for Transformation Rules parsing
- Ability to generate parsing report containing warnings/errors
- Conversion of OWL ontologies to Transformation Rules
- Tests for notebooks

## [0.16.0] - 10-07-23

### Changed

- The subpackage inside `cognite-neat` `core.rules` has now a defined inteface with three different load methods
  along with the data classes those load methods returns.
- Started making dependencies optional and setting up options for installing `neat` for different use cases.

## [0.15.0] - 08-07-23

### Changed

- Require `pydantic` `v2`.

## [0.14.2] - 07-07-23

### Added

- Added additional validators to comply with CDF DM
- Added new fields to handle request for having both entity ids and entity names
- Added new fields to capture necessary information to resolve sheets as (f)DM

## [0.14.1] - 30-06-23

### Fixed

- Fixed bugs in base workflows

### Improved

- Improved graph based data exploration capabilities.

## [0.14.0] - 21-06-23

### Added

- Base workflow concept. Most of common functionality is moved to base workflows. Now it is possible to create custom
  workflows by inheriting from base workflow. More infor in docs
- Added 3 main workflow start methods . More info in docs

### Fixed

- Fixed error propagation from sub workflows to main workflow. Now if sub workflow fails, main workflow will fail as well.
- Small UI improvements.

## [0.13.1] - 11-06-23

### Added

- Configurable cdf client timeout and max workers size. See [getting started](getting-started.md) for details.
- Additional logic for handling `CogniteReadTimeoutError` and `CogniteDuplicatedError` during retries. This is an attempt
  to handle cases when under heavy load, requests to CDF may timeout even though the requests were processed successfully
  in eventual consistancy manner.

## [0.13.0] - 11-06-23

### Added

- Configuration option for metadata keys used by neat in the `sheet2cdf` workflow.

## [0.12.10] - 11-06-23

### Improved

- `cognite-neat` package metadata.

## [0.12.9] - 11-06-23

### Fixed

- Existing CDF asset without a label caused the `sheet2cdf` workflow to fail. This is now fixed.

## [0.12.8] - 09-06-23

### Fixed

- Clean labels from assets which do not exist in CDF. This one does the cleaning correct, while `0.12.7` assumed
  the wrong internal format for asset, and thus, did not work.

## [0.12.7] - 07-06-23

### Fixed

- Handling assets in CDF with non-existing labels.

## [0.12.6] - 06-06-23

### Fixed

- Handling assets without labels in CDF.

## [0.12.5] - 04-06-23

### Added

- Automatic update (configurable) of workflow configurations (using new file name) on the rules file upload completion
- Automatic triggering (configurable) of workflow execution on rules file upload completion

## [0.12.4] - 30-05-23

### Added

- SME graph capturing workflow that make use of core method from 0.12.3
- FDM schema generation workflow that make use of core method from 0.11.2
- FDM schema generation notebook in docs
- SME graph capturing notebook in docs

### Improved

- Notebooks overall

### Fixed

- Handling of Instances sheet, issue with cell datatypes

### Changed

- Renamed `fast_graph` workflow to `graph_to_asset_hierarchy`

### Removed

- Default workflow

## [0.12.3] - 30-05-23

### Added

- Added generation of knowledge graph capturing sheet based on data model definitions in transformation rules
- Added generation of knowledge graph from graph capturing sheets

## [0.12.2] - 30-05-23

### Fixed

- Default `config.yaml` could not be reloaded.

### Improved

- The output messages for `load_transformation_rules_step` in all workflows by specifying which file is used.

## [0.12.1] - 26-05-23

### Added

- Added retry logic to asset and relationship update micro batching
- Added generic workflow steps retry logic
- Added examples of how to use update safety guards and human approval steps in workflows

### Fixed

- Fixed UI state polling bug.

## [0.12.0] - 23-05-23

### Added

- Added workflow documentation.
- Added `wait_for_event` task. This task will wait for a specific event to occur.Can be used to pause/resume workflow execution , for instance when a user needs to approve the workflow execution.
- Added metrics helper functions. These functions can be used to create metrics for the workflow.
- Added UI configuration editor. Now it supports all UI operations.
- Added workflow source code viewer.
- Added rules file download link. Now user can upload and download rules file via NEAT UI .
- Added error reporting in UI if the rules file is not valid or not present. The same for data exploration view.

### Improved

- Many UI improvements and visual regrouping of UI views.
- Improved http trigger. Now it can receive arbitrary data in json format.
- Global configurations moved to its own view.
- Steps and System components editor supports node removal.

### Changed

- Groups section was renamed to Solution/System components overview. In manifest it was renamed to `system_components`.

## [0.11.5] - 23-05-23

### Fixed

- Removed `data/config.yaml` dump. This is not used.
- If the config is not specified, the default `config.yaml` now dumps it content as yaml and not `json`.

## [0.11.4] - 22-05-23

### Added

- Reporting on categorized assets and relationships
- Safety gauge to skip assets which are changing asset hierarchy or to raise exception

## [0.11.3] - 19-05-23

### Fixed

- When running `neat` with two different datasets without an external_id prefix, the creation of an orphanage asset
  caused a DuplicationError. This is now fixed by suffixing the dataset to the orphanage asset.

## [0.11.2] - 15-05-23

### Added

- Generation of GraphQL schema from transformation rules
- Fixing names of classes/properties to be aligned to GraphQL allowed characters
- Allowing pure data modeling transformation rules, i.e. no data on mapping rules

## [0.11.1] - 08-05-23

### Fixed

- Set the license of the package in poetry build.

## [0.11.0] - 08-05-23

- Refactored application bootrap procese and core application functions aggregated into NeatApp class.
- Small bug fixes.
- Fixed global configurations via UI and API.

## [0.10.4] - 28-04-23

- Added readme to publish process on pypi.org.

## [0.10.3] - 26-04-23

- Handling edge case in graph that results in decommissioned relationships

## [0.10.2] - 23-04-23

- Fix issue with duplicated labels for relationships

## [0.10.1] - 20-04-23

- Fix for issue of creation of relationships for assets that do not exist

## [0.10.0] - 17-04-24

- Refactor `rdf_to_asset` to use micro batching
- Refactor `rdf_to_relationships` to use micro batching
- Improved logging and performance for `rdf_to_asset` and `rdf_to_relationships`
- Additional labels for relationships

## [0.9.2] - 05-04-23

- Refactor TransformationRules to entail data modeling, relationship definition, label creation methods

## [0.9.1] - 05-04-23

- Remove duplicated rules for relationships which are causing duplicated relationships
- Improve performance of relationship categorization
- Improve NeatGraphStore to better handle graph.drop() for in-memory store
- Improved current example workflows

## [0.9.0] - 03-04-23

- Created mock module
- Added generation of mock graphs based on data model provided in transformation rules
- DataModelingDefinition class extended with methods:
  - `reduce_data_model`: Reduces the data model to desired set of classes
  - `to_dataframe` : Converts DataModelingDefinition instance to a pandas dataframe for easier manipulation
  - `get_class_linkage`: gets the linkage between classes in the data model
  - `get_symmetric_pairs`: gets the symmetric pairs of classes in the data model
- Added descriptive notebook demoing the use of the mock graph generator

## [0.8.0] - 30-03-23

### Added

- Entry point for launching neat application, `neat`.

## [0.7.2] - 28-03-23

- Removed unused API methods
- Added Workflow Execution History to the UI and API (viewer only)
- Added workflow methods for reinitializing CogniteClient from within a workflow. Should be used by workflows to adress memmory leaks in the CogniteClient.
- Improved config.yaml handling. Now if the file is not found, NEAT will create a new one with default values.

## [0.7.1] - 28-03-23

- Fixed issue with relationship diffing which caused diffing to not behave as expected
- Fixed issue with end_time of resurrected resources which was not property set to None
- Moved from using python dictionaries to using data frame as prime storage of relationships
- Better handling of updated relationships via RelationshipUpdate class

## [0.7.0] - 23-03-23

This changelog was introduced to the package.<|MERGE_RESOLUTION|>--- conflicted
+++ resolved
@@ -15,7 +15,6 @@
 - `Fixed` for any bug fixes.
 - `Security` in case of vulnerabilities.
 
-<<<<<<< HEAD
 ## [0.39.0] - 03-11-23
 ## Fixed
  - Not allowing DMS non-compliant Rules to be turned into pydantic models
@@ -27,12 +26,10 @@
 ## Improves
  - Documentation of `rules_to_pydantic_models`
 
-=======
+
 ## [0.38.3] - 03-11-23
-
 ## Fixed
  - Fixed CDF database configuration for rawlookup rule in TransformSourceToSolutionGraph .  https://github.com/cognitedata/neat/issues/157
->>>>>>> 7352359d
 
 ## [0.38.2] - 03-11-23
 ## Fixed
