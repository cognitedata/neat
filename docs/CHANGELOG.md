--- conflicted
+++ resolved
@@ -15,24 +15,18 @@
 - `Fixed` for any bug fixes.
 - `Security` in case of vulnerabilities.
 
-<<<<<<< HEAD
-## [0.17.4] - 20-07-23
+## [0.17.4] - 24-07-23
 
 ### Added
 
 - Generation of ontology, shape constraint objects and semantic data model out of transformation rules
 
-=======
->>>>>>> fffd2241
+
 ## [0.17.3] - 24-07-23
 
 ### Added
 
-<<<<<<< HEAD
 - Added new composition based method of building step-components for NEAT workflows.
-=======
-- Added new composition based method of bulding step-components for NEAT workflows.
->>>>>>> fffd2241
 
 ## [0.17.2] - 20-07-23
 
