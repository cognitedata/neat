--- conflicted
+++ resolved
@@ -43,10 +43,7 @@
 - Setting of proper value type for default
 - Errors that do not have loc are now well handled in neat session
 - Validation on used spaces
-<<<<<<< HEAD
-=======
 - The `neat.set.data_model_id()` now also sets the display name of the data model.
->>>>>>> 52f02618
 - Data model implements visualization in NeatSession
 
 ## [0.110.0] - 17-02-**2025**
