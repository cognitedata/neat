# Changelog

All notable changes to this project will be documented in this file.

The format is based on [Keep a Changelog](https://keepachangelog.com/en/1.0.0/),
and this project adheres to [Semantic Versioning](https://semver.org/spec/v2.0.0.html).

Changes are grouped as follows:

- `Added` for new features.
- `Changed` for changes in existing functionality.
- `Deprecated` for soon-to-be removed features.
- `Improved` for transparent changes, e.g. better performance.
- `Removed` for now removed features.
- `Fixed` for any bug fixes.
- `Security` in case of vulnerabilities.

## TBD
### Fixed
- Passing `space_property` to `neat.to.cdf.instances()` is no longer ignored.
- The `neat.inspect.issues(...)` and `neat.inspect.outcome.issues(...)` now prints out a maximum of 50 issues. This is
  to avoid the output being too large. You can pass `return_dataframe=True` to get all issues as a DataFrame.
- The `neat.read.cdf.classic.graph(..., identifier="externalId")` now correctly looks up external ID for
  label.dataSetId, relationship.dataSetId, relationship.sourceExternalId, and relationship.targetExternalId.
- The `neat.read.cdf.graph()` extracts json as a json-string instead of a regular string.
- The `neat.read.cdf.graph()` has start and endNode properties for edges.
- Now DMS rules validation are checked for existence of all components of schema, raise error if at least one is missing
- The `neat.to.cdf.instances(space_property=)'` now automatically fixes spaces with invalid characters
- Filters were not taken into account when importing DMS Data Model
- Description was not properly parsed from DMS data model (e.g. split between creator and description)

### Added
- Enable data model to be composed of views from multiple spaces with warning being raised
- The `neat.to.cdf.instances(space_property=)'` now automatically fixes spaces with invalid characters.
<<<<<<< HEAD
- The `neat.read.cdf.raw(...)` method which supports reading raw data from CDF.
=======
- Support for less restrictive edge type
- Public interface for exporting data model to ontology via `neat.to.ontology()`
- Alpha flags to readers / to-ers that are not critical for v1 of neat

### Improved
- Setting of proper value type for default
- Errors that do not have loc are now well handled in neat session
- Validation on used spaces
>>>>>>> fe0584ea

## [0.110.0] - 17-02-**2025**
### Added
- Validation of DMS rules does not allow re-definition of any of the resources
- Validation of INFO rules does not allow re-definition of any of the resources

## [0.110.0] - 17-02-**2025**
### Added
- Validation of DMS rules does not allow re-definition of any of the resources

## [0.110.0] - 17-02-**2025**
### Added
- [ALPHA] Added standardization of version and space for views in DMS data model under `neat.prepare.data_model.standardize_space_and_version()`.
- The `neat.to.excel(...)` now supports passing a data model directly in the `include_reference` parameter.
- [ALPHA] Ability to subset data model to desired concepts (classes/views) via `neat.subset.data_model` endpoint

### Fixed
- In Model was not automatically set to True importing from spreadsheet missing value in this column
- Change the `Instance source` field on InformationProperty to be less restrictive. All URIs are now allowed.
- The `neat.infer()` maintains acronyms when renaming invalid properties/classes.
- neat.show.data_model() fixed for information rules

### Changed
- Moved examples under neat.read.examples[nordic44, pump_example]
- [BREAKING] In Information rules, the `Instance Source` field is now a URIRef list instead of a RDFPath. In addition,
  the classes now also have an `Instance Source` column with the rdf:type of the class.

### Improved
- The `neat.read.excel(...)` now gives more information about the location of the error in the Excel file.
- Automatic drop of rows in Excel rules if cells for critical columns are missing
- [BREAKING] multi value types are now serialized as a comma separated values (previous we used `|` as separator)
- The `neat.infer()` now is case-insensitive when inferring the data model. This is to match CDF's behavior.

## [0.109.4] - 03-02-**2025**
### Fixed
- The `neat.create.enterprise_model()` now sorts properties based on (view + property) in alphabetical order.

## [0.109.3] - 03-02-**2025**
### Added
- Support for standardizing of naming in the `neat.prepare.data_model.standardize_naming()` method.

### Improved
- `neat.inspect.issues()` for errors in Metadata sheet and ill-formed views in te Views and Properties sheets
- `neat.infer()` now automatically makes the inferred classes and properties comply with the CDF naming conventions.

### Fixed
- The `neat.create` + `neat.to.excel(..., include_reference=True)` now correctly includes the reference data model
  in the Excel file.

## [0.109.2] - 31-01-**2025**
### Added
- [ALPHA] Support for external modification of data model from NeatSession and its re-import
- Export of data model to Excel will now automatically hide the columns used for the internal neat processes.
- [ALPHA] when exporting data model to Excel one can specify to export only properties of views which are in the same space as the data model

### Fixed
- The `neat.create.data_product_model` no longer includes properties pointing to views not in the model.

## [0.109.1] - 28-01-**2025**

### Fixed
- The `neat.inspect.issue()` now returns data model issues.
- Issue with setting new data model id for rules that have raw filter

## [0.109.0] - 28-01-**2025**
### Improved
- AML and DEXPI reader for neat session automatically perform extraction and transformation
- The `get_cognite_client` function no longer prints an irrelevant warning message when running outside a git
  repository.
- The `neat.verify()` no longer gives warnings about empty `Cognite` system containers.
- The `neat.infer()` is now much faster for large number of instances. (It now scales linearly with number of properties
  and not instances.). In addition, it supports inferring schema with an existing data model.

### Changed
- [BREAKING] NeatSession.prepare.data_model.cdf_compliant_external_ids is moved under NeatSession.fix.data_model.cdf_compliant_external_ids
- [BREAKING] `cdf_compliant_external_ids` expects validated InformationRules as input instead of InformationInputRules
- [BREAKING] The `neat.prepare.data_model.to_solution/to_enterprise/to_data_product` methods are moved to
  `neat.create.solution_model/enterprise_model/data_product_model`. In addition, the methods been simplified with
  fewer parameters and better defaults.
- [BREAKING] NeatSession.prepare.data_model.prefix works only on verified Information and DMS rules, where in case of both rules are provided, it will use DMS rules
- [BREAKING] The `neat.convert()` no longer takes a target parameter. Only conversion from Information to DMS rules is
  supported.
- [BREAKING] The `neat.prepare.data_model.drop(...)` has been moved to `neat.drop.data_model.views(...)`. In addition,
  the `drop` paramter has been split into `view_external_id` and `group` to differentiate between dropping individual
  views and groups of views.

### Removed
- [BREAKING] NeatSession.prepare.dexpi and NeatSession.prepare.aml methods are removed. Use NeatSession.read.rdf.dexpi and NeatSession.read.rdf.aml instead.
- [BREAKING] NeatSession.prepare.data_model.cdf_compliant_external_ids

### Fixed
- Fixed issue with not correctly set of max count when inferring properties which value type are multi type
- `neat.read.cdf.classic.graph` no longer requires read access to data sets in CDF.

### Added
- Support for "on-disk" storage for oxigraph in NeatSession
- New method `neat.inspect.views()` to check the views in the data model.

## [0.108.0] - 22-01-**2025**
### Added
- Support RDF Datasets in NeatGraphStore enabling writing of sources triples to dedicated named graphs
- Support for classic graph using externalIDs `neat.read.cdf.classic.graph(..., id="externalId")`

### Improved
- The `neat.infer()` no longer skips `externalId`/`external_id` properties when inferring the data model.
- Importing rules which were exported then modified externally then re-imported to the neat session
- The `neat.read.cdf.classic.graph(...)` gives an error is the root asset is not found in CDF.
- The `neat.read.cdf.graph(...)` method now shows progress bars for each view when loading large graphs.
- Initiating NeatSession will automatically select the best possible graph storage
- Form of internal neat data model
- The `neat.read.cdf.classic.graph(...)` now looks-up internal ids for external ids upon extraction instead of a
  separate step. This has a significant performance improvement for large graphs.

### Changed
- The `neat.read.cdf.graph(...)` no longer extracts instances from cognite views by default. Instead, the parameter
  `skip_cognite_views` has been added to the method to allow for this.

## [0.107.0] - 15-01-**2025**
### Fixed
- The `neat.prepare.instances.relationships_as_edges()` no longer creates invalid identifiers for the edges.
- The `neat.to.cdf.instances()` can now create edges with properties.

### Added
- Fast serialization of NeatGraphStore
- `neat.to.session(...)` and `neat.from.session(...)` methods to save and load a `NeatSession` object to and from a file.
- Internal support for remote oxigraph store
- Neat can now read a knowledge graph from DMS with the `neat.read.cdf.graph(...)` method.

### Improved
- Better error message if `NeatSession(..., storage="oxigraph")` and the `oxigraph` package is not installed.
- NeatIDs are now human-readable and deterministic.
- The `neat.convert()` from DMS ot information now sets the container.usedFor to "node"/"edge"/"all" based on
  how the classes are implemented.

### Changed
- [BREAKING] The `Transformation` column in the Information Data Model properties sheet has been renamed to
  `Instnace Source`.
- [BREAKING] The `neat.convert()` no longer has a property `mode` used to recognize classes that should be implemented
  as edges. Instead, information model to dms model conversion classes with both `startNode` and `endNode` properties
  are implemented as edges.

### Removed
- [BREAKING] The `neat.prepare.instances.classic_to_core()` and `neat.prepare.data_models.add_implents_to_classes()`
  methods have been removed. These were only used for the classic to core flow. The simplified classic to core flow
  now solves this automatically.

## [0.106.0] - 09-01-**2025**
### Added
- Method for setting session client, `neat.set.client(...)`.

### Fixed
- `neat.prepare.instances.make_connection_on_exact_match` can now run multiple times.
- The `mapping.data_model.classic_to_core` method now produces a `..SourceSystem` with a `guid` property that ensures
  that only instances written through this view are returned when querying it.
- The `neat.read.cdf.classic.graph(...)` now handles lack of access to CDF resources more gracefully.

### Improved
- `neat.infer(...)` and `neat.to.cdf.instances(...)` now display a progress bar if the number of instances is large.

## [0.105.2] - 08-01-**2025**
### Added
- The `get_cognite_client` function uses the current working directory to store the environment file if neat
  is not run inside a git repository.

## [0.105.1] - 08-01-**2025**
### Added
- `neat.to.cdf.instances()` now automatically ignore relations above the DMS limit of 100. This is to ensure that
  the instances are successfully loaded into CDF. A warning is issued to the user if any relations are ignored.

### Fixed
- The `neat.prepare.instances.make_connection_on_exact_match` no longer raises a `SyntaxError` when called.

## [0.105.0] - 07-01-**2025**
### Added
- All `neat.read` methods now supports reading from a URL.
- `neat.prepare.instances.connection_to_data_type(...)` added to convert connection to data type.
- `neat.prepare.instances.classic_to_core()` which bundles the preparation from classic to core.

### Fixed
- `neat.read.yaml(...)` no longer raises a `ValueError` if a view is referencing an enum property in a container
  that is not part of the model.
- `neat.read.yaml('....zip', format='toolkit')` now correctly puts containers into a subfolder in the zip file.
- `neat.to.cdf.data_model(...)` now correctly handles list of json objects in the `properties` field of a view.

### Improved
- `neat.read.yaml(..., format="toolkit")` no longer removes direct relations sources that points to views that are not
  part of the model.
- When using the `neat.prepare.data_model.to_solution(...mode="read")` and `neat.prepare.data_model.to_data_product()`
  methods, the newly created views inherits the filter from the source data model containers. This ensures that the new
  views will return the same instances as the source views.
- The `neat.prepare.data_model.to_data_product(include="same-space")` method no longer produces data models that uses
  values types that are not part of the data model. This ensures that the data model is self-contained. This is solved
  by dropping all properties that have a value type that is not part of the data model.
- The `neat.to.cdf.instances(...)` now correctly ignores read-only properties when creating instances in CDF.
- Reading sequences from CDF using `read.cdf.classic.graph(...)` now includes `rows`. In addition, the `columns` are
  now created as a list and not a blob.

### Changed
- The `neat.mapping.data_model.classic_to_core(...)` now includes all connection properties from the view that
  it is implementing.

## [0.104.0] - 20-12-**2024**
### Improved
- When using a `NeatSession` object in a notebook. The return issues now has context for what actions they
  were caused by. In addition, the `NeatSession` object now ensures a linear provenance path for the
  data modeling.

### Added
- Writing a model to Excel now includes the reference data model if the model was created from another model
  using the `prepare.data_model.to_enterprise(...)`, `neat.prepare.data_model.to_solution(...)`, or
  `neat.prepare.data_model.to_data_product(...)` methods.

## [0.103.1] - 17-12-**2024**
### Fixed
- Writing a model to Excel or YAML no longer skips specifying version and space of Views unless they both match.

## [0.103.0] - 16-12-**2024**
### Added
- Support for converting data types with `neat.prepare.instances.convert_data_type(...)`.
- Support for converting data types to connection with `neat.prepare.instances.property_to_type(...)`.

### Fixed
- The `neat.to.cdf.instances()` now accounts for the dependencies between the views when
  creating the instances in CDF.
- Implementing a view with a reverse connection and not overwriting reverse connection from the parent,
  no longer returns a `ReversedConnectionNotFeasibleError` in `neat.verify()`.
- Dumping any data model in neat now uses `space` and not `prefix` in the Metadata sheet.

### Changed
- To the newest release of neatengine; `v.2.0.3`

## [0.102.0] - 09-12-**2024**
### Fixed
- Reading data models from CDF ensures unique names for enum collections.
- Edge creation

### Improved
- AttachPropertyFromTargetToSource can now convert literal to URIRef
- Handling of undefined value type properties when loading instances to CDF

### Added
- `.prepare.instances.dexpi()`
- `.prepare.instances.aml()`
- DEXPI onboarding tutorial
- AML onboarding tutorial

### Changed
- The `get_cognite_client` now prioritize the `env_file_name` parameter over loading variables from the environment.

## [0.101.0] - 06-12-**2024**
### Added
- Support for reading a `csv` from any URL in `neat.read.csv(...)`.

## Fixed
- The `neat.to.cdf.data_model()` no longer fails to update `space` when `existing='recreate'` and `drop_data=True`.
  Instead, spaces are now updated, while containers are successfully deleted and recreated.

## [0.100.1] - 05-12-**2024**
### Fixed
- The `neat.to.cdf.data_model()` no longer raises a `TypeError` when the `existing='recreate'` parameter is used.

## [0.100.0] - 04-12-**2024**
### Added
- Support for converting relationships to edges.
- Support for setting limit when running `neat.read.cdf.classic.graph(...)`.
- RegexViolation warning on Information rules that check if entity ids are DMS compliant
- Support for using parent property name in `neat.mapping.classic_to_core(...)`.
- Classes that have properties but are not defined in Classes sheet will raise error
- Ability to make connection at granular level between Info and DMS rules when doing conversion
  form Info to DMS rules
- Ability to change names of properties and views / classes and still be able to load instances
- `XMLReadAPI` to extract triples from dexpi and aml files via `NeatEngine` in NeatSession

### Changed
- NeatEngine version to the latest release that has a breaking change to the interface; `2.0.0`
- NeatEngine version `2.0.1` with bugfix for getting catalog file from zipped folder
- [BREAKING ]The `neat.to.cst.data_model(...)` has been reworked. The new parameters `drop_data` and `component`
  ensures that containers and spaces with data are not accidentally deleted, while `component` allows
  for more granular control over what is deleted. The `fallback_one_by_one` parameter has been removed, and
  instead is now the default behavior.

### Fixed
- Implementing a view with a reverse connection no longer raises a `ReversedConnectionNotFeasibleError`.


## [0.99.1] - 28-11-**2024**
### Changed
- Remove "make_compliant" from OWL and IMF importers
- Information rules post validation is now solely raising warnings
- Renamed `neat.prepare.instances.relationships_as_connection` to `neat.prepare.instances.relationships_as_edges`.
  Changed how the conversion is done. The edge is as a node between the start and end node.

### Fixed
- `neat.to.cdf.data_model(...)` no longer tries to deploy Cognite Models.
- Wrong connection in `neat.mapping.classic_to_core(...)` is now fixed.

### Improved
- Inference, instances are ordered by no of properties
- Inference, if Unknown value is present in multivalue property it is dropped

## [0.99.0] - 26-11-**2024**
### Changed
- We are now using RDF datasets (namedgraphs) instead of simple graphs, enabling support for multi space
  resolution of nodes and edges in CDF.

### Added
- Support for dropping instances of a given type with `neat.drop.instances(...)`
- Helper methods `neat.prepare.instances.relationships_as_connection` and `neat.prepare.data_model.prefix` added
- The `neat.verify(...)` method now looks in `CDF` for the data model if it is not found in the `NeatSession`.

### Fixed
- Running `neat.to.cdf.data_model(..., dry_run=True)` now counts created and deleted items correctly.
- Bug in inference of multi-value types
- Setting `filter` for a `view` in `DMS` sheet is no longer ignored.

### Improved
- Bump dep on pyoxi to 0.4.3 and oxrdflib to 0.4.0
- Increase speed in loading RDF files in oxistore

### Removed
- [BREAKING] The `neat.read.cdf.classic.asset(...)` is removed. Use the `neat.read.cdf.classic.graph(...)` instead.

## [0.98.0] - 21-11-**2024**
### Added
- Support for reading `YAML`
- Support for writing `YAML` in toolkit format.
- Added end-to-end test for CDM extension
- Support for dropping instances of a given type with `neat.drop.instances(...)`
### Fixed
- Verification of reversed connections was done of `property (linage)` instead of `view_property`
### Changed
- [BREAKING] Rules are simplified and normalized, especially metadata
- [BREAKING] removed `reference`, `class (linage)` and `property (linage)`.
- [BREAKING] removed `last`, `reference`, auto-generated filters, `data_model_type`, `schema_`, `extension`

## [0.97.3] - 16-11-**2024**
### Improved
- `...make_connection_on_exact_match` now takes strings instead of URIRefs
### Fixed
- Smart filling in of container properties lead to bug (triggered by edge case)

## [0.97.2] - 14-11-**2024**
### Added
- Added parameter, `model`, to `neat.to.excel(...)` to allow to specify 'dms' or 'information' model.

### Fixed
- `neat.set.data_model_id()` did not result in the verified data model being stored
- Due to issues with reverse connections `neat.set.data_model_id()` does not allow changing data model id-
### Improved
- `neat.to.cdf.instances()` now auto creates space if one is not passed, also does not allow usage of data model space for instances storage
- `neat.to.cdf.instances()` no longer loads the data twice.
- `neat.to.cdf.instances()` now has a more informative output.
- `neat.inspect.outcome....` reduced the amount of information shown in the output to make it more readable.

## [0.97.1] - 14-11-**2024**
### Changed
- `neat.show.instances()` now only works if NeatSession storage is set to `oxigraph`
### Fixed
- `neat.prepare.data_model.to_enterprise/to_solution` was not picking up source entity
### Changed
- `lxml` is now an optional dependency for `DexpiExtractor`. This is to support running in `pyodide` environment.

## [0.97.0] - 14-11-**2024**
### Added
- Added provenance on rules in NeatSession
- Option to move connections from reference to new model in DMS rules when generating Enterprise model
- Plotting of data model provenance
- Plotting of data model implements
- Support for loading `NeatEngine`.
- Support for inspecting outcome of `neat.to.cdf.instances(...)` with `neat.inspect.outcome.instances(...)`.
- `neat.prepare.instance.make_connection_on_exact_match` added to enable adding connections
  between instances based on exact match of properties.
- Support for reading instances from csv `neat.read.csv`. Including reading csv from a public GitHub repository.

### Improved
- Case-insensitive "direct" connection type in DMS Rules
- Validation over view types for connections in DMS Rules
- Validation of reverse connection feasibility in DMS Rules

## Changed
- The `neat.infer()` now always infer integer and float as their 64-bit counterparts long and double. The motivation
  for this change is to have a more flexible data model that can handle 64-bit integers and floats.

## [0.96.6] - 08-11-**2024**
### Fixed
- `neat.verify()` no longer gives a `PrincipleMatchingSpaceAndVersionWarning` when you include views from
  the `CogniteCore` or `CogniteProcessIndustry` data models.
- In the `DMSSheet` you will now get a `RowError` if you try to set `container` or `container property` for
  an edge or reverse direct relation as these are not stored in containers.
- `neat.read.excel(...)` now correctly reads the `Enum` and `Nodes` sheets.
- In the `DMSSheet`, `reverse` relations no longer give a `RowError` if the reverse property is referencing
  a property in the reference sheets.

## [0.96.5] - 07-11-**2024**
### Fixed
- Serializing `ResourceNotDefinedError` class no longer raises a `ValueError`. This happens when a `ResourceNotDefinedError`
  is found, for example, when calling `neat.verify()`.
- Setting `neat.to.cdf.data_model(existing_handling='force)` will now correctly delete and recreate views and containers
  if they already exist in CDF.

### Improved
- When running `neat.to.cdf.data_model()` the entire response from CDF is now stored as an error message, not just the
  text.

### Added
- `neat.to.cdf.data_model()` now has a `fallback_one_by_one` parameter. If set to `True`, the views/containers will
  be created one by one, if the batch creation fails.

## [0.96.4] - 05-11-**2024**
### Fixed
- `neat.to.excel` or `neat.to.yaml` now correctly writes `ViewTypes` and `Edge` that do not have the default
  value. For example, if the `Connection` was `edge(direction=inwards)` it would not be written to the Excel or
  YAML file as `edge` as `direction=inwards` was not the default value. This is now fixed.

## [0.96.3] - 05-11-**2024**
### Added
- Introduce `neat.inspect.outcome(...)` to check the outcome of `cdf.to.data_model`.

### Fixed
- `neat.to.cdf.data_model` no longer outputs warnings when creating a new data model in CDF.

## [0.96.2] - 05-11-**2024**
### Added
- Can configure `neat.to.cdf.data_model` behavior for data model components that already exist in CDF

### Changed
- When reading a data model from CDF, `inwards` edges are now treated as an edge with direction inwards and
  not the reverse edge.

## [0.96.1] - 04-11-**2024**
### Fixed
- `naet.show` working in a pyodide environment

## [0.96.0] - 04-11-**2024**
### Improved
- Handling of CDM extension
- Switched from Cytoscape to PyVis for data model and instances visualization
### Added
- `neat.prepare.reduce` now support dropping individual views from a `Cognite` model.
- `neat.set.data_model_id` a convenience method to set the data model id in a `NeatSession`.
- `neat.version` returns the version of the `neat` package.
- `neat.prepare.to_enterprise` prepares template for creation of an enterprise model in `Cognite Data Fusion`.
- `neat.prepare.to_solution` prepares template for creation of a solution model in `Cognite Data Fusion`.


## [0.95.0] - 29-10-**2024**
### Fixed
- `NeatSession` subcommands no longer gives traceback for `NeatSessionError` exceptions, instead it
  gives a more user-friendly error message.

### Improved
- Reduced matplotlib version to 3.5.2 due to PYOD compatibility issues
- Shorter and more concise summary of the data model in NeatSession

## [0.94.0] - 29-10-**2024**
### Added
- Support for information rules and instance plotting in NeatSession
- From Source to CDF tutorial

### Improved
- Better plotting of rules for dms and information rules in NeatSession (accounts for `subClassOf` and `implements`)

## [0.93.0] - 28-10-**2024**
### Improved
- IODD extractor to also extract XML elements that should map to time series data type
- This includes extracting `VariableCollection` elements and `ProcessDataIn` elements
- Will probably need to revise how the tag/id of the time series is created
- Interfaces for InferenceImporter, IMFImporter and OWLImporter are leveraging BaseRDFImporter
- Renamed rules.examples to rules.catalog to start building catalog od data models
- Improved IMF rules that will handle IMF AttributeType onboarding
- Improved handling of unknown, multi-data, multi-objet and mixed value types in conversion from Information to DMS rules
- Reorg prefixes
- Added more detail regex testing of entities
- Transformation is now generated for every RDF based rules importer
- Improved session overview in UI

### Added
- Added `NeatSession`
- Rules exporter that produces a spreadsheet template for instance creation based on definition of classes in the rules
- Rules transformer which converts information rules entities to be DMS compliant
- Rules transformer `RuleMapping` that maps rules from one data model to another
- Graph transformer `SplitMultiValueProperty` which splits multi-value properties into separate properties with single value
- Support for `xsd:decimal` which is now mapped to `float64` in DMS rules
- Added RDF based readers for `NeatSession`
- `NeatSession.read.examples.nordic44`
- `NeatSession.show.data_model` show data model in UI

### Removed
- State on DataType stored in `_dms_loaded` attribute

### Changed
- Required `env_file_name` explicitly set in the `get_cognite_client` function. This is to avoid loading the wrong
  environment file by accident when running the function in a notebook.
- `NeatIssue` are no longer immutable. This is to comply with the expectation of Exceptions in Python.
- [BREAKING] All `NEAT` former public methods are now private. Only `NeatSession` is public.

## [0.92.3] - 17-09-24
### Fixed
- Prefixes not being imported or exported to Excel
- Trailing whitespace in Excel files causing issues with importing

## [0.92.2] - 17-09-24
### Added
- Method in `InformationAnalysis` which returns class URI based on class entity
- Method in `InformationAnalysis` which returns definition of property types for give class entity
- Allow different class entity in transformations then classes for which transformation are written(typical use case when we are renaming classes from source to target graph)

### Improved
- Handling of namespace removal in Describe query (now only values which are of URIRef type or values of properties defined as object property get get namespace removed)

### Removed
- logging from `InformationAnalysis` module

### Fixed
- NEAT can now run in a minimal environment without raising a `KeyError` when using the default
  configuration in NEAT importers.
- NEAT now strips extra whitespace in all imported strings.


## [0.92.1] - 12-09-24
### Fixed
- The version of the released docker image was not updated correctly. This is now fixed.

## [0.92.0] - 12-09-24
### Added
- `ClassicExtactor` to extract all classic resource types from CDF from a given data set or root asset.

## [0.91.0] - 11-09-24
### Added
- IODDExtractor for IO-link standard: https://io-link.com/
- The extractor will parse XML files that follow the IO-link standard for an IODD device, and create rdf triples
that will form the knowledge graph for the device.
- Improved XML utils method `get_children` to be able to extract nested children as well as direct children, and ignore
namespace prefix of each tag element if the XML contains namespaces.

## [0.90.2] - 06-09-24
### Improved
- Visualize data model chapter in Knowledge Acquisition tutorial reduce to only export of data model to ontology
- New video made for the Export Semantic Data Model chapter in Knowledge Acquisition tutorial
- Workflow `Visualize_Semantic_Data_Model` renamed to `Export_Semantic_Data_Model` and reduce to only export

### Removed
- `Visualize_Data_Model_Using_Mock_Graph` removed since UI has been reduced to only have workflow builder & executor feature

## [0.90.1] - 06-09-24
### Fixed
- Fix issue with step doing file upload leading to blank screen in UI
- Fix issue with graph store step config, leading to not being able to load triples


## [0.90.0] - 05-09-24
### Added
- `DMSExtractor` added to extract instances from CDF into NeatStore.
- `DMSLoader` now sets the node type for instances.

### Fixed
- `DMSLoader` now correctly identifies edges based on type.

## [0.89.0] - 02-09-24
### Changed
- [BREAKING CHANGE] All conversion of rules object methods, for example, `InformationRules.as_dms_rules()`, have
  been removed. Instead, use the `cognite.neat.rules.transformers` module to get an appropriate transformar
  and use the `transform` method to convert the rules object.

### Fixed
- Circular dependency

### Improved
- Handling Default for connections in DMS rules
- Updated InformationToDMS to allow for dropping of properties with unknown value types
- Handling of properties which point to non-existing nodes when doing data model inference
- Handling of conversion of Information to DMS rules which contain properties with `Unknown` value type (defaulting to connection =`direct`, with no value type)

### Added
- Support for edges with properties in DMS rules.
- Support for explicitly setting node types in DMS Rules.
- Support for units on `fload64` and `float32` in DMS Rules.
- Support for enum in DMS Rules.


## [0.88.4] - 29-08-24
### Fixed
- IMF rules importer failed to publish to CDF due to non-compliant identifiers
- Duplicate generation of properties
### Improved
- Handling of cardinality for attribute properties
- Handling of multiple predicates used for concept definitions

## [0.88.3] - 20-08-24
### Fixed
- IMF rules importer failing due to references
### Improved
- Handling of references for OWL importer
### Added
- Test for IMF importer


## [0.88.2] - 24-07-24
### Added
- IMF rules importer
### Improved
- Organization of RDF based importers


## [0.88.1] - 24-07-24
### Improved
- Implementation of oxistore is now more robust and based on existing implementation by Oxigraph developer
### Removed
- Removed unused Oxistore implementation

## [0.88.0] - 22-07-24
### Removed
- [BREAKING] Legacy neat has been removed from the codebase. This includes `legacy` module,
  steps, and UI capabilities (such as explorer and rules editor).


## [0.87.6] - 22-07-24
### Added
- Labels generation from NeatGraphStore in AssetLoader


## [0.87.5] - 22-07-24
### Added
- Relationship generation from NeatGraphStore in AssetLoader


## [0.87.4] - 22-07-24
### Added
- Support for `Immutable` in `DMSRules`

## [0.87.3] - 18-07-24
### Added
- Handling of missing parents when generating assets
- Concept of orphanage asset for assets whose parents do not exist
- Uploader to CDF for assets
### Fixed
- Issue of not loading all asset fields when calling `AssetWrite.load()` method


## [0.87.2] - 17-07-24
### Added
- Topological sorting of classes and properties in `AssetRules` to provide proper order of asset creation
- Additional validation on `AssetRules` to ensure that mapped parent properties point to class not data value type
- Additional validation on `AssetRules` to ensure that rules do not have circular decadency

## [0.87.1] - 17-07-24
### Added
- `AddSelfReferenceProperty` transformer that handles `SelfReferenceProperty` RDF path in Rules
### Improved
- Better handling of property renaming in `DESCRIBE` query, which for example allows RDF:type property to be used
- Iterating over classes which have properties defined for them instead of all classes (which causes errors)
- Renamed `AllReferences` RDF path to `SelfReferenceProperty` to better reflect its purpose
### Removed
- `AllProperties` RDF path has been removed as we no longer want support implicit properties

## [0.87.0] - 17-07-24
### Added
- `AssetLoader` added to load assets to CDF
- `get_default_prefixes` method to provide default prefixes
### Removed
- `PREFIXES` dict that was used as default prefixes in `NeatGraphStore` and `Rules`
### Improved
- `AssetRules` properties have now mandatory `implementation` field
### Fixed
- Issue of properties not being renamed in `DESCRIBE` query


## [0.86.0] - 15-07-24
### Changed
- `NeatGraphStore.read()` is now iterable utilizing `DESCRIBE` query instead of `CONSTRUCT` query.
### Improved
- Order of magnitude improved query speed of instances for downstream graph loaders


## [0.85.12] - 11-07-24
### Added
- Added handling of Json fields in DMS loader

### Fixed
- DMS related datatype .python being wrongly mapped to python types

## [0.85.11] - 10-07-24
### Added
- Method `create_reference` to `DMSRules` to add reference dms rules and do the mapping of properties
  and views to the reference model.

## [0.85.10] - 10-07-24
### Added
- Depth-based typing in `AddAssetDepth` transformer
- Graph summary repr

## [0.85.9] - 09-07-24
### Added
- Option for checking for JSON value type when inferring data model

## [0.85.8] - 09-07-24
### Added
- Option for unpacking metadata from classic CDF resources graph extractor

## [0.85.7] - 08-07-24
### Added
- Option for setting lambda function `to_type` in the `AssetExtractor`.

## [0.85.6] - 08-07-24
### Added
- Analysis for `AssetRules`

## [0.85.5] - 07-07-24
### Fixed
- Prefix collision
- Fixed issue arising when value string "null" is threated as float "null" leading to error
  in DMS Instances

### Removed
- Relation to original data model used to develop neat

## [0.85.4] - 01-07-24
### Fixed
- Another issue with docker release.

## [0.85.3] - 01-07-24
### Fixed
- Another issue with docker release.

## [0.85.2] - 01-07-24
### Fixed
- Issues with docker release.

## [0.85.1] - 01-07-24
### Fixed
- Bug when using the `get_cognite_client` function with interactive login. This is now fixed.

## [0.85.0] - 25-06-24
### Changed
- [BREAKING] Interface for `Loaders`. Instead of `.export_to_cdf` now always return `UploadResultList` and
  the `.load_into_cdf_iterable` returns an iterable of `UploadResult`. It is no longer possible to return
  just the count. This is to make the interface more notebook friendly and easier to work with.

## [0.84.1] - 26-06-24
### Added
- Conversion between information, asset and dms rules
- Added serializer for transformations (i.e. RDFPATH)
- Placeholder for AssetLoader

## [0.84.0] - 25-06-24
### Changed
- [BREAKING] Interface for `Exporters`. Instead of `.export_to_cdf` returning an iterable, it now returns a list,
  and the `.export_to_cdf_iterable` returns an iterable. In addition, these method now returns a new type of
  objects `UploadResult`. This is to make the interface more notebook friendly and easier to work with.

## [0.83.1] - 26-06-24
### Added
- Conversion between information, asset and dms rules
- Added serializer for transformations (i.e. RDFPATH)
- Placeholder for AssetLoader


## [0.83.0] - 25-06-24
### Changed
- The dependency for running the neat service `fastapi`, `uvicorn`, and `prometheus-client` have been
  made optional. This is to make it easier to use `neat` as a Python package without the need for
  these dependencies.

## [0.82.3] - 25-06-24
### Improved
- Automatic conversion of `MultiValueType` in `InformationRules` to `DMSRules`.

## [0.82.2] - 25-06-24
### Fixed
- Conversion from Information to DMS rules incorrectly set `nullable` for a property if
  the property had `min_value` not set in the Information rules. This is now fixed.

## [0.82.1] - 21-06-24
### Added
- added new entities `AssetEntity` and `RelationshipEntity`
- added new rules type `AssetRules`

## [0.82.0] - 21-06-24
### Added
- Introduce `query` module under `neat.graph` which holds previous `_Queries` class
- Added generation of `SPARQL` `CONSTRUCT` queries based on `rdfpath` transformations defined in `InformationRules`
- Introduce `NeatGraphStore.read` method which takes class and returns all instances of that class
- Test for `NeatGraphStore.read` method which entails end-to-end process of loading triples, inferring data model and reading instances of a class
### Changed
- `DMSLoader` now uses `.read` method of `NeatGraphStore`


## [0.81.12] - 20-06-24
### Added
- Placeholder for `NeatGraphStore.read_view` method
### Improved
- Simplified InformationArchitect rules by remove `rule_type` and renaming `rule` to `transformation` instead


## [0.81.11] - 19-06-24
### Added
- `AssetRelationshipConnector` transformer added
### Improved
- Handling of ids for labels and relationships


## [0.81.10] - 19-06-24
### Added
- `AssetEventConnector` transformer added

## [0.81.9] - 19-06-24
### Added
- `AssetFilesConnector` transformer added


## [0.81.8] - 19-06-24
### Added
- `AssetSequenceConnector` transformer added

## [0.81.7] - 19-06-24
### Added
- `AssetTimeSeriesConnector` transformer added

### Fixed
- `NeatGraphStore.transform` was resetting provenance object, this is now fixed


## [0.81.6] - 18-06-24
### Added
- Transformers module to NeatGraphStore
- `AddAssetDepth` transformer added

## [0.81.5] - 14-06-24
### Improved
- Dexpi Extractor is significantly more extracting triples from Dexpi XML files
- More human readable class and property ids in Dexpi Extractor


## [0.81.4] - 14-06-24
### Fixed
- When creating a new Enterprise model, node types are automatically created for all views. This is such that
  the node types can be used in the filters for any solution model built on top of the enterprise model.

## [0.81.3] - 14-06-24
### Fixed
- If external id of edge is longer than 256 characters it will be hashed to avoid exceeding the limit of 256 characters.


## [0.81.2] - 12-06-24
### Fixed
- When converting from Information to DMS rules, `neat` now automatically creates more containers if
  the number of properties exceeds the maximum number of properties per container. In addition, a warning
  is issued to the user if the number of properties exceeds the maximum number of properties per container.

## [0.81.1] - 12-06-24
### Improved
- Classic CDF extractors now prefix ids with resource type

### Removed
- Dependency on pytz


## [0.81.0] - 11-06-24
### Added
- `DexpiExtractor` graph extractor added.

## [0.80.3] - 12-06-24
### Fixed
- Increased upper bound on `python-multipart` dependency.

## [0.80.2] - 11-06-24
### Fixed
- Fixed missing input for `Reference data model id` in  `DMSToRules` step

## [0.80.1] - 11-06-24
### Fixed
- Fixed issues with duplicated edges when different properties are referring to the same target node.


## [0.80.0] - 10-06-24

### Improved
- Single `NeatGraphStore` instantiated via three options:
  - `from_memory_store`
  - `from_oxi_store`
  - `from_sparql_store`
### Removed
- Removed various superclassing of `NeatGraphStore`
- Remove Prometheus reminisce in code base
- Remove logging
### Added
- `RdfFileExtractor` graph extractor added.

## [0.79.0] - 10-06-24
### Added
- `TimeSeriesExtractor` graph extractor added.
- `SequencesExtractor` graph extractor added.
- `EventsExtractor` graph extractor added.
- `FilesExtractor` graph extractor added.
- `LabelsExtractor` graph extractor added.
- Dedicate test data for Classic CDF data model created
- Tracking of graph provenance added to `NeatGraphStore`

## [0.78.5] - 05-06-24
### Changed
- Increased upper bound on `fastapi` dependency.


## [0.78.4] - 05-06-24
### Added
- `AssetsExtractor` graph extractor added.

## [0.78.3] - 03-06-24
### Added
- `MultiValueType` for the Information Architect rules, allowing multiple value types for a property.

### Improved
- `InferenceImporter` is retaining information on multi value type for properties.

## [0.78.2] - 31-05-24
### Improved
- `OWLImporter` is now opinionated and will attempt to make the imported ontology compliant with the rules.

## [0.78.1] - 30-05-24
### Added
- Added `RulesInferenceFromRdfFile` to the step library

## [0.78.0] - 30-05-24
### Added
- `make_compliant` feature added to `InferenceImporter` producing compliant rules from a knowledge graph.

## [0.77.10] - 23-05-30
### Changed
- Increased upper bound on `uvicorn` dependency.

## [0.77.9] - 23-05-24
### Added
- `InferenceImporter` added to the core library enabling inference of rules from a graph.

## [0.77.8] - 23-05-24
### Fixed
- In the conversion form Information to DMS Rules, when referencing a class in reference rules, the implements
  was not set correctly. This is now fixed.
- In the new implementation of the conversion between Information and DMS rules, containers that already exist
  in a last or reference rule object were recreated. This is now fixed.

## [0.77.7] - 23-05-24
### Fixed
- In the `DMSImporter`, if you imported a data model with multiple views referencing the same direct property
  in a container, it would return an error. This is allowed and thus no longer return an error.
- There was an edge case that could cause the conversion between Information and DMS rules to fail with
  `MissingContainerError`. The conversion is now reimplemented to ensure that Information rules always
  will create the necessary containers in the conversion to DMS rules.

## [0.77.6] - 23-05-24
### Improves
- Documentation on how to use raw filter
- Added a simple example of Rules with raw filter
- Added new test for raw filter

## [0.77.5] - 23-05-24
### Fixed
- `DMSExporter` creates the schema depending on `extension` in metadata field as defined in the
  [documentation](https://cognite-neat.readthedocs-hosted.com/en/latest/terminology/rules-excel-input.html).

## [0.77.4] - 22-05-24
### Improves
- Information rules are now read using InformationRulesInput data class, replicate the form of DMS rules.
- Information rules are now serialized using dedicated serializer class
- Information rules are now validated using dedicated validator class
- Defaulting to "enterprise" data model type and "partial" schema completeness set to avoid validation error on import
### Fixed
- Fixed bug in `ExcelImporter` when importing a data model with a last spreadsheet and no reference model.
  This would trigger an error `RefMetadata sheet is missing or it failed` even though the
  ReferenceMetadata sheet is not needed.

## [0.77.3] - 14-05-24
### Fixed
- When using `DMSExporter` and importing a data model with a view pointing to a view not in the data model,
  it would fail to convert to an `Information` rules. This is now fixed.
- In the `ExcelExporter`, the `metadata` sheet is now created correctly when you use the arguments `dump_as="last"`,
  or `dump_as="reference"`, combined with and without `new_model_id`. **[Note]** The order of the `dump_as` and
  `new_model_id` arguments have switched places. This is to make it more intuitive to use the `ExcelExporter`
  as `new_model_id` is only relevant if `dump_as` is set to `last` or `reference`.

## [0.77.2] - 14-05-24
### Added
- Missing warning when `RawFilter` is used to warn users that the usage of this filter is not recommended.


## [0.77.1] - 14-05-24
### Added
- Support for `RawFilter` allow arbitrary filters to be applied to the data model.


## [0.77.0] - 13-05-24
### Changed
- [BREAKING] The subpackage `cognite.neat.rules.models` is reorganized. All imports using this subpackage must be
  updated.

### Added
- Support for exporting/importing `Last` spreadsheets in the `ExcelExporter` and `ExcelImporter`.
- [BREAKING] As a result of the above, in the `ExcelExporter` the parameter `is_reference` is replaced by `dump_as`.
  To continue using the old behavior, set `dump_as='reference'`.
- In the `DMSImporter.from_data_model_id`, now supports setting `reference_model_id` to download a solution model
  with a reference model.

## [0.76.3] - 10-05-24
### Added
- Added schema validator for performance, specifically if views map to too many containers.


## [0.76.2] - 06-05-24
### Fixed
- Added missing "Is Reference" parameter back to the `ExcelExporter`step.


## [0.76.1] - 06-05-24
### Changed
- Updated DMS Architect Rules template to fit the new DMS Rules structure
- Update Terminology/Rules to reflect new DMS Rules structure

## [0.76.0] - 06-05-24
### Removed
- [BREAKING] In `DMSRules`, `default_view_version` is no longer supported. Instead, you will now get a warning if view versions
  are not matching the data model version.

### Added/Changed
- [BREAKING] The following renaming of columns in `DMSRules`, properties sheet:
    - `Relation` -> `Connection`
    - `ViewProperty` -> `View Property`
    - `ContainerProperty` -> `Container Property`
    - `IsList` -> `Is List`
    - `Class` -> `Class (linage)`
    - `Property` -> `Property (linage)`
- [BREAKING] The following renaming of columns in `DMSRules`, views sheet:
    - `InModel` -> `In Model`
    - `Class` -> `Class (linage)`
- [BREAKING] The following renaming of columns in `DMSRules`, containers sheet:
    - `Class` -> `Class (linage)`
- [BREAKING] Added support for listable direct relations in `DMSRules`. In addition, there is now a complete reimplementation
  of the `connection` column in the `DMRRules` `properties` sheet.
- [BREAKING] Connection (former relation) can now be `direct`, `reverse`, or `edge`.
  While `multiedge` and `reversedirectc` have been removed. For more details,
  see the [DMS Rules Details](https://cognite-neat.readthedocs-hosted.com/en/latest/terminology/dmsrules.html#relation)
  documentation.
- In `DMSRules`, added support for setting containerId and nodeId in `View.Filter`. Earlier, only `nodeType` and
  `hasData` were supported which always used an implicit `containerId` and `nodeId` respectively. Now, the user can
  specify the node type and container id(s) by setting `nodeType(my_space:my_node_type)` and
  `hasData(my_space:my_container_id, my_space:my_other_container_id)`.
- Introduced, `dataModelType` in `DMSRules` and `InformationRules` to explicitly set the type of data model. This
  will be used to different types of validation and make the user aware of the type of data model they are working with.
- In `DMSExporter`, created smart defaults for setting `view.filters`. This is now recommended that the user uses
  the default values for `view.filters` and only set them explicitly if they now very well what they are doing.

## [0.75.9] - 04-05-24
### Improved
- Steps are now categorized as `current`, `legacy`, and `io` steps
- Workflow fails if one mix `current` and `legacy` steps in the same workflow

## [0.75.8] - 02-05-24
### Fixed
- `DMSExporter` now correctly exports direct relations with unknown source.

## [0.75.7] - 29-04-24
### Added
- `DMSExporter` now supports deletion of data model and data model components
- `DeleteDataModelFromCDF` added to the step library

## [0.75.6] - 26-04-24
### Changed
- All `NEAT` importers does not have `is_reference` parameter in `.to_rules()` method. This has been moved
  to the `ExcelExporter` `__init__` method. This is because this is the only place where this parameter was used.

### Added
- `DMSExporter` now supports skipping of export of `node_types`.

### Fixed
- When importing an `Excel` rules set with a reference model, the `ExcelImporter` would produce the warning
  `The copy method is deprecated; use the model_copy instead`. This is now fixed.

## [0.75.5] - 24-04-24
### Fixed
- Potential of having duplicated spaces are now fixed

## [0.75.4] - 24-04-24
### Fixed
- Rendering of correct metadata in UI for information architect
### Added
- Added `OntologyToRules` that works with V2 Rules (profiling)

## [0.75.3] - 23-04-24
### Fixed
- Names and descriptions were not considered for views and view properties

## [0.75.2] - 23-04-24
### Fixed
- Allowing that multiple View properties can map to the same Container property

## [0.75.1] - 23-04-24
### Fixed
- No spaces in any of the subfolders of the `neat` package.

## [0.75.0] - 23-04-24
### Added
- Added and moved all v1 rules related code base under `legacy` module

## [0.74.0] - 23-04-24
### Added
- added UI+api support for RulesV2. Read-only in the release , editable in the next release.

## [0.73.4] - 19-04-24
### Fixed
- updated urllib3 to 2.2.1

## [0.73.3] - 19-04-24
### Fixed
- updated uvicorn to 0.20.0
- updated fastapi to 0.110

## [0.73.2] - 19-04-24
### Fixed
- updated prometheus-client to 0.20.0

## [0.73.1] - 17-04-24
### Added
- Extended DEXPI for schemas 3.3 (no Attibute URI in genericAttributes and text without label parent).
### Fixed
- added missing py.typed (to enable mypy in projects using neat, ie docparser)

## [0.73.0] - 17-04-24
### Added
- Proper parsing/serialization of `inf`
- Added `new_model_id` to `ExcelExporter` to allow automatically setting metadata sheet when creating a new model
- In `DMSRules`, the user can now set `EdgeType` or `HasData` filter.
- The `DMSExporter` now validates data models wrt to a reference model, when `schema=extended`.

### Fixed
- In `DMSExporter`, `edge_type` is set correctly when referencing a multiedge property.
- Updated `cognite-sdk` to `7.37.0`, this broke neat with `ImportError: cannot import name 'ListablePropertyType'...`.
  This is now fixed.

### Removed
- The `DMSExporter` no longer has a `standardize_casing` parameter. Neat is no longer opinionated about casing.

## [0.72.3] - 16-04-24
### Fixed
- `ExcelImporter` was resetting `role` value to value set in rules instead of keeping value provided as arg
### Changed
- Default namespace set to `http://purl.org/cognite/neat#` instead of `http://purl.org/cognite/app#`
- OwlImporter for rules v2 has `make_compliant` set to False by default
### Added
- When creating OWL from rules, prefix will be saved under property `neat:prefix` (hence change of default namespace)
- When reading OWL if there is `neat:prefix` value will be added to `rules.metadata.prefix`
- By default we are defaulting OWL properties to min 0 and max 1 occurrence if no occurrence is set
- Added test for generation of complete rules out of partial rules

## [0.72.2] - 15-04-24
### Fixed
- `rules2dms` API route is now producing expected `View` objects to be visualized in CDF
### Added
- `publish-rules` API route added allowing publishing rules as DMS Schema components to CDF


## [0.72.1] - 11-04-24
### Fixed
- rdf:PlainLiteral and rdf:Literal was not resolving as string handled when exporting Rules to DMS schemas, this is now fixed
- OwlImporter that works with v2 rules was using `XSD_VALUE_TYPE_MAPPINGS` for v1 rules, this is now fixed
- added missing mapping for reference when converting information architect rules to dms architect rules

## [0.72.0] - 11-04-24
### Improved
- Improved garbadge collection process in workflows. Now all resources are properly released after workflow execution or reloading.
This is expecially critical when working with statfull objects like graph stores or big objects allocated in memory.
## Removed
- Removed a lot of old and stale code from workflows engine.
## Changed
- Changed CORS policy for UI to allow all origins. This is a temporary solution until it is properly configured in the future.

## [0.71.0] - 10-04-24
### Added
- Added `/api/core/rules2dms`
- Enabled conversion of rules to DMS views and containers

## [0.70.3] - 10-04-24
### Fixed
- Bug when importing an OWL ontology while expecting compliant rules did not encounter for dangling classes (classes without a property or parent class). This is now fixed.
### Improved
- Handling of xsd types as case insensitive when importing an OWL ontology.
### Added
- Handling of rdf:Literals in OWL ontology import as xsd:string

## [0.70.2] - 03-04-24
### Fixed
- Bug when exporting an `addition` to of a ruleset in  `DMSExporter` when using the method `.export_to_cdf`
### Changed
- Updated the `DMSExporter` to sort views in data model by (`space`, `external_id`).

## [0.70.1] - 03-04-24
### Added
- The `DMSExporter` now supports deploying an `addition` extension of a ruleset.

## [0.70.0] - 09-04-24
### Added
- Added `/api/core/convert`
- Enabled OWL importer to produce DMS rules


## [0.69.3] - 03-04-24
### Fixed
- Validation of `InformationRules` gives a warning if a reference class is used. This is now fixed.
- Validation of `InformationRules` returns an error if a importing a value type `Unknown`. This is now fixed.

## [0.69.2] - 03-04-24
### Fixed
- Fixed issue with `DMSImporter` when importing data models with direct relations without `source` set. This would
  cause a validation issue. This is now fixed.

## [0.69.1] - 03-04-24
### Fixed
- Fixed issue with `DMSImporter` when importing data models with data models that reference views outside the data model.
  This is now fixed.

## [0.69.0] - 03-04-24
### Added
- Experimental support for working with a reference model in the Rules.

### Fixed
- When using `DMSExporter` with `standardize_casing=False`, the `DMSExporter` would fail to export containers and
  views. This is now fixed.

### Changed
- When using any exporter writing to file, the default new line character and encoding of the OS was used. This is now
  changed to always use `utf-8` encoding and `'\n'` as the new line character. This is for working with **NEAT** in,
  for example, git-history, across multiple users with different OSes.
- In the `DMSExporter`, setting `existing_handling=force` will now also force the creation of `Containers` in addition
  to `Views`.

## [0.68.9] - 03-04-24
### Added
- Helper method `from_directory` and `from_zip_file` to `DMSExporter` to load DMS schema from directory or zip file.
  These methods are the complement of the `export_to_file()` method in `DMSExporter`.

## [0.68.8] - 25-03-24
### Fixed
- Remove harsh regex on Expected Value Types in Rules v1 DMS exporter


## [0.68.7] - 25-03-24
### Improved
- Input for DmsArchitect DMS value types are now case insensitive.


## [0.68.6] - 25-03-24
### Improved
- Input for InformationArchitect XSD value types are now case insensitive.


## [0.68.5] - 22-03-24
### Improved
- `ExcelExporter` and `YAMLExporter` now skips the default spaces and version when exporting rules.

## [0.68.4] - 22-03-24
### Fixed
- remove_namespace missed check weather namespace is of actual HTTP type


## [0.68.3] - 20-03-24
### Fixed
- returned functionality that was accidentally removed in 0.68.1 release.
- removed excessive logging for workflow state endpoint.
- gracefull handling of transformations that do not return any data.

## [0.68.2] - 21-03-24
### Added

* Support for exporting DMS schema, in `DMSExporter`, to directory instead of just `.zip`.]

## [0.68.1] - 19-03-24
### Changed

* Default workflow `Export DMS` now also exports transformations and raw tables.

## [0.68.0] - 19-03-24
Multiple fixes and features for the upcoming v1.0.0 release.
## Added
* YAML (json) Exporter and Importer
* DMS Rules:
  * Support for revers direct relations
  * Views have support for InModel option to exclude views from the data model.
  * Views have support for Filters (`hasData` and `nodeType`)
  * List of direct relations are converted to edges.
* Robustify reading of rules, all extra whitespaces are now stripped.
* Option for exporting Transformations + Raw Tabels based on DMS rules.
* Workflows:
  * `ValidateWorklow` can also be used to covert rules.
  * Visualization of data model workflows.


## Fixed
* Bugs in the `ExcelImporter`:
  * It was not releasing the Excel file after reading it.
  * Warnings were not captured.
  * Pydantic errors were not captured.

## [0.67.5] - 14-03-24
## Fixed
* Replaced obsolete `dataModelID` Metadata filed to `external_id`


## [0.67.4] - 14-03-24
## Fixed
* Upgrade to `cognite-sdk` `7.28.2` which has fixed bug for retrieving more than 100 data models, containers,
  views, and spaces.

## [0.67.3] - 13-03-24
## Fixed
* `ExcelImporter` now returns rules for the correct role type based on the input.

## [0.67.2] - 13-03-24
## Added
- Standardization of casing in DMS exporter
- In DTDL importer infer data model name and space.
- Visualization of data model in UI through the new workflow `Visualize Data Model`
## Changed
- Deprecation of steps based on the single rule sheet, in favor of role-based rules.


## [0.67.1] - 12-03-24
## Changed
- Addeded configuraion that controls behaviour of embedded transformation logic in GenerateNodesAndEdgesFromGraph. Now user can disable default transfomation logic (before it was always on) , it is useful when transformation is done in dedicated transformation step.

## [0.67.0] - 07-03-24
## Fixed
- Fixed issue with prefixes not being updated during GraphStore (oxi) reinitialization
- Fixed graph store reset issue for JSON loader
- Small UI adjustments

## Added
- Added rules browser to the UI. Now user can browse all rules in UI from local store .
- Added configurable HTTP headers for `DownloadDataFromRestApiToFile` step. The feature is useful when the API requires specific headers to be set (has been requested by Cognite customer).

## [0.66.1] - 06-03-24
## Fixed
- `Import DMS` fails for data models without description. This is now fixed.

## [0.66.0] - 06-03-24
## Added
- Multiple experimental workflows `Export DMS`, `Import DMS`, `Validate Solution Model`, and `Validate Rules`

## [0.65.0] - 01-03-24
## Added
- Added support for scheduling on given weekdays for time trigger

## [0.64.0] - 21-03-24
## Added
- Added functionality to import and export global configuration file to and from CDF
- Added "latest" flag for workflows in CDF and spreadsheets.
- Added well formatted context viewer

## Changed
- Changed the way how workflows and rules loaded to CDF. Labels has been removed and replaced with additional metadata.

## Improved
- Improved UI around files upload and download. Improved File Uploader step.

## [0.63.0] - 20-02-24

## Added
- Added option to map edges as temporal solution prior shifting to Rules profiling


## [0.62.1] - 14-02-24

## Fixed
- Issue of `DeleteDMSSchemaComponents` deleting components in all spaces
- Issue of `ExportRulesToOntology` and `ExportRulesToSHACL` not creating missing folder

## [0.62.0] - 08-02-24

## Added
- Added `export_rules_to_ontology` workflow
- `LoadGraphToRdfFile` step to load graph to rdf file

## Fixed
- Issue of resetting graph for `MemoryStore` when loading graph from file
- Issue of not respecting add_base_prefix == False


## [0.61.0] - 06-02-24

## Added
- Ability to upload of all spaces components or only ones that are in space defined by `Rules.metadata.space`
- Ability to remove of all spaces components or only ones that are in space defined by `Rules.metadata.space`

## Improved
- DMS Schema components upload report add to step `ExportDMSSchemaComponentsToCDF`
- DMS Schema components removal report add to step `DeleteDMSSchemaComponents`
- Handling of multiple steps

## Removed
- `DataModelFromRulesToSourceGraph` it is confusing step and needs more work to be useful
- Workflows:
  - `json_to_data_model_rules`
  - `sheet2cdf`
  - `skos2cdf`

## Changed
- Renamed steps:
  - `LoadTransformationRules` to `ImportExcelToRules`
  - `InstancesFromRdfFileToSourceGraph` to `ExtractGraphFromRdfFile`
  - `InstancesFromRulesToSolutionGraph` to `ExtractGraphFromRulesInstanceSheet`
  - `GraphCapturingSheetToGraph` to `ExtractGraphFromGraphCapturingSheet`
  - `GenerateMockGraph` to `ExtractGraphFromMockGraph`
  - `InstancesFromJsonToGraph` to `ExtractGraphFromJsonFile`
  - `InstancesFromAvevaPiAF` to `ExtractGraphFromAvevaPiAssetFramework`
  - `DexpiToGraph` to `ExtractGraphFromDexpiFile`
  - `GenerateCDFAssetsFromGraph` to `GenerateAssetsFromGraph`
  - `GenerateCDFRelationshipsFromGraph` to `GenerateRelationshipsFromGraph`
  - `GenerateCDFNodesAndEdgesFromGraph` to `GenerateNodesAndEdgesFromGraph`
  - `UploadCDFAssets` to `LoadAssetsToCDF`
  - `UploadCDFRelationships` to `LoadRelationshipsToCDF`
  - `UploadCDFNodes` to `LoadNodesToCDF`
  - `UploadCDFEdges` to `LoadEdgesToCDF`
  - `CreateCDFLabels` to `LoadLabelsToCDF`
  - `OpenApiToRules` to `ImportOpenApiToRules
  - `ArbitraryJsonYamlToRules` to `ImportArbitraryJsonYamlToRules`
  - `GraphToRules` to `ImportGraphToRules`
  - `OntologyToRules` to `ImportOntologyToRules`
  - `GraphQLSchemaFromRules` to `ExportGraphQLSchemaFromRules`
  - `OntologyFromRules` to `ExportOntologyFromRules`
  - `SHACLFromRules` to `ExportSHACLFromRules`
  - `GraphCaptureSpreadsheetFromRules` to `ExportRulesToGraphCapturingSheet`
  - `ExcelFromRules` to `ExportRulesToExcel`
- Renamed workflows:
  - `graph_to_asset_hierarchy` to `extract_rdf_graph_generate_assets`
  - `dexpi2graph` to `extract_dexpi_graph_and_export_rules`
  - `ontology2data_model` to `import_ontology`

- **Note** this is a breaking change, but since we are on 0. version, we can do this.


## [0.60.0] - 30-01-24

## Added

- Configuration for which DMS schema components are to be uploaded to CDF
- Configuration for which DMS schema components are to be removed to CDF
- Configuration how to handle existing CDF schema components during upload

## Changed
- Renamed `UploadDMSDataModel` to `ExportDMSSchemaComponentsToCDF` step. **Note** this is a breaking change, but
  since we are on 0. version, we can do this.
- Renamed `DeleteDMSDataModel` to `DeleteDMSSchemaComponents` step. **Note** this is a breaking change, but
  since we are on 0. version, we can do this.
- Renamed `ExportDMSDataModel` to `ExportDMSSchemaComponentsToYAML` step. **Note** this is a breaking change, but
  since we are on 0. version, we can do this.
- Renamed `DataModel` class to `DMSSchemaComponents` to better reflect the content of the class. **Note** this is a breaking change, but
  since we are on 0. version, we can do this.
- Step that waits for human approval timeout set to 1 day

## [0.59.1] - 29-01-24

## Added

- Added pre-cleaning of spaces prior validation

## Fixed

- Fixed restrictive which did not allow multiple occurrence of [.-_]


## [0.59.0] - 24-01-24

## Added

- Added `ExportDMSDataModel` to dump data model (views) and containers as YAML

## Improved

- `DMSDataModelFromRules` is now extended such that one can update space/external_id/version of data model


## [0.58.0] - 20-01-24

## Changed

- `cognite.neat.graph.loaders.rdf_to_dms.rdf2nodes_and_edges` has been replaced by `cognite.neat.graph.loaders.DMSLoader`.
- Upgrade `cognite-sdk` to `v7`, thus now neat requires `cognite-sdk>=7.13.8`.

## Added

- Introduced an interface for `cognite.neat.graph.loaders` and implemented it for DMS.

## [0.57.0] - 11-01-24

## Improved

- Improved `GraphCapturingSheet` extractor allowing additional configuration and usage of external ids for properties and classes


## [0.56.1] - 10-01-24

## Fixed

- Add `alpha` tag to DEXPI step



## [0.56.0] - 09-01-24

## Added

- Added DEXPI example from DISC project (kindly provided by Jan Eivind Danielsen)


## [0.55.0] - 09-01-24

## Added

- Support for knowledge graph extraction from `DEXPI` P&ID provided as `XML`
- Added `DexpiToGraph` to step library


## [0.54.0] - 04-01-24

## Added
- Reset graph option for GraphDBStore

## Changed
- `cognite.neat.stores` module. This now only has four classes: `NeatGraphStoreBase`, `MemoryStore`, `OxiGraphStore`,
  and `GraphDBStore` as well as the constants `STORE_BY_TYPE` and `AVAILABLE_STORES`. All functions, enums, and previous
  classes are removed. Note `NeatGraphStoreBase` is a rename from `NeatGraphStore` and is now an abstract class.

## [0.53.0] - 03-01-24

## Improved

- Speed of nodes & edges generation
- Multi namespace support for nodes & edges generation (see [feature request](https://github.com/cognitedata/neat/issues/171))

## Changed
- `cognite.neat.extractors` module. This now only has three classes: `BaseExtractor`, `MockGraphGenerator`, `GraphCapturingSheet`.
   all the functions that were in the module is replaced with the above classes. The exception is the the function
   `rdf_file_to_graph` which is moved to `cognite.neat.graph.stores`.

## [0.52.0] - 22-12-23

## Added

- Advance data modeling support introduced
- Multi space containers support introduced


## [0.51.0] - 05-12-23

## Improved

- Turning `ParentClass` string into `Entity`
- Added new fields to Class and Property as last step to enable advance data modeling

## Removed

- Removed two validators from Rules which would otherwise block advance data modeling, specifically referring to Views and/or Containers in different spaces


## [0.50.0] - 15-12-23

## Fixed

- Fixed bug in GenerateCDFAssetsFromGraph class for assets_cleanup_type "orphans"/"full" where not all orphans assets were removed. No all asset under a created orphan parent asset are removed.


## [0.49.0] - 05-12-23

## Deprecated

- `data_set_id`, `cdfSpaceName`, `externalIdPrefix` in `Metadata` sheet has been removed

## Improved

- `Metadata` sheet now contains only two mandatory fields, namely: `prefix`, `version`, other fields are optional or generated automatically
- Generation of `Labels`, `Asset` and `Relationship` requires explicit configuration of `data_set_id` and external id prefixes, enabling reuse of same rules for multiple data sets

## [0.48.0] - 05-12-23

## Added

- Value types are now resolved as `ValueType` object instances

## [0.47.0] - 01-12-23

## Deprecated

- `type_mapping` in `rules` replaced by `value_types`

## [0.46.0] - 30-11-23

## Improved

- Improved `Triple` pydantic class to be used across the package as prep for advanced data modeling
- Improved `Entity` pydantic class to be used across the package as prep for advanced data modeling
- Moved all base regex patterns to `neat.rules.models._base`
- Reduced and cleaned up `neat.rules.models.rdfpath`

## Added

- `neat.rules.value_types` to create default ValueType class to be used to improve `Rules`

## [0.45.0] - 24-11-23

## Improved

- Validators skipping now made through two decorators `skip_field_validator` and `skip_model_validator`
- Small fixes in `cognite.neat.rules.models.rules`
- Allow single character properties/classes in `rdfpath`

## [0.44.0] - 24-11-23

## Fixed

- Fixed bug in GenerateCDFAssetsFromGraph class for assets_cleanup_type "orphans" where children of orphans assets were not removed. No all asset under an orphan parent asset are removed.

## [0.43.0] - 23-11-23

## Added

- All neat specific validators for `Rules` can be now skipped by specifying them in `validators_to_skip`, alternatively one can set `validators_to_skip=["all"]` to skip all validators.

## Fixed

- Single character properties/classes are now allowed in `rdfpath`

## [0.42.4] - 22-11-23

## Fixed

- Fixed missing oxi graph in docker

## [0.42.3] - 22-11-23

## Fixed

- Fixed max character length for `Description` to 1024 characters.

## [0.42.2] - 22-11-23

## Fixed

- Fixed absolute path in `neat` steps.

## [0.42.1] - 22-11-23

## Fixed

- `DownloadFileFromCDF` now can autocreate missing folders
- `DownloadDataFromRestApiToFile` now can autocreate missing folders

## [0.42.0] - 22-11-23

## Improved

- `OWLImporter` improved to handle exceptions often found in OWL files

## Added

- `OWLImporter` supports conversion of information to data model through flag `make_compliant`

## Fixed

- Description of properties, classes and data model updated to allow for 1028 characters

## [0.41.6] - 20-11-23

## Changed

- cdf space name regex

## [0.41.5] - 20-11-23

## Changed

- version regex

## [0.41.4] - 18-11-23

## Changed

- Python depedency `openpyxl` made mandatory

## [0.41.3] - 18-11-23

## Changed

- Python depedency `pyoxigraph` made optional

## [0.41.2] - 17-11-23

## Changed

- Python depedency from `python = ">=3.10,<3.13"` to `python = "^3.10"`

## [0.41.1] - 14-11-23

## Fixed

- Fixed `DMSImporter` to properly set `version` and `cdfSpaceName` when using single View as input.
- Fixed `rules_to_pydantic_models` to skip creating `edges-one-to-one` if `externalID` is missing

## [0.41.0] - 14-11-23

## Changed

- Renamed `JSONImporter`, `YAMLImporter`, `DictImporter` to `ArbitraryJSONmporter`, `ArbitraryYAMLImporter`, `ArbitraryDictImporter` to
  reflect that these importers infer the data model from raw input data, and are not reading a serialized file.

## Added

- Support for configuring the direction for child-parent relationship in `ArbitraryJSONmporter`, `ArbitraryYAMLImporter`, `ArbitraryDictImporter`.
- Support for `datetime` in `ArbitraryJSONmporter`, `ArbitraryYAMLImporter`, `ArbitraryDictImporter`.

## Fixed

- `DMSExporter` does not write one-to-many edges to containers any more.
- In the importers `ArbitraryJSONmporter`, `ArbitraryYAMLImporter`, `ArbitraryDictImporter` the `max_count` were not set leading all triples to
  be a one-to-many relationship. Now, only data which are of type `list` skips the `max_count` all other set it to 1.

## [0.40.2] - 14-11-23

## Fixed

- Set lower bound of `cognite-sdk` to `6.39.2` as it is required due to a bug in earlier SDK versions.

## Improved

- Improved Nodes and Edges validation and data validation reporting in rdf2nodes_and_edges and GenerateCDFNodesAndEdgesFromGraph steps.

## [0.40.1] - 08-11-23

## Changed

- The `DMSExporter` is now configurable with `datamodel_id`. The `DMSImporter` also accepts a data model as input.

## [0.40.0] - 08-11-23

## Changed

- The interface for `cognite.neat.rules.exporters`. Now, they have the following methods `.export()`, `.export_to_file()`,
  `.from_rule()`.

## [0.39.1] - 08-11-23

## Fixed

- Changed `attributes`, `edges_one_to_one`, `edges_one_to_many` instance to class property methods

## [0.39.0] - 03-11-23

## Fixed

- Not allowing DMS non-compliant Rules to be turned into pydantic models

## Added

- class property methods to the generated pydantic models accessing descriptions and names of models and fields
- controlling whether `neat` specific fields should be added or not to pydantic models using arg `add_extra_fields`
- `OntologyToRules` step added to the step library

## Improves

- Documentation of `rules_to_pydantic_models`

## [0.38.3] - 03-11-23

## Fixed

- Fixed CDF database configuration for rawlookup rule in TransformSourceToSolutionGraph . https://github.com/cognitedata/neat/issues/157

## [0.38.2] - 03-11-23

## Fixed

- Added type mapping for data type Date

## [0.38.1] - 01-11-23

## Fixed

- Proper min_count for `DMSImporter` base on CDF `View` implementation

## [0.38.0] - 31-10-23

## Added

- Ability to partially validate Rules
- Description and name of fields added to rules generated pydantic models

## Improved

- Improved naming of internal variables in `cognite/neat/rules/exporter/rules2pydantic_models.py`

## [0.37.0] - 31-10-23

## Added

- Configurable assets cleanup in GenerateCDFAssetsFromGraph step. Now user can specify if he/she wants to delete all ophan or circular assets or keep them.

### Fixed

- https://github.com/cognitedata/neat/issues/146
- https://github.com/cognitedata/neat/issues/139

## [0.36.0] - 30-10-23

### Added

- Added `DMSImporter`
-

## [0.35.0] - 27-10-23

### Improved

- Improved stability and resource usage of Oxigraph when working with large graphs.

### Added

- Added `InstancesFromAvevaPiAF` step.

### Fixed

- UI bug fixes and improvements.

## [0.34.0] - 27-10-23

### Improved

- Bug fix: Removed condition not allowing an asset to change its parent asset.

## [0.33.0] - 22-10-23

### Improved

- Implementation of class prefix to external ids for edges

## [0.32.0] - 22-10-23

### Improved

- Refactor importers
- Simplified data modeling flow by introducing RawRules as a first class citizen
- Fix small bugs
- Initiated refactor of exporters

## [0.31.0] - 18-10-23

### Added

- Importer `GraphImporter`

### Improved

- Base importer with generic, yet configurable, exceptions

## [0.30.0] - 11-10-23

### Added

- Three importers `JSONImporter`, `YAMLImporter`, and `DictImporter`.

## [0.29.0] - 07-10-23

### Changed

- The importer `owl2excel` is written as a class `OWLImporter`. **Note** this is a breaking change, but
  since we are on 0. version, we can do this.

## [0.28.0] - 07-10-23

### Added

- Classes for extractors `MockGraphGenerator` and `GraphCapturingSheet` available at `cognite.neat.graph.extractors`.

## [0.27.1] - 07-10-23

### Improved

- Introduced container classes for `Classes` and `Properties` in `TransformationRules`. Implemented `.to_pandas()`
  methods for both classes.

## [0.27.0] - 07-10-23

### Added

- `neat` support Python `3.10`.

## [0.26.1] - 05-10-23

### Fixed

- Small fixes related to steps compatibility with mypy.
- Fixed UI crash in case if workflow state cannot be loaded.
- Fixed step loader from data_folder/steps path.

### Added

- Workflow id and run id are now available as step object variables.

## [0.26.0] - 04-10-23

### Added

- Added rules2excel rules exporter. Now users can export rules from TransformationRules object to excel file.
- Added rules generator step from arbitrary object (must be in json or yaml formats)
- Added eperimental rules parser from OpenApi/Swagger specification. Rules generates based on schema part of OpenApi specification.
- Added version , source and docs_urs metadata to Steps class.

## [0.25.9] - 30-09-23

### Fixed

- Loading `neat` from environment variables, the variable `NEAT_LOAD_EXAMPLES` would always return `true`
  even if it was set to `false`. This is now fixed.

## [0.25.8] - 20-09-23

### Improved

- Many UI improvements and bug fixes.
- Improved data exploration capabilities.

### Added

- Added universal JSON to Graph extractor step.

## [0.25.7] - 14-09-23

### Added

- Drop down menu for selection of property which hold value for nodes in Data Explorer

## [0.25.6] - 12-09-23

### Fixed

- Fixed Nodes and Edges step
- Fixed issues with regex

### Added

- Mock Graph Generation Step
- Regex patterns from CDF API documentation

## [0.25.5] - 5-09-23

### Added

- Support for upload of various RDF formats to `NeatGraph` store

## [0.25.4] - 5-09-23

### Fixed

- Fixed issue when columns names are non-string
- Fixed missing start_time in relationships
- Fixed upload_nodes/edges
- Fixed DMS upload step

### Added

- Handling of edge cases when creating Assets in which name was pushed to be None even though there is alt property
- Notebook 5 with walk through about fDM, nodes and edges

## [0.25.3] - 4-09-23

### Fixed

- Fixed Github rules loader.

### Changed

- Github rules loader now split into Github downloader step and RulesLoader.

### Added

- Added Input/Output steps for downloading and uploading rules from/to Github and from/to CDF files.

## [0.25.2] - 1-09-23

### Fixed

- Multiple UI usability improvements and bug fixes.

## [0.25.1] - 31-08-23

### Fixed

- Fixed issues with regex validations for entity ids

## [0.25.0] - 30-08-23

### Changed

- New way of configuring workflows steps . Now steps are configured individually and not as a part of workflow manifest.
- Added access_token autentication for Cognite client. If client_id is not set in config.yaml, NEAT will use client_secret as access_token.
- Multiple UI usability improvements and bug fixes.

### Added

- Added SimpleContextualization step . The step can be used to create links between nodes in a graph either by using regex or exact match between source and target properties.
- Added single store configuration step. Now solution and graph stores can be configured individually.

## [0.24.2] - 29-08-23

### Added

- Multi parent classes are now allowed
- Validation of parent classes ids against class id regex
- New Exception in case of ill-formed parent class ids

### Fixed

- Bug raising when generating Ontology triples in case when there are multi parent classes

## [0.24.1] - 29-08-23

### Added

- Docstring to `cognite.neat.rules.exceptions` and `cognite.neat.graph.exceptions`
- URL to exception definition added to exception message
- Rendering of exceptions in `docs` (mkdocs)

### Fixed

- `fix_namespace_ending` was returning `str` instead of `Namespace` causing issues

### Improved

- Split docs config of importers to importers and parsers to avoid confusion

## [0.24.0] - 24-08-23

### Added

- Generation of DM instances
- `DMSDataModelFromRules`, `GenerateCDFNodesAndEdgesFromGraph`, `UploadCDFNodes` and `UploadCDFEdges` added to step libary

### Improved

- Handling of generation of pydantic model instances in case of incomplete graph instances

## [0.22.0] - 22-08-23

### Changed

- Re-org and re-name step library
- Update workflows according to new step library org

### Added

- `OntologyFromRules` step to step library
- `SHACLFromRules` step to step library
- `DownloadTransformationRulesFromGitHub` to step library

### Improved

- `data_model_generation` workflow has been extended to produce ontological and shape constraints representation
- input parameters description for workflow steps in step library

## [0.21.2] - 18-08-23

### Changed

- `cognite.neat.rules.exceptions` warnings and errors names changed to human-readable form

## [0.21.1] - 18-08-23

### Changed

- `rules2dms` is updated to query for specific version of views

## [0.21.0] - 17-08-23

### Changed

- BIG workflow refactoring. New workflow concept is more modular and easier to extend.
- Steps are defined as independent components with well defined inputs and output data contracts/types and configurations.
- Steps are now reusable and scoped to 3 categories: `global`, `project` and `workflow`. Global steps are available to all workflows and maintained by NEAT project, `project`scoped steps are available to all workflows in a project and `workflow` scoped steps defined and available only to a specific workflow.
- Workflows are now defined as a composition of steps via manifest file , pytyhon file is no longer needed. Workflow Base class inheritance is still possible but not recomended and reserved for very advanced use cases.

### Removed

- Removed `base`and `default` workflows.

### Added

- Workflows can be added via UI.

### Improved

- Improved drop operations for NeatGraph store.

## [0.20.0] - 08-08-23

### Added

- Generation of data model in DMS through `sdk` interaction with DMS endpoint

## [0.19.0] - 08-08-23

### Added

- Generation of in-memory pydantic models based on class/property definitions in `TransformationRules`
- Generation of `CONSTRUCT` query which provides "views" into source graph and in most cases alleviate the need of creating solution graph

## [0.18.3] - 01-08-23

### Changed

- First pass of refactoring / reorg of `app/api` package

### Added

- With exception of `get-nodes-and-edges` route and routes that need CDF all other are now tested

### Removed

- Running tests only on `graph_to_asset_hierarchy`, `sheet2cdf` is commented out

## [0.18.2] - 26-07-23

### Changed

- First pass of refactoring / reorg of `workflows` package
- Removed some of examples data from `neat` and place them under tests

## [0.18.1] - 25-07-23

### Changed

- Structure of `neat` package
- Structure of `neat` tests to reflect package structure
- Renamed rules loaders into readers
- Merged rules readers and parsers into parser

## [0.18.0] - 25-07-23

### Changed

- Structure of `neat` package.

## [0.17.4] - 24-07-23

### Added

- Generation of ontology, shape constraint objects and semantic data model out of transformation rules

## [0.17.3] - 24-07-23

### Added

- Added new composition based method of building step-components for NEAT workflows.

## [0.17.2] - 20-07-23

### Changed

- Switch to using `jinja2` template engine instead of `graphql-core` for generation of GraphQL schema

### Added

- Downloading rules from private github repository

## [0.17.1] - 19-07-23

### Changed

- Organized various methods that work with `TransformationRules` to importers/exporters and set of methods that perform rules analysis

## [0.17.0] - 16-07-23

### Changed

- Parsing of Transformation Rules from Excel files more stricter validations
- BREAKING CHANGE: Transformation Rules which contain Instances sheet now required namespace to be explicitly set in Metadata sheet !

### Added

- Dedicated module for exceptions (warnings/errors) for Transformation Rules parsing
- Ability to generate parsing report containing warnings/errors
- Conversion of OWL ontologies to Transformation Rules
- Tests for notebooks

## [0.16.0] - 10-07-23

### Changed

- The subpackage inside `cognite-neat` `core.rules` has now a defined inteface with three different load methods
  along with the data classes those load methods returns.
- Started making dependencies optional and setting up options for installing `neat` for different use cases.

## [0.15.0] - 08-07-23

### Changed

- Require `pydantic` `v2`.

## [0.14.2] - 07-07-23

### Added

- Added additional validators to comply with CDF DM
- Added new fields to handle request for having both entity ids and entity names
- Added new fields to capture necessary information to resolve sheets as (f)DM

## [0.14.1] - 30-06-23

### Fixed

- Fixed bugs in base workflows

### Improved

- Improved graph based data exploration capabilities.

## [0.14.0] - 21-06-23

### Added

- Base workflow concept. Most of common functionality is moved to base workflows. Now it is possible to create custom
  workflows by inheriting from base workflow. More infor in docs
- Added 3 main workflow start methods . More info in docs

### Fixed

- Fixed error propagation from sub workflows to main workflow. Now if sub workflow fails, main workflow will fail as well.
- Small UI improvements.

## [0.13.1] - 11-06-23

### Added

- Configurable cdf client timeout and max workers size. See [getting started](installation.md) for details.
- Additional logic for handling `CogniteReadTimeoutError` and `CogniteDuplicatedError` during retries. This is an attempt
  to handle cases when under heavy load, requests to CDF may timeout even though the requests were processed successfully
  in eventual consistancy manner.

## [0.13.0] - 11-06-23

### Added

- Configuration option for metadata keys used by neat in the `sheet2cdf` workflow.

## [0.12.10] - 11-06-23

### Improved

- `cognite-neat` package metadata.

## [0.12.9] - 11-06-23

### Fixed

- Existing CDF asset without a label caused the `sheet2cdf` workflow to fail. This is now fixed.

## [0.12.8] - 09-06-23

### Fixed

- Clean labels from assets which do not exist in CDF. This one does the cleaning correct, while `0.12.7` assumed
  the wrong internal format for asset, and thus, did not work.

## [0.12.7] - 07-06-23

### Fixed

- Handling assets in CDF with non-existing labels.

## [0.12.6] - 06-06-23

### Fixed

- Handling assets without labels in CDF.

## [0.12.5] - 04-06-23

### Added

- Automatic update (configurable) of workflow configurations (using new file name) on the rules file upload completion
- Automatic triggering (configurable) of workflow execution on rules file upload completion

## [0.12.4] - 30-05-23

### Added

- SME graph capturing workflow that make use of core method from 0.12.3
- FDM schema generation workflow that make use of core method from 0.11.2
- FDM schema generation notebook in docs
- SME graph capturing notebook in docs

### Improved

- Notebooks overall

### Fixed

- Handling of Instances sheet, issue with cell datatypes

### Changed

- Renamed `fast_graph` workflow to `graph_to_asset_hierarchy`

### Removed

- Default workflow

## [0.12.3] - 30-05-23

### Added

- Added generation of knowledge graph capturing sheet based on data model definitions in transformation rules
- Added generation of knowledge graph from graph capturing sheets

## [0.12.2] - 30-05-23

### Fixed

- Default `config.yaml` could not be reloaded.

### Improved

- The output messages for `load_transformation_rules_step` in all workflows by specifying which file is used.

## [0.12.1] - 26-05-23

### Added

- Added retry logic to asset and relationship update micro batching
- Added generic workflow steps retry logic
- Added examples of how to use update safety guards and human approval steps in workflows

### Fixed

- Fixed UI state polling bug.

## [0.12.0] - 23-05-23

### Added

- Added workflow documentation.
- Added `wait_for_event` task. This task will wait for a specific event to occur.Can be used to pause/resume workflow execution , for instance when a user needs to approve the workflow execution.
- Added metrics helper functions. These functions can be used to create metrics for the workflow.
- Added UI configuration editor. Now it supports all UI operations.
- Added workflow source code viewer.
- Added rules file download link. Now user can upload and download rules file via NEAT UI .
- Added error reporting in UI if the rules file is not valid or not present. The same for data exploration view.

### Improved

- Many UI improvements and visual regrouping of UI views.
- Improved http trigger. Now it can receive arbitrary data in json format.
- Global configurations moved to its own view.
- Steps and System components editor supports node removal.

### Changed

- Groups section was renamed to Solution/System components overview. In manifest it was renamed to `system_components`.

## [0.11.5] - 23-05-23

### Fixed

- Removed `data/config.yaml` dump. This is not used.
- If the config is not specified, the default `config.yaml` now dumps it content as yaml and not `json`.

## [0.11.4] - 22-05-23

### Added

- Reporting on categorized assets and relationships
- Safety gauge to skip assets which are changing asset hierarchy or to raise exception

## [0.11.3] - 19-05-23

### Fixed

- When running `neat` with two different datasets without an external_id prefix, the creation of an orphanage asset
  caused a DuplicationError. This is now fixed by suffixing the dataset to the orphanage asset.

## [0.11.2] - 15-05-23

### Added

- Generation of GraphQL schema from transformation rules
- Fixing names of classes/properties to be aligned to GraphQL allowed characters
- Allowing pure data modeling transformation rules, i.e. no data on mapping rules

## [0.11.1] - 08-05-23

### Fixed

- Set the license of the package in poetry build.

## [0.11.0] - 08-05-23

- Refactored application bootrap procese and core application functions aggregated into NeatApp class.
- Small bug fixes.
- Fixed global configurations via UI and API.

## [0.10.4] - 28-04-23

- Added readme to publish process on pypi.org.

## [0.10.3] - 26-04-23

- Handling edge case in graph that results in decommissioned relationships

## [0.10.2] - 23-04-23

- Fix issue with duplicated labels for relationships

## [0.10.1] - 20-04-23

- Fix for issue of creation of relationships for assets that do not exist

## [0.10.0] - 17-04-24

- Refactor `rdf_to_asset` to use micro batching
- Refactor `rdf_to_relationships` to use micro batching
- Improved logging and performance for `rdf_to_asset` and `rdf_to_relationships`
- Additional labels for relationships

## [0.9.2] - 05-04-23

- Refactor TransformationRules to entail data modeling, relationship definition, label creation methods

## [0.9.1] - 05-04-23

- Remove duplicated rules for relationships which are causing duplicated relationships
- Improve performance of relationship categorization
- Improve NeatGraphStore to better handle graph.drop() for in-memory store
- Improved current example workflows

## [0.9.0] - 03-04-23

- Created mock module
- Added generation of mock graphs based on data model provided in transformation rules
- DataModelingDefinition class extended with methods:
  - `reduce_data_model`: Reduces the data model to desired set of classes
  - `to_dataframe` : Converts DataModelingDefinition instance to a pandas dataframe for easier manipulation
  - `get_class_linkage`: gets the linkage between classes in the data model
  - `get_symmetric_pairs`: gets the symmetric pairs of classes in the data model
- Added descriptive notebook demoing the use of the mock graph generator

## [0.8.0] - 30-03-23

### Added

- Entry point for launching neat application, `neat`.

## [0.7.2] - 28-03-23

- Removed unused API methods
- Added Workflow Execution History to the UI and API (viewer only)
- Added workflow methods for reinitializing CogniteClient from within a workflow. Should be used by workflows to adress memmory leaks in the CogniteClient.
- Improved config.yaml handling. Now if the file is not found, NEAT will create a new one with default values.

## [0.7.1] - 28-03-23

- Fixed issue with relationship diffing which caused diffing to not behave as expected
- Fixed issue with end_time of resurrected resources which was not property set to None
- Moved from using python dictionaries to using data frame as prime storage of relationships
- Better handling of updated relationships via RelationshipUpdate class

## [0.7.0] - 23-03-23

This changelog was introduced to the package.<|MERGE_RESOLUTION|>--- conflicted
+++ resolved
@@ -32,18 +32,15 @@
 ### Added
 - Enable data model to be composed of views from multiple spaces with warning being raised
 - The `neat.to.cdf.instances(space_property=)'` now automatically fixes spaces with invalid characters.
-<<<<<<< HEAD
-- The `neat.read.cdf.raw(...)` method which supports reading raw data from CDF.
-=======
 - Support for less restrictive edge type
 - Public interface for exporting data model to ontology via `neat.to.ontology()`
 - Alpha flags to readers / to-ers that are not critical for v1 of neat
+- The `neat.read.cdf.raw(...)` method which supports reading raw data from CDF.
 
 ### Improved
 - Setting of proper value type for default
 - Errors that do not have loc are now well handled in neat session
 - Validation on used spaces
->>>>>>> fe0584ea
 
 ## [0.110.0] - 17-02-**2025**
 ### Added
