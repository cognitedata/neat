--- conflicted
+++ resolved
@@ -15,27 +15,20 @@
 - `Fixed` for any bug fixes.
 - `Security` in case of vulnerabilities.
 
-<<<<<<< HEAD
+
 ## TBD
-### Fixed
-- `neat.read.cdf.classic.graph` no longer requires read access to data sets in CDF.
-
-### Improved
+### Improved
+- AML and DEXPI reader for neat session automatically perform extraction and transformation
 - The `get_cognite_client` function no longer prints an irrelevant warning message when running outside a git
   repository.
 - The `neat.verify()` no longer gives warnings about empty `Cognite` system containers.
-=======
-
-## TBD
-### Improved
-- AML and DEXPI reader for neat session automatically perform extraction and transformation
 
 ### Removed
 - [BREAKING] NeatSession.prepare.dexpi and NeatSession.prepare.aml methods are removed. Use NeatSession.read.rdf.dexpi and NeatSession.read.rdf.aml instead.
 
 ### Fixed
 - Fixed issue with not correctly set of max count when inferring properties which value type are multi type
->>>>>>> 3771ce7d
+- `neat.read.cdf.classic.graph` no longer requires read access to data sets in CDF.
 
 ## [0.108.0] - 22-01-**2025**
 ### Added
