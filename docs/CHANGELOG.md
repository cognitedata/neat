--- conflicted
+++ resolved
@@ -15,16 +15,13 @@
 - `Fixed` for any bug fixes.
 - `Security` in case of vulnerabilities.
 
-<<<<<<< HEAD
 ## TBD
 ### Added
 - Support for reading a `csv` from any URL in `neat.read.csv(...)`.
-=======
-### TBD
+
 ## Fixed
 - The `neat.to.cdf.data_model()` no longer fails to update `space` when `existing='recreate'` and `drop_data=True`. 
   Instead, spaces are now updated, while containers are successfully deleted and recreated.
->>>>>>> 44a6ba29
 
 ## [0.100.1] - 05-12-**2024**
 ### Fixed
