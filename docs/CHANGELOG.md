--- conflicted
+++ resolved
@@ -15,20 +15,11 @@
 - `Fixed` for any bug fixes.
 - `Security` in case of vulnerabilities.
 
-<<<<<<< HEAD
+
 ## TBD
 ### Improved
+- Reduced matplotlib version to 3.5.2 due to PYOD compatibility issues
 - Shorter and more concise summary of the data model in NeatSession
-
-### Added
-- Improved NeatSession summary for data models
-
-=======
-
-## TBD
-### Improved
-- Reduced matplotlib version to 3.5.2 due to PYOD compatibility issues
->>>>>>> 48a5539b
 
 ## [0.94.0] - 29-10-**2024**
 ### Added
