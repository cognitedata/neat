# Changelog

All notable changes to this project will be documented in this file.

The format is based on [Keep a Changelog](https://keepachangelog.com/en/1.0.0/),
and this project adheres to [Semantic Versioning](https://semver.org/spec/v2.0.0.html).

Changes are grouped as follows:

- `Added` for new features.
- `Changed` for changes in existing functionality.
- `Deprecated` for soon-to-be removed features.
- `Improved` for transparent changes, e.g. better performance.
- `Removed` for now removed features.
- `Fixed` for any bug fixes.
- `Security` in case of vulnerabilities.

## TBD
### Fixed
- Reading data models from CDF ensures unique names for enum collections.

<<<<<<< HEAD
### Improved
- AttachPropertyFromTargetToSource can now convert literal to URIRef

=======
>>>>>>> 743423fe
## [0.101.0] - 06-12-**2024**
### Added
- Support for reading a `csv` from any URL in `neat.read.csv(...)`.

## Fixed
- The `neat.to.cdf.data_model()` no longer fails to update `space` when `existing='recreate'` and `drop_data=True`.
  Instead, spaces are now updated, while containers are successfully deleted and recreated.

## [0.100.1] - 05-12-**2024**
### Fixed
- The `neat.to.cdf.data_model()` no longer raises a `TypeError` when the `existing='recreate'` parameter is used.

## [0.100.0] - 04-12-**2024**
### Added
- Support for converting relationships to edges.
- Support for setting limit when running `neat.read.cdf.classic.graph(...)`.
- RegexViolation warning on Information rules that check if entity ids are DMS compliant
- Support for using parent property name in `neat.mapping.classic_to_core(...)`.
- Classes that have properties but are not defined in Classes sheet will raise error
- Ability to make connection at granular level between Info and DMS rules when doing conversion
  form Info to DMS rules
- Ability to change names of properties and views / classes and still be able to load instances
- `XMLReadAPI` to extract triples from dexpi and aml files via `NeatEngine` in NeatSession

### Changed
- NeatEngine version to the latest release that has a breaking change to the interface; `2.0.0`
- NeatEngine version `2.0.1` with bugfix for getting catalog file from zipped folder
- [BREAKING ]The `neat.to.cst.data_model(...)` has been reworked. The new parameters `drop_data` and `component`
  ensures that containers and spaces with data are not accidentally deleted, while `component` allows
  for more granular control over what is deleted. The `fallback_one_by_one` parameter has been removed, and
  instead is now the default behavior.

### Fixed
- Implementing a view with a reverse connection no longer raises a `ReversedConnectionNotFeasibleError`.


## [0.99.1] - 28-11-**2024**
### Changed
- Remove "make_compliant" from OWL and IMF importers
- Information rules post validation is now solely raising warnings
- Renamed `neat.prepare.instances.relationships_as_connection` to `neat.prepare.instances.relationships_as_edges`.
  Changed how the conversion is done. The edge is as a node between the start and end node.

### Fixed
- `neat.to.cdf.data_model(...)` no longer tries to deploy Cognite Models.
- Wrong connection in `neat.mapping.classic_to_core(...)` is now fixed.

### Improved
- Inference, instances are ordered by no of properties
- Inference, if Unknown value is present in multivalue property it is dropped

## [0.99.0] - 26-11-**2024**
### Changed
- We are now using RDF datasets (namedgraphs) instead of simple graphs, enabling support for multi space
  resolution of nodes and edges in CDF.

### Added
- Support for dropping instances of a given type with `neat.drop.instances(...)`
- Helper methods `neat.prepare.instances.relationships_as_connection` and `neat.prepare.data_model.prefix` added
- The `neat.verify(...)` method now looks in `CDF` for the data model if it is not found in the `NeatSession`.

### Fixed
- Running `neat.to.cdf.data_model(..., dry_run=True)` now counts created and deleted items correctly.
- Bug in inference of multi-value types
- Setting `filter` for a `view` in `DMS` sheet is no longer ignored.

### Improved
- Bump dep on pyoxi to 0.4.3 and oxrdflib to 0.4.0
- Increase speed in loading RDF files in oxistore

### Removed
- [BREAKING] The `neat.read.cdf.classic.asset(...)` is removed. Use the `neat.read.cdf.classic.graph(...)` instead.

## [0.98.0] - 21-11-**2024**
### Added
- Support for reading `YAML`
- Support for writing `YAML` in toolkit format.
- Added end-to-end test for CDM extension
- Support for dropping instances of a given type with `neat.drop.instances(...)`
### Fixed
- Verification of reversed connections was done of `property (linage)` instead of `view_property`
### Changed
- [BREAKING] Rules are simplified and normalized, especially metadata
- [BREAKING] removed `reference`, `class (linage)` and `property (linage)`.
- [BREAKING] removed `last`, `reference`, auto-generated filters, `data_model_type`, `schema_`, `extension`

## [0.97.3] - 16-11-**2024**
### Improved
- `...make_connection_on_exact_match` now takes strings instead of URIRefs
### Fixed
- Smart filling in of container properties lead to bug (triggered by edge case)

## [0.97.2] - 14-11-**2024**
### Added
- Added parameter, `model`, to `neat.to.excel(...)` to allow to specify 'dms' or 'information' model.

### Fixed
- `neat.set.data_model_id()` did not result in the verified data model being stored
- Due to issues with reverse connections `neat.set.data_model_id()` does not allow changing data model id-
### Improved
- `neat.to.cdf.instances()` now auto creates space if one is not passed, also does not allow usage of data model space for instances storage
- `neat.to.cdf.instances()` no longer loads the data twice.
- `neat.to.cdf.instances()` now has a more informative output.
- `neat.inspect.outcome....` reduced the amount of information shown in the output to make it more readable.

## [0.97.1] - 14-11-**2024**
### Changed
- `neat.show.instances()` now only works if NeatSession storage is set to `oxigraph`
### Fixed
- `neat.prepare.data_model.to_enterprise/to_solution` was not picking up source entity
### Changed
- `lxml` is now an optional dependency for `DexpiExtractor`. This is to support running in `pyodide` environment.

## [0.97.0] - 14-11-**2024**
### Added
- Added provenance on rules in NeatSession
- Option to move connections from reference to new model in DMS rules when generating Enterprise model
- Plotting of data model provenance
- Plotting of data model implements
- Support for loading `NeatEngine`.
- Support for inspecting outcome of `neat.to.cdf.instances(...)` with `neat.inspect.outcome.instances(...)`.
- `neat.prepare.instance.make_connection_on_exact_match` added to enable adding connections
  between instances based on exact match of properties.
- Support for reading instances from csv `neat.read.csv`. Including reading csv from a public GitHub repository.

### Improved
- Case-insensitive "direct" connection type in DMS Rules
- Validation over view types for connections in DMS Rules
- Validation of reverse connection feasibility in DMS Rules

## Changed
- The `neat.infer()` now always infer integer and float as their 64-bit counterparts long and double. The motivation
  for this change is to have a more flexible data model that can handle 64-bit integers and floats.

## [0.96.6] - 08-11-**2024**
### Fixed
- `neat.verify()` no longer gives a `PrincipleMatchingSpaceAndVersionWarning` when you include views from
  the `CogniteCore` or `CogniteProcessIndustry` data models.
- In the `DMSSheet` you will now get a `RowError` if you try to set `container` or `container property` for
  an edge or reverse direct relation as these are not stored in containers.
- `neat.read.excel(...)` now correctly reads the `Enum` and `Nodes` sheets.
- In the `DMSSheet`, `reverse` relations no longer give a `RowError` if the reverse property is referencing
  a property in the reference sheets.

## [0.96.5] - 07-11-**2024**
### Fixed
- Serializing `ResourceNotDefinedError` class no longer raises a `ValueError`. This happens when a `ResourceNotDefinedError`
  is found, for example, when calling `neat.verify()`.
- Setting `neat.to.cdf.data_model(existing_handling='force)` will now correctly delete and recreate views and containers
  if they already exist in CDF.

### Improved
- When running `neat.to.cdf.data_model()` the entire response from CDF is now stored as an error message, not just the
  text.

### Added
- `neat.to.cdf.data_model()` now has a `fallback_one_by_one` parameter. If set to `True`, the views/containers will
  be created one by one, if the batch creation fails.

## [0.96.4] - 05-11-**2024**
### Fixed
- `neat.to.excel` or `neat.to.yaml` now correctly writes `ViewTypes` and `Edge` that do not have the default
  value. For example, if the `Connection` was `edge(direction=inwards)` it would not be written to the Excel or
  YAML file as `edge` as `direction=inwards` was not the default value. This is now fixed.

## [0.96.3] - 05-11-**2024**
### Added
- Introduce `neat.inspect.outcome(...)` to check the outcome of `cdf.to.data_model`.

### Fixed
- `neat.to.cdf.data_model` no longer outputs warnings when creating a new data model in CDF.

## [0.96.2] - 05-11-**2024**
### Added
- Can configure `neat.to.cdf.data_model` behavior for data model components that already exist in CDF

### Changed
- When reading a data model from CDF, `inwards` edges are now treated as an edge with direction inwards and
  not the reverse edge.

## [0.96.1] - 04-11-**2024**
### Fixed
- `naet.show` working in a pyodide environment

## [0.96.0] - 04-11-**2024**
### Improved
- Handling of CDM extension
- Switched from Cytoscape to PyVis for data model and instances visualization
### Added
- `neat.prepare.reduce` now support dropping individual views from a `Cognite` model.
- `neat.set.data_model_id` a convenience method to set the data model id in a `NeatSession`.
- `neat.version` returns the version of the `neat` package.
- `neat.prepare.to_enterprise` prepares template for creation of an enterprise model in `Cognite Data Fusion`.
- `neat.prepare.to_solution` prepares template for creation of a solution model in `Cognite Data Fusion`.


## [0.95.0] - 29-10-**2024**
### Fixed
- `NeatSession` subcommands no longer gives traceback for `NeatSessionError` exceptions, instead it
  gives a more user-friendly error message.

### Improved
- Reduced matplotlib version to 3.5.2 due to PYOD compatibility issues
- Shorter and more concise summary of the data model in NeatSession

## [0.94.0] - 29-10-**2024**
### Added
- Support for information rules and instance plotting in NeatSession
- From Source to CDF tutorial

### Improved
- Better plotting of rules for dms and information rules in NeatSession (accounts for `subClassOf` and `implements`)

## [0.93.0] - 28-10-**2024**
### Improved
- IODD extractor to also extract XML elements that should map to time series data type
- This includes extracting `VariableCollection` elements and `ProcessDataIn` elements
- Will probably need to revise how the tag/id of the time series is created
- Interfaces for InferenceImporter, IMFImporter and OWLImporter are leveraging BaseRDFImporter
- Renamed rules.examples to rules.catalog to start building catalog od data models
- Improved IMF rules that will handle IMF AttributeType onboarding
- Improved handling of unknown, multi-data, multi-objet and mixed value types in conversion from Information to DMS rules
- Reorg prefixes
- Added more detail regex testing of entities
- Transformation is now generated for every RDF based rules importer
- Improved session overview in UI

### Added
- Added `NeatSession`
- Rules exporter that produces a spreadsheet template for instance creation based on definition of classes in the rules
- Rules transformer which converts information rules entities to be DMS compliant
- Rules transformer `RuleMapping` that maps rules from one data model to another
- Graph transformer `SplitMultiValueProperty` which splits multi-value properties into separate properties with single value
- Support for `xsd:decimal` which is now mapped to `float64` in DMS rules
- Added RDF based readers for `NeatSession`
- `NeatSession.read.rdf.examples.nordic44`
- `NeatSession.show.data_model` show data model in UI

### Removed
- State on DataType stored in `_dms_loaded` attribute

### Changed
- Required `env_file_name` explicitly set in the `get_cognite_client` function. This is to avoid loading the wrong
  environment file by accident when running the function in a notebook.
- `NeatIssue` are no longer immutable. This is to comply with the expectation of Exceptions in Python.
- [BREAKING] All `NEAT` former public methods are now private. Only `NeatSession` is public.

## [0.92.3] - 17-09-24
### Fixed
- Prefixes not being imported or exported to Excel
- Trailing whitespace in Excel files causing issues with importing

## [0.92.2] - 17-09-24
### Added
- Method in `InformationAnalysis` which returns class URI based on class entity
- Method in `InformationAnalysis` which returns definition of property types for give class entity
- Allow different class entity in transformations then classes for which transformation are written(typical use case when we are renaming classes from source to target graph)

### Improved
- Handling of namespace removal in Describe query (now only values which are of URIRef type or values of properties defined as object property get get namespace removed)

### Removed
- logging from `InformationAnalysis` module

### Fixed
- NEAT can now run in a minimal environment without raising a `KeyError` when using the default
  configuration in NEAT importers.
- NEAT now strips extra whitespace in all imported strings.


## [0.92.1] - 12-09-24
### Fixed
- The version of the released docker image was not updated correctly. This is now fixed.

## [0.92.0] - 12-09-24
### Added
- `ClassicExtactor` to extract all classic resource types from CDF from a given data set or root asset.

## [0.91.0] - 11-09-24
### Added
- IODDExtractor for IO-link standard: https://io-link.com/
- The extractor will parse XML files that follow the IO-link standard for an IODD device, and create rdf triples
that will form the knowledge graph for the device.
- Improved XML utils method `get_children` to be able to extract nested children as well as direct children, and ignore
namespace prefix of each tag element if the XML contains namespaces.

## [0.90.2] - 06-09-24
### Improved
- Visualize data model chapter in Knowledge Acquisition tutorial reduce to only export of data model to ontology
- New video made for the Export Semantic Data Model chapter in Knowledge Acquisition tutorial
- Workflow `Visualize_Semantic_Data_Model` renamed to `Export_Semantic_Data_Model` and reduce to only export

### Removed
- `Visualize_Data_Model_Using_Mock_Graph` removed since UI has been reduced to only have workflow builder & executor feature

## [0.90.1] - 06-09-24
### Fixed
- Fix issue with step doing file upload leading to blank screen in UI
- Fix issue with graph store step config, leading to not being able to load triples


## [0.90.0] - 05-09-24
### Added
- `DMSExtractor` added to extract instances from CDF into NeatStore.
- `DMSLoader` now sets the node type for instances.

### Fixed
- `DMSLoader` now correctly identifies edges based on type.

## [0.89.0] - 02-09-24
### Changed
- [BREAKING CHANGE] All conversion of rules object methods, for example, `InformationRules.as_dms_rules()`, have
  been removed. Instead, use the `cognite.neat.rules.transformers` module to get an appropriate transformar
  and use the `transform` method to convert the rules object.

### Fixed
- Circular dependency

### Improved
- Handling Default for connections in DMS rules
- Updated InformationToDMS to allow for dropping of properties with unknown value types
- Handling of properties which point to non-existing nodes when doing data model inference
- Handling of conversion of Information to DMS rules which contain properties with `Unknown` value type (defaulting to connection =`direct`, with no value type)

### Added
- Support for edges with properties in DMS rules.
- Support for explicitly setting node types in DMS Rules.
- Support for units on `fload64` and `float32` in DMS Rules.
- Support for enum in DMS Rules.


## [0.88.4] - 29-08-24
### Fixed
- IMF rules importer failed to publish to CDF due to non-compliant identifiers
- Duplicate generation of properties
### Improved
- Handling of cardinality for attribute properties
- Handling of multiple predicates used for concept definitions

## [0.88.3] - 20-08-24
### Fixed
- IMF rules importer failing due to references
### Improved
- Handling of references for OWL importer
### Added
- Test for IMF importer


## [0.88.2] - 24-07-24
### Added
- IMF rules importer
### Improved
- Organization of RDF based importers


## [0.88.1] - 24-07-24
### Improved
- Implementation of oxistore is now more robust and based on existing implementation by Oxigraph developer
### Removed
- Removed unused Oxistore implementation

## [0.88.0] - 22-07-24
### Removed
- [BREAKING] Legacy neat has been removed from the codebase. This includes `legacy` module,
  steps, and UI capabilities (such as explorer and rules editor).


## [0.87.6] - 22-07-24
### Added
- Labels generation from NeatGraphStore in AssetLoader


## [0.87.5] - 22-07-24
### Added
- Relationship generation from NeatGraphStore in AssetLoader


## [0.87.4] - 22-07-24
### Added
- Support for `Immutable` in `DMSRules`

## [0.87.3] - 18-07-24
### Added
- Handling of missing parents when generating assets
- Concept of orphanage asset for assets whose parents do not exist
- Uploader to CDF for assets
### Fixed
- Issue of not loading all asset fields when calling `AssetWrite.load()` method


## [0.87.2] - 17-07-24
### Added
- Topological sorting of classes and properties in `AssetRules` to provide proper order of asset creation
- Additional validation on `AssetRules` to ensure that mapped parent properties point to class not data value type
- Additional validation on `AssetRules` to ensure that rules do not have circular decadency

## [0.87.1] - 17-07-24
### Added
- `AddSelfReferenceProperty` transformer that handles `SelfReferenceProperty` RDF path in Rules
### Improved
- Better handling of property renaming in `DESCRIBE` query, which for example allows RDF:type property to be used
- Iterating over classes which have properties defined for them instead of all classes (which causes errors)
- Renamed `AllReferences` RDF path to `SelfReferenceProperty` to better reflect its purpose
### Removed
- `AllProperties` RDF path has been removed as we no longer want support implicit properties

## [0.87.0] - 17-07-24
### Added
- `AssetLoader` added to load assets to CDF
- `get_default_prefixes` method to provide default prefixes
### Removed
- `PREFIXES` dict that was used as default prefixes in `NeatGraphStore` and `Rules`
### Improved
- `AssetRules` properties have now mandatory `implementation` field
### Fixed
- Issue of properties not being renamed in `DESCRIBE` query


## [0.86.0] - 15-07-24
### Changed
- `NeatGraphStore.read()` is now iterable utilizing `DESCRIBE` query instead of `CONSTRUCT` query.
### Improved
- Order of magnitude improved query speed of instances for downstream graph loaders


## [0.85.12] - 11-07-24
### Added
- Added handling of Json fields in DMS loader

### Fixed
- DMS related datatype .python being wrongly mapped to python types

## [0.85.11] - 10-07-24
### Added
- Method `create_reference` to `DMSRules` to add reference dms rules and do the mapping of properties
  and views to the reference model.

## [0.85.10] - 10-07-24
### Added
- Depth-based typing in `AddAssetDepth` transformer
- Graph summary repr

## [0.85.9] - 09-07-24
### Added
- Option for checking for JSON value type when inferring data model

## [0.85.8] - 09-07-24
### Added
- Option for unpacking metadata from classic CDF resources graph extractor

## [0.85.7] - 08-07-24
### Added
- Option for setting lambda function `to_type` in the `AssetExtractor`.

## [0.85.6] - 08-07-24
### Added
- Analysis for `AssetRules`

## [0.85.5] - 07-07-24
### Fixed
- Prefix collision
- Fixed issue arising when value string "null" is threated as float "null" leading to error
  in DMS Instances

### Removed
- Relation to original data model used to develop neat

## [0.85.4] - 01-07-24
### Fixed
- Another issue with docker release.

## [0.85.3] - 01-07-24
### Fixed
- Another issue with docker release.

## [0.85.2] - 01-07-24
### Fixed
- Issues with docker release.

## [0.85.1] - 01-07-24
### Fixed
- Bug when using the `get_cognite_client` function with interactive login. This is now fixed.

## [0.85.0] - 25-06-24
### Changed
- [BREAKING] Interface for `Loaders`. Instead of `.export_to_cdf` now always return `UploadResultList` and
  the `.load_into_cdf_iterable` returns an iterable of `UploadResult`. It is no longer possible to return
  just the count. This is to make the interface more notebook friendly and easier to work with.

## [0.84.1] - 26-06-24
### Added
- Conversion between information, asset and dms rules
- Added serializer for transformations (i.e. RDFPATH)
- Placeholder for AssetLoader

## [0.84.0] - 25-06-24
### Changed
- [BREAKING] Interface for `Exporters`. Instead of `.export_to_cdf` returning an iterable, it now returns a list,
  and the `.export_to_cdf_iterable` returns an iterable. In addition, these method now returns a new type of
  objects `UploadResult`. This is to make the interface more notebook friendly and easier to work with.

## [0.83.1] - 26-06-24
### Added
- Conversion between information, asset and dms rules
- Added serializer for transformations (i.e. RDFPATH)
- Placeholder for AssetLoader


## [0.83.0] - 25-06-24
### Changed
- The dependency for running the neat service `fastapi`, `uvicorn`, and `prometheus-client` have been
  made optional. This is to make it easier to use `neat` as a Python package without the need for
  these dependencies.

## [0.82.3] - 25-06-24
### Improved
- Automatic conversion of `MultiValueType` in `InformationRules` to `DMSRules`.

## [0.82.2] - 25-06-24
### Fixed
- Conversion from Information to DMS rules incorrectly set `nullable` for a property if
  the property had `min_value` not set in the Information rules. This is now fixed.

## [0.82.1] - 21-06-24
### Added
- added new entities `AssetEntity` and `RelationshipEntity`
- added new rules type `AssetRules`

## [0.82.0] - 21-06-24
### Added
- Introduce `query` module under `neat.graph` which holds previous `_Queries` class
- Added generation of `SPARQL` `CONSTRUCT` queries based on `rdfpath` transformations defined in `InformationRules`
- Introduce `NeatGraphStore.read` method which takes class and returns all instances of that class
- Test for `NeatGraphStore.read` method which entails end-to-end process of loading triples, inferring data model and reading instances of a class
### Changed
- `DMSLoader` now uses `.read` method of `NeatGraphStore`


## [0.81.12] - 20-06-24
### Added
- Placeholder for `NeatGraphStore.read_view` method
### Improved
- Simplified InformationArchitect rules by remove `rule_type` and renaming `rule` to `transformation` instead


## [0.81.11] - 19-06-24
### Added
- `AssetRelationshipConnector` transformer added
### Improved
- Handling of ids for labels and relationships


## [0.81.10] - 19-06-24
### Added
- `AssetEventConnector` transformer added

## [0.81.9] - 19-06-24
### Added
- `AssetFilesConnector` transformer added


## [0.81.8] - 19-06-24
### Added
- `AssetSequenceConnector` transformer added

## [0.81.7] - 19-06-24
### Added
- `AssetTimeSeriesConnector` transformer added

### Fixed
- `NeatGraphStore.transform` was resetting provenance object, this is now fixed


## [0.81.6] - 18-06-24
### Added
- Transformers module to NeatGraphStore
- `AddAssetDepth` transformer added

## [0.81.5] - 14-06-24
### Improved
- Dexpi Extractor is significantly more extracting triples from Dexpi XML files
- More human readable class and property ids in Dexpi Extractor


## [0.81.4] - 14-06-24
### Fixed
- When creating a new Enterprise model, node types are automatically created for all views. This is such that
  the node types can be used in the filters for any solution model built on top of the enterprise model.

## [0.81.3] - 14-06-24
### Fixed
- If external id of edge is longer than 256 characters it will be hashed to avoid exceeding the limit of 256 characters.


## [0.81.2] - 12-06-24
### Fixed
- When converting from Information to DMS rules, `neat` now automatically creates more containers if
  the number of properties exceeds the maximum number of properties per container. In addition, a warning
  is issued to the user if the number of properties exceeds the maximum number of properties per container.

## [0.81.1] - 12-06-24
### Improved
- Classic CDF extractors now prefix ids with resource type

### Removed
- Dependency on pytz


## [0.81.0] - 11-06-24
### Added
- `DexpiExtractor` graph extractor added.

## [0.80.3] - 12-06-24
### Fixed
- Increased upper bound on `python-multipart` dependency.

## [0.80.2] - 11-06-24
### Fixed
- Fixed missing input for `Reference data model id` in  `DMSToRules` step

## [0.80.1] - 11-06-24
### Fixed
- Fixed issues with duplicated edges when different properties are referring to the same target node.


## [0.80.0] - 10-06-24

### Improved
- Single `NeatGraphStore` instantiated via three options:
  - `from_memory_store`
  - `from_oxi_store`
  - `from_sparql_store`
### Removed
- Removed various superclassing of `NeatGraphStore`
- Remove Prometheus reminisce in code base
- Remove logging
### Added
- `RdfFileExtractor` graph extractor added.

## [0.79.0] - 10-06-24
### Added
- `TimeSeriesExtractor` graph extractor added.
- `SequencesExtractor` graph extractor added.
- `EventsExtractor` graph extractor added.
- `FilesExtractor` graph extractor added.
- `LabelsExtractor` graph extractor added.
- Dedicate test data for Classic CDF data model created
- Tracking of graph provenance added to `NeatGraphStore`

## [0.78.5] - 05-06-24
### Changed
- Increased upper bound on `fastapi` dependency.


## [0.78.4] - 05-06-24
### Added
- `AssetsExtractor` graph extractor added.

## [0.78.3] - 03-06-24
### Added
- `MultiValueType` for the Information Architect rules, allowing multiple value types for a property.

### Improved
- `InferenceImporter` is retaining information on multi value type for properties.

## [0.78.2] - 31-05-24
### Improved
- `OWLImporter` is now opinionated and will attempt to make the imported ontology compliant with the rules.

## [0.78.1] - 30-05-24
### Added
- Added `RulesInferenceFromRdfFile` to the step library

## [0.78.0] - 30-05-24
### Added
- `make_compliant` feature added to `InferenceImporter` producing compliant rules from a knowledge graph.

## [0.77.10] - 23-05-30
### Changed
- Increased upper bound on `uvicorn` dependency.

## [0.77.9] - 23-05-24
### Added
- `InferenceImporter` added to the core library enabling inference of rules from a graph.

## [0.77.8] - 23-05-24
### Fixed
- In the conversion form Information to DMS Rules, when referencing a class in reference rules, the implements
  was not set correctly. This is now fixed.
- In the new implementation of the conversion between Information and DMS rules, containers that already exist
  in a last or reference rule object were recreated. This is now fixed.

## [0.77.7] - 23-05-24
### Fixed
- In the `DMSImporter`, if you imported a data model with multiple views referencing the same direct property
  in a container, it would return an error. This is allowed and thus no longer return an error.
- There was an edge case that could cause the conversion between Information and DMS rules to fail with
  `MissingContainerError`. The conversion is now reimplemented to ensure that Information rules always
  will create the necessary containers in the conversion to DMS rules.

## [0.77.6] - 23-05-24
### Improves
- Documentation on how to use raw filter
- Added a simple example of Rules with raw filter
- Added new test for raw filter

## [0.77.5] - 23-05-24
### Fixed
- `DMSExporter` creates the schema depending on `extension` in metadata field as defined in the
  [documentation](https://cognite-neat.readthedocs-hosted.com/en/latest/terminology/rules-excel-input.html).

## [0.77.4] - 22-05-24
### Improves
- Information rules are now read using InformationRulesInput data class, replicate the form of DMS rules.
- Information rules are now serialized using dedicated serializer class
- Information rules are now validated using dedicated validator class
- Defaulting to "enterprise" data model type and "partial" schema completeness set to avoid validation error on import
### Fixed
- Fixed bug in `ExcelImporter` when importing a data model with a last spreadsheet and no reference model.
  This would trigger an error `RefMetadata sheet is missing or it failed` even though the
  ReferenceMetadata sheet is not needed.

## [0.77.3] - 14-05-24
### Fixed
- When using `DMSExporter` and importing a data model with a view pointing to a view not in the data model,
  it would fail to convert to an `Information` rules. This is now fixed.
- In the `ExcelExporter`, the `metadata` sheet is now created correctly when you use the arguments `dump_as="last"`,
  or `dump_as="reference"`, combined with and without `new_model_id`. **[Note]** The order of the `dump_as` and
  `new_model_id` arguments have switched places. This is to make it more intuitive to use the `ExcelExporter`
  as `new_model_id` is only relevant if `dump_as` is set to `last` or `reference`.

## [0.77.2] - 14-05-24
### Added
- Missing warning when `RawFilter` is used to warn users that the usage of this filter is not recommended.


## [0.77.1] - 14-05-24
### Added
- Support for `RawFilter` allow arbitrary filters to be applied to the data model.


## [0.77.0] - 13-05-24
### Changed
- [BREAKING] The subpackage `cognite.neat.rules.models` is reorganized. All imports using this subpackage must be
  updated.

### Added
- Support for exporting/importing `Last` spreadsheets in the `ExcelExporter` and `ExcelImporter`.
- [BREAKING] As a result of the above, in the `ExcelExporter` the parameter `is_reference` is replaced by `dump_as`.
  To continue using the old behavior, set `dump_as='reference'`.
- In the `DMSImporter.from_data_model_id`, now supports setting `reference_model_id` to download a solution model
  with a reference model.

## [0.76.3] - 10-05-24
### Added
- Added schema validator for performance, specifically if views map to too many containers.


## [0.76.2] - 06-05-24
### Fixed
- Added missing "Is Reference" parameter back to the `ExcelExporter`step.


## [0.76.1] - 06-05-24
### Changed
- Updated DMS Architect Rules template to fit the new DMS Rules structure
- Update Terminology/Rules to reflect new DMS Rules structure

## [0.76.0] - 06-05-24
### Removed
- [BREAKING] In `DMSRules`, `default_view_version` is no longer supported. Instead, you will now get a warning if view versions
  are not matching the data model version.

### Added/Changed
- [BREAKING] The following renaming of columns in `DMSRules`, properties sheet:
    - `Relation` -> `Connection`
    - `ViewProperty` -> `View Property`
    - `ContainerProperty` -> `Container Property`
    - `IsList` -> `Is List`
    - `Class` -> `Class (linage)`
    - `Property` -> `Property (linage)`
- [BREAKING] The following renaming of columns in `DMSRules`, views sheet:
    - `InModel` -> `In Model`
    - `Class` -> `Class (linage)`
- [BREAKING] The following renaming of columns in `DMSRules`, containers sheet:
    - `Class` -> `Class (linage)`
- [BREAKING] Added support for listable direct relations in `DMSRules`. In addition, there is now a complete reimplementation
  of the `connection` column in the `DMRRules` `properties` sheet.
- [BREAKING] Connection (former relation) can now be `direct`, `reverse`, or `edge`.
  While `multiedge` and `reversedirectc` have been removed. For more details,
  see the [DMS Rules Details](https://cognite-neat.readthedocs-hosted.com/en/latest/terminology/dmsrules.html#relation)
  documentation.
- In `DMSRules`, added support for setting containerId and nodeId in `View.Filter`. Earlier, only `nodeType` and
  `hasData` were supported which always used an implicit `containerId` and `nodeId` respectively. Now, the user can
  specify the node type and container id(s) by setting `nodeType(my_space:my_node_type)` and
  `hasData(my_space:my_container_id, my_space:my_other_container_id)`.
- Introduced, `dataModelType` in `DMSRules` and `InformationRules` to explicitly set the type of data model. This
  will be used to different types of validation and make the user aware of the type of data model they are working with.
- In `DMSExporter`, created smart defaults for setting `view.filters`. This is now recommended that the user uses
  the default values for `view.filters` and only set them explicitly if they now very well what they are doing.

## [0.75.9] - 04-05-24
### Improved
- Steps are now categorized as `current`, `legacy`, and `io` steps
- Workflow fails if one mix `current` and `legacy` steps in the same workflow

## [0.75.8] - 02-05-24
### Fixed
- `DMSExporter` now correctly exports direct relations with unknown source.

## [0.75.7] - 29-04-24
### Added
- `DMSExporter` now supports deletion of data model and data model components
- `DeleteDataModelFromCDF` added to the step library

## [0.75.6] - 26-04-24
### Changed
- All `NEAT` importers does not have `is_reference` parameter in `.to_rules()` method. This has been moved
  to the `ExcelExporter` `__init__` method. This is because this is the only place where this parameter was used.

### Added
- `DMSExporter` now supports skipping of export of `node_types`.

### Fixed
- When importing an `Excel` rules set with a reference model, the `ExcelImporter` would produce the warning
  `The copy method is deprecated; use the model_copy instead`. This is now fixed.

## [0.75.5] - 24-04-24
### Fixed
- Potential of having duplicated spaces are now fixed

## [0.75.4] - 24-04-24
### Fixed
- Rendering of correct metadata in UI for information architect
### Added
- Added `OntologyToRules` that works with V2 Rules (profiling)

## [0.75.3] - 23-04-24
### Fixed
- Names and descriptions were not considered for views and view properties

## [0.75.2] - 23-04-24
### Fixed
- Allowing that multiple View properties can map to the same Container property

## [0.75.1] - 23-04-24
### Fixed
- No spaces in any of the subfolders of the `neat` package.

## [0.75.0] - 23-04-24
### Added
- Added and moved all v1 rules related code base under `legacy` module

## [0.74.0] - 23-04-24
### Added
- added UI+api support for RulesV2. Read-only in the release , editable in the next release.

## [0.73.4] - 19-04-24
### Fixed
- updated urllib3 to 2.2.1

## [0.73.3] - 19-04-24
### Fixed
- updated uvicorn to 0.20.0
- updated fastapi to 0.110

## [0.73.2] - 19-04-24
### Fixed
- updated prometheus-client to 0.20.0

## [0.73.1] - 17-04-24
### Added
- Extended DEXPI for schemas 3.3 (no Attibute URI in genericAttributes and text without label parent).
### Fixed
- added missing py.typed (to enable mypy in projects using neat, ie docparser)

## [0.73.0] - 17-04-24
### Added
- Proper parsing/serialization of `inf`
- Added `new_model_id` to `ExcelExporter` to allow automatically setting metadata sheet when creating a new model
- In `DMSRules`, the user can now set `EdgeType` or `HasData` filter.
- The `DMSExporter` now validates data models wrt to a reference model, when `schema=extended`.

### Fixed
- In `DMSExporter`, `edge_type` is set correctly when referencing a multiedge property.
- Updated `cognite-sdk` to `7.37.0`, this broke neat with `ImportError: cannot import name 'ListablePropertyType'...`.
  This is now fixed.

### Removed
- The `DMSExporter` no longer has a `standardize_casing` parameter. Neat is no longer opinionated about casing.

## [0.72.3] - 16-04-24
### Fixed
- `ExcelImporter` was resetting `role` value to value set in rules instead of keeping value provided as arg
### Changed
- Default namespace set to `http://purl.org/cognite/neat#` instead of `http://purl.org/cognite/app#`
- OwlImporter for rules v2 has `make_compliant` set to False by default
### Added
- When creating OWL from rules, prefix will be saved under property `neat:prefix` (hence change of default namespace)
- When reading OWL if there is `neat:prefix` value will be added to `rules.metadata.prefix`
- By default we are defaulting OWL properties to min 0 and max 1 occurrence if no occurrence is set
- Added test for generation of complete rules out of partial rules

## [0.72.2] - 15-04-24
### Fixed
- `rules2dms` API route is now producing expected `View` objects to be visualized in CDF
### Added
- `publish-rules` API route added allowing publishing rules as DMS Schema components to CDF


## [0.72.1] - 11-04-24
### Fixed
- rdf:PlainLiteral and rdf:Literal was not resolving as string handled when exporting Rules to DMS schemas, this is now fixed
- OwlImporter that works with v2 rules was using `XSD_VALUE_TYPE_MAPPINGS` for v1 rules, this is now fixed
- added missing mapping for reference when converting information architect rules to dms architect rules

## [0.72.0] - 11-04-24
### Improved
- Improved garbadge collection process in workflows. Now all resources are properly released after workflow execution or reloading.
This is expecially critical when working with statfull objects like graph stores or big objects allocated in memory.
## Removed
- Removed a lot of old and stale code from workflows engine.
## Changed
- Changed CORS policy for UI to allow all origins. This is a temporary solution until it is properly configured in the future.

## [0.71.0] - 10-04-24
### Added
- Added `/api/core/rules2dms`
- Enabled conversion of rules to DMS views and containers

## [0.70.3] - 10-04-24
### Fixed
- Bug when importing an OWL ontology while expecting compliant rules did not encounter for dangling classes (classes without a property or parent class). This is now fixed.
### Improved
- Handling of xsd types as case insensitive when importing an OWL ontology.
### Added
- Handling of rdf:Literals in OWL ontology import as xsd:string

## [0.70.2] - 03-04-24
### Fixed
- Bug when exporting an `addition` to of a ruleset in  `DMSExporter` when using the method `.export_to_cdf`
### Changed
- Updated the `DMSExporter` to sort views in data model by (`space`, `external_id`).

## [0.70.1] - 03-04-24
### Added
- The `DMSExporter` now supports deploying an `addition` extension of a ruleset.

## [0.70.0] - 09-04-24
### Added
- Added `/api/core/convert`
- Enabled OWL importer to produce DMS rules


## [0.69.3] - 03-04-24
### Fixed
- Validation of `InformationRules` gives a warning if a reference class is used. This is now fixed.
- Validation of `InformationRules` returns an error if a importing a value type `Unknown`. This is now fixed.

## [0.69.2] - 03-04-24
### Fixed
- Fixed issue with `DMSImporter` when importing data models with direct relations without `source` set. This would
  cause a validation issue. This is now fixed.

## [0.69.1] - 03-04-24
### Fixed
- Fixed issue with `DMSImporter` when importing data models with data models that reference views outside the data model.
  This is now fixed.

## [0.69.0] - 03-04-24
### Added
- Experimental support for working with a reference model in the Rules.

### Fixed
- When using `DMSExporter` with `standardize_casing=False`, the `DMSExporter` would fail to export containers and
  views. This is now fixed.

### Changed
- When using any exporter writing to file, the default new line character and encoding of the OS was used. This is now
  changed to always use `utf-8` encoding and `'\n'` as the new line character. This is for working with **NEAT** in,
  for example, git-history, across multiple users with different OSes.
- In the `DMSExporter`, setting `existing_handling=force` will now also force the creation of `Containers` in addition
  to `Views`.

## [0.68.9] - 03-04-24
### Added
- Helper method `from_directory` and `from_zip_file` to `DMSExporter` to load DMS schema from directory or zip file.
  These methods are the complement of the `export_to_file()` method in `DMSExporter`.

## [0.68.8] - 25-03-24
### Fixed
- Remove harsh regex on Expected Value Types in Rules v1 DMS exporter


## [0.68.7] - 25-03-24
### Improved
- Input for DmsArchitect DMS value types are now case insensitive.


## [0.68.6] - 25-03-24
### Improved
- Input for InformationArchitect XSD value types are now case insensitive.


## [0.68.5] - 22-03-24
### Improved
- `ExcelExporter` and `YAMLExporter` now skips the default spaces and version when exporting rules.

## [0.68.4] - 22-03-24
### Fixed
- remove_namespace missed check weather namespace is of actual HTTP type


## [0.68.3] - 20-03-24
### Fixed
- returned functionality that was accidentally removed in 0.68.1 release.
- removed excessive logging for workflow state endpoint.
- gracefull handling of transformations that do not return any data.

## [0.68.2] - 21-03-24
### Added

* Support for exporting DMS schema, in `DMSExporter`, to directory instead of just `.zip`.]

## [0.68.1] - 19-03-24
### Changed

* Default workflow `Export DMS` now also exports transformations and raw tables.

## [0.68.0] - 19-03-24
Multiple fixes and features for the upcoming v1.0.0 release.
## Added
* YAML (json) Exporter and Importer
* DMS Rules:
  * Support for revers direct relations
  * Views have support for InModel option to exclude views from the data model.
  * Views have support for Filters (`hasData` and `nodeType`)
  * List of direct relations are converted to edges.
* Robustify reading of rules, all extra whitespaces are now stripped.
* Option for exporting Transformations + Raw Tabels based on DMS rules.
* Workflows:
  * `ValidateWorklow` can also be used to covert rules.
  * Visualization of data model workflows.


## Fixed
* Bugs in the `ExcelImporter`:
  * It was not releasing the Excel file after reading it.
  * Warnings were not captured.
  * Pydantic errors were not captured.

## [0.67.5] - 14-03-24
## Fixed
* Replaced obsolete `dataModelID` Metadata filed to `external_id`


## [0.67.4] - 14-03-24
## Fixed
* Upgrade to `cognite-sdk` `7.28.2` which has fixed bug for retrieving more than 100 data models, containers,
  views, and spaces.

## [0.67.3] - 13-03-24
## Fixed
* `ExcelImporter` now returns rules for the correct role type based on the input.

## [0.67.2] - 13-03-24
## Added
- Standardization of casing in DMS exporter
- In DTDL importer infer data model name and space.
- Visualization of data model in UI through the new workflow `Visualize Data Model`
## Changed
- Deprecation of steps based on the single rule sheet, in favor of role-based rules.


## [0.67.1] - 12-03-24
## Changed
- Addeded configuraion that controls behaviour of embedded transformation logic in GenerateNodesAndEdgesFromGraph. Now user can disable default transfomation logic (before it was always on) , it is useful when transformation is done in dedicated transformation step.

## [0.67.0] - 07-03-24
## Fixed
- Fixed issue with prefixes not being updated during GraphStore (oxi) reinitialization
- Fixed graph store reset issue for JSON loader
- Small UI adjustments

## Added
- Added rules browser to the UI. Now user can browse all rules in UI from local store .
- Added configurable HTTP headers for `DownloadDataFromRestApiToFile` step. The feature is useful when the API requires specific headers to be set (has been requested by Cognite customer).

## [0.66.1] - 06-03-24
## Fixed
- `Import DMS` fails for data models without description. This is now fixed.

## [0.66.0] - 06-03-24
## Added
- Multiple experimental workflows `Export DMS`, `Import DMS`, `Validate Solution Model`, and `Validate Rules`

## [0.65.0] - 01-03-24
## Added
- Added support for scheduling on given weekdays for time trigger

## [0.64.0] - 21-03-24
## Added
- Added functionality to import and export global configuration file to and from CDF
- Added "latest" flag for workflows in CDF and spreadsheets.
- Added well formatted context viewer

## Changed
- Changed the way how workflows and rules loaded to CDF. Labels has been removed and replaced with additional metadata.

## Improved
- Improved UI around files upload and download. Improved File Uploader step.

## [0.63.0] - 20-02-24

## Added
- Added option to map edges as temporal solution prior shifting to Rules profiling


## [0.62.1] - 14-02-24

## Fixed
- Issue of `DeleteDMSSchemaComponents` deleting components in all spaces
- Issue of `ExportRulesToOntology` and `ExportRulesToSHACL` not creating missing folder

## [0.62.0] - 08-02-24

## Added
- Added `export_rules_to_ontology` workflow
- `LoadGraphToRdfFile` step to load graph to rdf file

## Fixed
- Issue of resetting graph for `MemoryStore` when loading graph from file
- Issue of not respecting add_base_prefix == False


## [0.61.0] - 06-02-24

## Added
- Ability to upload of all spaces components or only ones that are in space defined by `Rules.metadata.space`
- Ability to remove of all spaces components or only ones that are in space defined by `Rules.metadata.space`

## Improved
- DMS Schema components upload report add to step `ExportDMSSchemaComponentsToCDF`
- DMS Schema components removal report add to step `DeleteDMSSchemaComponents`
- Handling of multiple steps

## Removed
- `DataModelFromRulesToSourceGraph` it is confusing step and needs more work to be useful
- Workflows:
  - `json_to_data_model_rules`
  - `sheet2cdf`
  - `skos2cdf`

## Changed
- Renamed steps:
  - `LoadTransformationRules` to `ImportExcelToRules`
  - `InstancesFromRdfFileToSourceGraph` to `ExtractGraphFromRdfFile`
  - `InstancesFromRulesToSolutionGraph` to `ExtractGraphFromRulesInstanceSheet`
  - `GraphCapturingSheetToGraph` to `ExtractGraphFromGraphCapturingSheet`
  - `GenerateMockGraph` to `ExtractGraphFromMockGraph`
  - `InstancesFromJsonToGraph` to `ExtractGraphFromJsonFile`
  - `InstancesFromAvevaPiAF` to `ExtractGraphFromAvevaPiAssetFramework`
  - `DexpiToGraph` to `ExtractGraphFromDexpiFile`
  - `GenerateCDFAssetsFromGraph` to `GenerateAssetsFromGraph`
  - `GenerateCDFRelationshipsFromGraph` to `GenerateRelationshipsFromGraph`
  - `GenerateCDFNodesAndEdgesFromGraph` to `GenerateNodesAndEdgesFromGraph`
  - `UploadCDFAssets` to `LoadAssetsToCDF`
  - `UploadCDFRelationships` to `LoadRelationshipsToCDF`
  - `UploadCDFNodes` to `LoadNodesToCDF`
  - `UploadCDFEdges` to `LoadEdgesToCDF`
  - `CreateCDFLabels` to `LoadLabelsToCDF`
  - `OpenApiToRules` to `ImportOpenApiToRules
  - `ArbitraryJsonYamlToRules` to `ImportArbitraryJsonYamlToRules`
  - `GraphToRules` to `ImportGraphToRules`
  - `OntologyToRules` to `ImportOntologyToRules`
  - `GraphQLSchemaFromRules` to `ExportGraphQLSchemaFromRules`
  - `OntologyFromRules` to `ExportOntologyFromRules`
  - `SHACLFromRules` to `ExportSHACLFromRules`
  - `GraphCaptureSpreadsheetFromRules` to `ExportRulesToGraphCapturingSheet`
  - `ExcelFromRules` to `ExportRulesToExcel`
- Renamed workflows:
  - `graph_to_asset_hierarchy` to `extract_rdf_graph_generate_assets`
  - `dexpi2graph` to `extract_dexpi_graph_and_export_rules`
  - `ontology2data_model` to `import_ontology`

- **Note** this is a breaking change, but since we are on 0. version, we can do this.


## [0.60.0] - 30-01-24

## Added

- Configuration for which DMS schema components are to be uploaded to CDF
- Configuration for which DMS schema components are to be removed to CDF
- Configuration how to handle existing CDF schema components during upload

## Changed
- Renamed `UploadDMSDataModel` to `ExportDMSSchemaComponentsToCDF` step. **Note** this is a breaking change, but
  since we are on 0. version, we can do this.
- Renamed `DeleteDMSDataModel` to `DeleteDMSSchemaComponents` step. **Note** this is a breaking change, but
  since we are on 0. version, we can do this.
- Renamed `ExportDMSDataModel` to `ExportDMSSchemaComponentsToYAML` step. **Note** this is a breaking change, but
  since we are on 0. version, we can do this.
- Renamed `DataModel` class to `DMSSchemaComponents` to better reflect the content of the class. **Note** this is a breaking change, but
  since we are on 0. version, we can do this.
- Step that waits for human approval timeout set to 1 day

## [0.59.1] - 29-01-24

## Added

- Added pre-cleaning of spaces prior validation

## Fixed

- Fixed restrictive which did not allow multiple occurrence of [.-_]


## [0.59.0] - 24-01-24

## Added

- Added `ExportDMSDataModel` to dump data model (views) and containers as YAML

## Improved

- `DMSDataModelFromRules` is now extended such that one can update space/external_id/version of data model


## [0.58.0] - 20-01-24

## Changed

- `cognite.neat.graph.loaders.rdf_to_dms.rdf2nodes_and_edges` has been replaced by `cognite.neat.graph.loaders.DMSLoader`.
- Upgrade `cognite-sdk` to `v7`, thus now neat requires `cognite-sdk>=7.13.8`.

## Added

- Introduced an interface for `cognite.neat.graph.loaders` and implemented it for DMS.

## [0.57.0] - 11-01-24

## Improved

- Improved `GraphCapturingSheet` extractor allowing additional configuration and usage of external ids for properties and classes


## [0.56.1] - 10-01-24

## Fixed

- Add `alpha` tag to DEXPI step



## [0.56.0] - 09-01-24

## Added

- Added DEXPI example from DISC project (kindly provided by Jan Eivind Danielsen)


## [0.55.0] - 09-01-24

## Added

- Support for knowledge graph extraction from `DEXPI` P&ID provided as `XML`
- Added `DexpiToGraph` to step library


## [0.54.0] - 04-01-24

## Added
- Reset graph option for GraphDBStore

## Changed
- `cognite.neat.stores` module. This now only has four classes: `NeatGraphStoreBase`, `MemoryStore`, `OxiGraphStore`,
  and `GraphDBStore` as well as the constants `STORE_BY_TYPE` and `AVAILABLE_STORES`. All functions, enums, and previous
  classes are removed. Note `NeatGraphStoreBase` is a rename from `NeatGraphStore` and is now an abstract class.

## [0.53.0] - 03-01-24

## Improved

- Speed of nodes & edges generation
- Multi namespace support for nodes & edges generation (see [feature request](https://github.com/cognitedata/neat/issues/171))

## Changed
- `cognite.neat.extractors` module. This now only has three classes: `BaseExtractor`, `MockGraphGenerator`, `GraphCapturingSheet`.
   all the functions that were in the module is replaced with the above classes. The exception is the the function
   `rdf_file_to_graph` which is moved to `cognite.neat.graph.stores`.

## [0.52.0] - 22-12-23

## Added

- Advance data modeling support introduced
- Multi space containers support introduced


## [0.51.0] - 05-12-23

## Improved

- Turning `ParentClass` string into `Entity`
- Added new fields to Class and Property as last step to enable advance data modeling

## Removed

- Removed two validators from Rules which would otherwise block advance data modeling, specifically referring to Views and/or Containers in different spaces


## [0.50.0] - 15-12-23

## Fixed

- Fixed bug in GenerateCDFAssetsFromGraph class for assets_cleanup_type "orphans"/"full" where not all orphans assets were removed. No all asset under a created orphan parent asset are removed.


## [0.49.0] - 05-12-23

## Deprecated

- `data_set_id`, `cdfSpaceName`, `externalIdPrefix` in `Metadata` sheet has been removed

## Improved

- `Metadata` sheet now contains only two mandatory fields, namely: `prefix`, `version`, other fields are optional or generated automatically
- Generation of `Labels`, `Asset` and `Relationship` requires explicit configuration of `data_set_id` and external id prefixes, enabling reuse of same rules for multiple data sets

## [0.48.0] - 05-12-23

## Added

- Value types are now resolved as `ValueType` object instances

## [0.47.0] - 01-12-23

## Deprecated

- `type_mapping` in `rules` replaced by `value_types`

## [0.46.0] - 30-11-23

## Improved

- Improved `Triple` pydantic class to be used across the package as prep for advanced data modeling
- Improved `Entity` pydantic class to be used across the package as prep for advanced data modeling
- Moved all base regex patterns to `neat.rules.models._base`
- Reduced and cleaned up `neat.rules.models.rdfpath`

## Added

- `neat.rules.value_types` to create default ValueType class to be used to improve `Rules`

## [0.45.0] - 24-11-23

## Improved

- Validators skipping now made through two decorators `skip_field_validator` and `skip_model_validator`
- Small fixes in `cognite.neat.rules.models.rules`
- Allow single character properties/classes in `rdfpath`

## [0.44.0] - 24-11-23

## Fixed

- Fixed bug in GenerateCDFAssetsFromGraph class for assets_cleanup_type "orphans" where children of orphans assets were not removed. No all asset under an orphan parent asset are removed.

## [0.43.0] - 23-11-23

## Added

- All neat specific validators for `Rules` can be now skipped by specifying them in `validators_to_skip`, alternatively one can set `validators_to_skip=["all"]` to skip all validators.

## Fixed

- Single character properties/classes are now allowed in `rdfpath`

## [0.42.4] - 22-11-23

## Fixed

- Fixed missing oxi graph in docker

## [0.42.3] - 22-11-23

## Fixed

- Fixed max character length for `Description` to 1024 characters.

## [0.42.2] - 22-11-23

## Fixed

- Fixed absolute path in `neat` steps.

## [0.42.1] - 22-11-23

## Fixed

- `DownloadFileFromCDF` now can autocreate missing folders
- `DownloadDataFromRestApiToFile` now can autocreate missing folders

## [0.42.0] - 22-11-23

## Improved

- `OWLImporter` improved to handle exceptions often found in OWL files

## Added

- `OWLImporter` supports conversion of information to data model through flag `make_compliant`

## Fixed

- Description of properties, classes and data model updated to allow for 1028 characters

## [0.41.6] - 20-11-23

## Changed

- cdf space name regex

## [0.41.5] - 20-11-23

## Changed

- version regex

## [0.41.4] - 18-11-23

## Changed

- Python depedency `openpyxl` made mandatory

## [0.41.3] - 18-11-23

## Changed

- Python depedency `pyoxigraph` made optional

## [0.41.2] - 17-11-23

## Changed

- Python depedency from `python = ">=3.10,<3.13"` to `python = "^3.10"`

## [0.41.1] - 14-11-23

## Fixed

- Fixed `DMSImporter` to properly set `version` and `cdfSpaceName` when using single View as input.
- Fixed `rules_to_pydantic_models` to skip creating `edges-one-to-one` if `externalID` is missing

## [0.41.0] - 14-11-23

## Changed

- Renamed `JSONImporter`, `YAMLImporter`, `DictImporter` to `ArbitraryJSONmporter`, `ArbitraryYAMLImporter`, `ArbitraryDictImporter` to
  reflect that these importers infer the data model from raw input data, and are not reading a serialized file.

## Added

- Support for configuring the direction for child-parent relationship in `ArbitraryJSONmporter`, `ArbitraryYAMLImporter`, `ArbitraryDictImporter`.
- Support for `datetime` in `ArbitraryJSONmporter`, `ArbitraryYAMLImporter`, `ArbitraryDictImporter`.

## Fixed

- `DMSExporter` does not write one-to-many edges to containers any more.
- In the importers `ArbitraryJSONmporter`, `ArbitraryYAMLImporter`, `ArbitraryDictImporter` the `max_count` were not set leading all triples to
  be a one-to-many relationship. Now, only data which are of type `list` skips the `max_count` all other set it to 1.

## [0.40.2] - 14-11-23

## Fixed

- Set lower bound of `cognite-sdk` to `6.39.2` as it is required due to a bug in earlier SDK versions.

## Improved

- Improved Nodes and Edges validation and data validation reporting in rdf2nodes_and_edges and GenerateCDFNodesAndEdgesFromGraph steps.

## [0.40.1] - 08-11-23

## Changed

- The `DMSExporter` is now configurable with `datamodel_id`. The `DMSImporter` also accepts a data model as input.

## [0.40.0] - 08-11-23

## Changed

- The interface for `cognite.neat.rules.exporters`. Now, they have the following methods `.export()`, `.export_to_file()`,
  `.from_rule()`.

## [0.39.1] - 08-11-23

## Fixed

- Changed `attributes`, `edges_one_to_one`, `edges_one_to_many` instance to class property methods

## [0.39.0] - 03-11-23

## Fixed

- Not allowing DMS non-compliant Rules to be turned into pydantic models

## Added

- class property methods to the generated pydantic models accessing descriptions and names of models and fields
- controlling whether `neat` specific fields should be added or not to pydantic models using arg `add_extra_fields`
- `OntologyToRules` step added to the step library

## Improves

- Documentation of `rules_to_pydantic_models`

## [0.38.3] - 03-11-23

## Fixed

- Fixed CDF database configuration for rawlookup rule in TransformSourceToSolutionGraph . https://github.com/cognitedata/neat/issues/157

## [0.38.2] - 03-11-23

## Fixed

- Added type mapping for data type Date

## [0.38.1] - 01-11-23

## Fixed

- Proper min_count for `DMSImporter` base on CDF `View` implementation

## [0.38.0] - 31-10-23

## Added

- Ability to partially validate Rules
- Description and name of fields added to rules generated pydantic models

## Improved

- Improved naming of internal variables in `cognite/neat/rules/exporter/rules2pydantic_models.py`

## [0.37.0] - 31-10-23

## Added

- Configurable assets cleanup in GenerateCDFAssetsFromGraph step. Now user can specify if he/she wants to delete all ophan or circular assets or keep them.

### Fixed

- https://github.com/cognitedata/neat/issues/146
- https://github.com/cognitedata/neat/issues/139

## [0.36.0] - 30-10-23

### Added

- Added `DMSImporter`
-

## [0.35.0] - 27-10-23

### Improved

- Improved stability and resource usage of Oxigraph when working with large graphs.

### Added

- Added `InstancesFromAvevaPiAF` step.

### Fixed

- UI bug fixes and improvements.

## [0.34.0] - 27-10-23

### Improved

- Bug fix: Removed condition not allowing an asset to change its parent asset.

## [0.33.0] - 22-10-23

### Improved

- Implementation of class prefix to external ids for edges

## [0.32.0] - 22-10-23

### Improved

- Refactor importers
- Simplified data modeling flow by introducing RawRules as a first class citizen
- Fix small bugs
- Initiated refactor of exporters

## [0.31.0] - 18-10-23

### Added

- Importer `GraphImporter`

### Improved

- Base importer with generic, yet configurable, exceptions

## [0.30.0] - 11-10-23

### Added

- Three importers `JSONImporter`, `YAMLImporter`, and `DictImporter`.

## [0.29.0] - 07-10-23

### Changed

- The importer `owl2excel` is written as a class `OWLImporter`. **Note** this is a breaking change, but
  since we are on 0. version, we can do this.

## [0.28.0] - 07-10-23

### Added

- Classes for extractors `MockGraphGenerator` and `GraphCapturingSheet` available at `cognite.neat.graph.extractors`.

## [0.27.1] - 07-10-23

### Improved

- Introduced container classes for `Classes` and `Properties` in `TransformationRules`. Implemented `.to_pandas()`
  methods for both classes.

## [0.27.0] - 07-10-23

### Added

- `neat` support Python `3.10`.

## [0.26.1] - 05-10-23

### Fixed

- Small fixes related to steps compatibility with mypy.
- Fixed UI crash in case if workflow state cannot be loaded.
- Fixed step loader from data_folder/steps path.

### Added

- Workflow id and run id are now available as step object variables.

## [0.26.0] - 04-10-23

### Added

- Added rules2excel rules exporter. Now users can export rules from TransformationRules object to excel file.
- Added rules generator step from arbitrary object (must be in json or yaml formats)
- Added eperimental rules parser from OpenApi/Swagger specification. Rules generates based on schema part of OpenApi specification.
- Added version , source and docs_urs metadata to Steps class.

## [0.25.9] - 30-09-23

### Fixed

- Loading `neat` from environment variables, the variable `NEAT_LOAD_EXAMPLES` would always return `true`
  even if it was set to `false`. This is now fixed.

## [0.25.8] - 20-09-23

### Improved

- Many UI improvements and bug fixes.
- Improved data exploration capabilities.

### Added

- Added universal JSON to Graph extractor step.

## [0.25.7] - 14-09-23

### Added

- Drop down menu for selection of property which hold value for nodes in Data Explorer

## [0.25.6] - 12-09-23

### Fixed

- Fixed Nodes and Edges step
- Fixed issues with regex

### Added

- Mock Graph Generation Step
- Regex patterns from CDF API documentation

## [0.25.5] - 5-09-23

### Added

- Support for upload of various RDF formats to `NeatGraph` store

## [0.25.4] - 5-09-23

### Fixed

- Fixed issue when columns names are non-string
- Fixed missing start_time in relationships
- Fixed upload_nodes/edges
- Fixed DMS upload step

### Added

- Handling of edge cases when creating Assets in which name was pushed to be None even though there is alt property
- Notebook 5 with walk through about fDM, nodes and edges

## [0.25.3] - 4-09-23

### Fixed

- Fixed Github rules loader.

### Changed

- Github rules loader now split into Github downloader step and RulesLoader.

### Added

- Added Input/Output steps for downloading and uploading rules from/to Github and from/to CDF files.

## [0.25.2] - 1-09-23

### Fixed

- Multiple UI usability improvements and bug fixes.

## [0.25.1] - 31-08-23

### Fixed

- Fixed issues with regex validations for entity ids

## [0.25.0] - 30-08-23

### Changed

- New way of configuring workflows steps . Now steps are configured individually and not as a part of workflow manifest.
- Added access_token autentication for Cognite client. If client_id is not set in config.yaml, NEAT will use client_secret as access_token.
- Multiple UI usability improvements and bug fixes.

### Added

- Added SimpleContextualization step . The step can be used to create links between nodes in a graph either by using regex or exact match between source and target properties.
- Added single store configuration step. Now solution and graph stores can be configured individually.

## [0.24.2] - 29-08-23

### Added

- Multi parent classes are now allowed
- Validation of parent classes ids against class id regex
- New Exception in case of ill-formed parent class ids

### Fixed

- Bug raising when generating Ontology triples in case when there are multi parent classes

## [0.24.1] - 29-08-23

### Added

- Docstring to `cognite.neat.rules.exceptions` and `cognite.neat.graph.exceptions`
- URL to exception definition added to exception message
- Rendering of exceptions in `docs` (mkdocs)

### Fixed

- `fix_namespace_ending` was returning `str` instead of `Namespace` causing issues

### Improved

- Split docs config of importers to importers and parsers to avoid confusion

## [0.24.0] - 24-08-23

### Added

- Generation of DM instances
- `DMSDataModelFromRules`, `GenerateCDFNodesAndEdgesFromGraph`, `UploadCDFNodes` and `UploadCDFEdges` added to step libary

### Improved

- Handling of generation of pydantic model instances in case of incomplete graph instances

## [0.22.0] - 22-08-23

### Changed

- Re-org and re-name step library
- Update workflows according to new step library org

### Added

- `OntologyFromRules` step to step library
- `SHACLFromRules` step to step library
- `DownloadTransformationRulesFromGitHub` to step library

### Improved

- `data_model_generation` workflow has been extended to produce ontological and shape constraints representation
- input parameters description for workflow steps in step library

## [0.21.2] - 18-08-23

### Changed

- `cognite.neat.rules.exceptions` warnings and errors names changed to human-readable form

## [0.21.1] - 18-08-23

### Changed

- `rules2dms` is updated to query for specific version of views

## [0.21.0] - 17-08-23

### Changed

- BIG workflow refactoring. New workflow concept is more modular and easier to extend.
- Steps are defined as independent components with well defined inputs and output data contracts/types and configurations.
- Steps are now reusable and scoped to 3 categories: `global`, `project` and `workflow`. Global steps are available to all workflows and maintained by NEAT project, `project`scoped steps are available to all workflows in a project and `workflow` scoped steps defined and available only to a specific workflow.
- Workflows are now defined as a composition of steps via manifest file , pytyhon file is no longer needed. Workflow Base class inheritance is still possible but not recomended and reserved for very advanced use cases.

### Removed

- Removed `base`and `default` workflows.

### Added

- Workflows can be added via UI.

### Improved

- Improved drop operations for NeatGraph store.

## [0.20.0] - 08-08-23

### Added

- Generation of data model in DMS through `sdk` interaction with DMS endpoint

## [0.19.0] - 08-08-23

### Added

- Generation of in-memory pydantic models based on class/property definitions in `TransformationRules`
- Generation of `CONSTRUCT` query which provides "views" into source graph and in most cases alleviate the need of creating solution graph

## [0.18.3] - 01-08-23

### Changed

- First pass of refactoring / reorg of `app/api` package

### Added

- With exception of `get-nodes-and-edges` route and routes that need CDF all other are now tested

### Removed

- Running tests only on `graph_to_asset_hierarchy`, `sheet2cdf` is commented out

## [0.18.2] - 26-07-23

### Changed

- First pass of refactoring / reorg of `workflows` package
- Removed some of examples data from `neat` and place them under tests

## [0.18.1] - 25-07-23

### Changed

- Structure of `neat` package
- Structure of `neat` tests to reflect package structure
- Renamed rules loaders into readers
- Merged rules readers and parsers into parser

## [0.18.0] - 25-07-23

### Changed

- Structure of `neat` package.

## [0.17.4] - 24-07-23

### Added

- Generation of ontology, shape constraint objects and semantic data model out of transformation rules

## [0.17.3] - 24-07-23

### Added

- Added new composition based method of building step-components for NEAT workflows.

## [0.17.2] - 20-07-23

### Changed

- Switch to using `jinja2` template engine instead of `graphql-core` for generation of GraphQL schema

### Added

- Downloading rules from private github repository

## [0.17.1] - 19-07-23

### Changed

- Organized various methods that work with `TransformationRules` to importers/exporters and set of methods that perform rules analysis

## [0.17.0] - 16-07-23

### Changed

- Parsing of Transformation Rules from Excel files more stricter validations
- BREAKING CHANGE: Transformation Rules which contain Instances sheet now required namespace to be explicitly set in Metadata sheet !

### Added

- Dedicated module for exceptions (warnings/errors) for Transformation Rules parsing
- Ability to generate parsing report containing warnings/errors
- Conversion of OWL ontologies to Transformation Rules
- Tests for notebooks

## [0.16.0] - 10-07-23

### Changed

- The subpackage inside `cognite-neat` `core.rules` has now a defined inteface with three different load methods
  along with the data classes those load methods returns.
- Started making dependencies optional and setting up options for installing `neat` for different use cases.

## [0.15.0] - 08-07-23

### Changed

- Require `pydantic` `v2`.

## [0.14.2] - 07-07-23

### Added

- Added additional validators to comply with CDF DM
- Added new fields to handle request for having both entity ids and entity names
- Added new fields to capture necessary information to resolve sheets as (f)DM

## [0.14.1] - 30-06-23

### Fixed

- Fixed bugs in base workflows

### Improved

- Improved graph based data exploration capabilities.

## [0.14.0] - 21-06-23

### Added

- Base workflow concept. Most of common functionality is moved to base workflows. Now it is possible to create custom
  workflows by inheriting from base workflow. More infor in docs
- Added 3 main workflow start methods . More info in docs

### Fixed

- Fixed error propagation from sub workflows to main workflow. Now if sub workflow fails, main workflow will fail as well.
- Small UI improvements.

## [0.13.1] - 11-06-23

### Added

- Configurable cdf client timeout and max workers size. See [getting started](installation.md) for details.
- Additional logic for handling `CogniteReadTimeoutError` and `CogniteDuplicatedError` during retries. This is an attempt
  to handle cases when under heavy load, requests to CDF may timeout even though the requests were processed successfully
  in eventual consistancy manner.

## [0.13.0] - 11-06-23

### Added

- Configuration option for metadata keys used by neat in the `sheet2cdf` workflow.

## [0.12.10] - 11-06-23

### Improved

- `cognite-neat` package metadata.

## [0.12.9] - 11-06-23

### Fixed

- Existing CDF asset without a label caused the `sheet2cdf` workflow to fail. This is now fixed.

## [0.12.8] - 09-06-23

### Fixed

- Clean labels from assets which do not exist in CDF. This one does the cleaning correct, while `0.12.7` assumed
  the wrong internal format for asset, and thus, did not work.

## [0.12.7] - 07-06-23

### Fixed

- Handling assets in CDF with non-existing labels.

## [0.12.6] - 06-06-23

### Fixed

- Handling assets without labels in CDF.

## [0.12.5] - 04-06-23

### Added

- Automatic update (configurable) of workflow configurations (using new file name) on the rules file upload completion
- Automatic triggering (configurable) of workflow execution on rules file upload completion

## [0.12.4] - 30-05-23

### Added

- SME graph capturing workflow that make use of core method from 0.12.3
- FDM schema generation workflow that make use of core method from 0.11.2
- FDM schema generation notebook in docs
- SME graph capturing notebook in docs

### Improved

- Notebooks overall

### Fixed

- Handling of Instances sheet, issue with cell datatypes

### Changed

- Renamed `fast_graph` workflow to `graph_to_asset_hierarchy`

### Removed

- Default workflow

## [0.12.3] - 30-05-23

### Added

- Added generation of knowledge graph capturing sheet based on data model definitions in transformation rules
- Added generation of knowledge graph from graph capturing sheets

## [0.12.2] - 30-05-23

### Fixed

- Default `config.yaml` could not be reloaded.

### Improved

- The output messages for `load_transformation_rules_step` in all workflows by specifying which file is used.

## [0.12.1] - 26-05-23

### Added

- Added retry logic to asset and relationship update micro batching
- Added generic workflow steps retry logic
- Added examples of how to use update safety guards and human approval steps in workflows

### Fixed

- Fixed UI state polling bug.

## [0.12.0] - 23-05-23

### Added

- Added workflow documentation.
- Added `wait_for_event` task. This task will wait for a specific event to occur.Can be used to pause/resume workflow execution , for instance when a user needs to approve the workflow execution.
- Added metrics helper functions. These functions can be used to create metrics for the workflow.
- Added UI configuration editor. Now it supports all UI operations.
- Added workflow source code viewer.
- Added rules file download link. Now user can upload and download rules file via NEAT UI .
- Added error reporting in UI if the rules file is not valid or not present. The same for data exploration view.

### Improved

- Many UI improvements and visual regrouping of UI views.
- Improved http trigger. Now it can receive arbitrary data in json format.
- Global configurations moved to its own view.
- Steps and System components editor supports node removal.

### Changed

- Groups section was renamed to Solution/System components overview. In manifest it was renamed to `system_components`.

## [0.11.5] - 23-05-23

### Fixed

- Removed `data/config.yaml` dump. This is not used.
- If the config is not specified, the default `config.yaml` now dumps it content as yaml and not `json`.

## [0.11.4] - 22-05-23

### Added

- Reporting on categorized assets and relationships
- Safety gauge to skip assets which are changing asset hierarchy or to raise exception

## [0.11.3] - 19-05-23

### Fixed

- When running `neat` with two different datasets without an external_id prefix, the creation of an orphanage asset
  caused a DuplicationError. This is now fixed by suffixing the dataset to the orphanage asset.

## [0.11.2] - 15-05-23

### Added

- Generation of GraphQL schema from transformation rules
- Fixing names of classes/properties to be aligned to GraphQL allowed characters
- Allowing pure data modeling transformation rules, i.e. no data on mapping rules

## [0.11.1] - 08-05-23

### Fixed

- Set the license of the package in poetry build.

## [0.11.0] - 08-05-23

- Refactored application bootrap procese and core application functions aggregated into NeatApp class.
- Small bug fixes.
- Fixed global configurations via UI and API.

## [0.10.4] - 28-04-23

- Added readme to publish process on pypi.org.

## [0.10.3] - 26-04-23

- Handling edge case in graph that results in decommissioned relationships

## [0.10.2] - 23-04-23

- Fix issue with duplicated labels for relationships

## [0.10.1] - 20-04-23

- Fix for issue of creation of relationships for assets that do not exist

## [0.10.0] - 17-04-24

- Refactor `rdf_to_asset` to use micro batching
- Refactor `rdf_to_relationships` to use micro batching
- Improved logging and performance for `rdf_to_asset` and `rdf_to_relationships`
- Additional labels for relationships

## [0.9.2] - 05-04-23

- Refactor TransformationRules to entail data modeling, relationship definition, label creation methods

## [0.9.1] - 05-04-23

- Remove duplicated rules for relationships which are causing duplicated relationships
- Improve performance of relationship categorization
- Improve NeatGraphStore to better handle graph.drop() for in-memory store
- Improved current example workflows

## [0.9.0] - 03-04-23

- Created mock module
- Added generation of mock graphs based on data model provided in transformation rules
- DataModelingDefinition class extended with methods:
  - `reduce_data_model`: Reduces the data model to desired set of classes
  - `to_dataframe` : Converts DataModelingDefinition instance to a pandas dataframe for easier manipulation
  - `get_class_linkage`: gets the linkage between classes in the data model
  - `get_symmetric_pairs`: gets the symmetric pairs of classes in the data model
- Added descriptive notebook demoing the use of the mock graph generator

## [0.8.0] - 30-03-23

### Added

- Entry point for launching neat application, `neat`.

## [0.7.2] - 28-03-23

- Removed unused API methods
- Added Workflow Execution History to the UI and API (viewer only)
- Added workflow methods for reinitializing CogniteClient from within a workflow. Should be used by workflows to adress memmory leaks in the CogniteClient.
- Improved config.yaml handling. Now if the file is not found, NEAT will create a new one with default values.

## [0.7.1] - 28-03-23

- Fixed issue with relationship diffing which caused diffing to not behave as expected
- Fixed issue with end_time of resurrected resources which was not property set to None
- Moved from using python dictionaries to using data frame as prime storage of relationships
- Better handling of updated relationships via RelationshipUpdate class

## [0.7.0] - 23-03-23

This changelog was introduced to the package.<|MERGE_RESOLUTION|>--- conflicted
+++ resolved
@@ -18,13 +18,10 @@
 ## TBD
 ### Fixed
 - Reading data models from CDF ensures unique names for enum collections.
-
-<<<<<<< HEAD
 ### Improved
 - AttachPropertyFromTargetToSource can now convert literal to URIRef
 
-=======
->>>>>>> 743423fe
+
 ## [0.101.0] - 06-12-**2024**
 ### Added
 - Support for reading a `csv` from any URL in `neat.read.csv(...)`.
