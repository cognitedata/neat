# Changelog

All notable changes to this project will be documented in this file.

The format is based on [Keep a Changelog](https://keepachangelog.com/en/1.0.0/),
and this project adheres to [Semantic Versioning](https://semver.org/spec/v2.0.0.html).

Changes are grouped as follows:

- `Added` for new features.
- `Changed` for changes in existing functionality.
- `Deprecated` for soon-to-be removed features.
- `Improved` for transparent changes, e.g. better performance.
- `Removed` for now removed features.
- `Fixed` for any bug fixes.
- `Security` in case of vulnerabilities.

## [0.109.1] - 28-01-**2025**

### Fixed
- The `neat.inspect.issue()` now returns data model issues.
<<<<<<< HEAD
- Issue with setting new data model id for rules that have raw filter
=======

>>>>>>> 90ad7dce
## [0.109.0] - 28-01-**2025**
### Improved
- AML and DEXPI reader for neat session automatically perform extraction and transformation
- The `get_cognite_client` function no longer prints an irrelevant warning message when running outside a git
  repository.
- The `neat.verify()` no longer gives warnings about empty `Cognite` system containers.
- The `neat.infer()` is now much faster for large number of instances. (It now scales linearly with number of properties
  and not instances.). In addition, it supports inferring schema with an existing data model.

### Changed
- [BREAKING] NeatSession.prepare.data_model.cdf_compliant_external_ids is moved under NeatSession.fix.data_model.cdf_compliant_external_ids
- [BREAKING] `cdf_compliant_external_ids` expects validated InformationRules as input instead of InformationInputRules
- [BREAKING] The `neat.prepare.data_model.to_solution/to_enterprise/to_data_product` methods are moved to
  `neat.create.solution_model/enterprise_model/data_product_model`. In addition, the methods been simplified with
  fewer parameters and better defaults.
- [BREAKING] NeatSession.prepare.data_model.prefix works only on verified Information and DMS rules, where in case of both rules are provided, it will use DMS rules
- [BREAKING] The `neat.convert()` no longer takes a target parameter. Only conversion from Information to DMS rules is
  supported.
- [BREAKING] The `neat.prepare.data_model.drop(...)` has been moved to `neat.drop.data_model.views(...)`. In addition,
  the `drop` paramter has been split into `view_external_id` and `group` to differentiate between dropping individual
  views and groups of views.

### Removed
- [BREAKING] NeatSession.prepare.dexpi and NeatSession.prepare.aml methods are removed. Use NeatSession.read.rdf.dexpi and NeatSession.read.rdf.aml instead.
- [BREAKING] NeatSession.prepare.data_model.cdf_compliant_external_ids

### Fixed
- Fixed issue with not correctly set of max count when inferring properties which value type are multi type
- `neat.read.cdf.classic.graph` no longer requires read access to data sets in CDF.

### Added
- Support for "on-disk" storage for oxigraph in NeatSession
- New method `neat.inspect.views()` to check the views in the data model.
<<<<<<< HEAD
- Support for external modification of data model from NeatSession and its re-import
=======
- Export of data model to Excel will now automatically hide the columns used for the internal neat processes.

>>>>>>> 90ad7dce

## [0.108.0] - 22-01-**2025**
### Added
- Support RDF Datasets in NeatGraphStore enabling writing of sources triples to dedicated named graphs
- Support for classic graph using externalIDs `neat.read.cdf.classic.graph(..., id="externalId")`

### Improved
- The `neat.infer()` no longer skips `externalId`/`external_id` properties when inferring the data model.
- Importing rules which were exported then modified externally then re-imported to the neat session
- The `neat.read.cdf.classic.graph(...)` gives an error is the root asset is not found in CDF.
- The `neat.read.cdf.graph(...)` method now shows progress bars for each view when loading large graphs.
- Initiating NeatSession will automatically select the best possible graph storage
- Form of internal neat data model
- The `neat.read.cdf.classic.graph(...)` now looks-up internal ids for external ids upon extraction instead of a
  separate step. This has a significant performance improvement for large graphs.

### Changed
- The `neat.read.cdf.graph(...)` no longer extracts instances from cognite views by default. Instead, the parameter
  `skip_cognite_views` has been added to the method to allow for this.

## [0.107.0] - 15-01-**2025**
### Fixed
- The `neat.prepare.instances.relationships_as_edges()` no longer creates invalid identifiers for the edges.
- The `neat.to.cdf.instances()` can now create edges with properties.

### Added
- Fast serialization of NeatGraphStore
- `neat.to.session(...)` and `neat.from.session(...)` methods to save and load a `NeatSession` object to and from a file.
- Internal support for remote oxigraph store
- Neat can now read a knowledge graph from DMS with the `neat.read.cdf.graph(...)` method.

### Improved
- Better error message if `NeatSession(..., storage="oxigraph")` and the `oxigraph` package is not installed.
- NeatIDs are now human-readable and deterministic.
- The `neat.convert()` from DMS ot information now sets the container.usedFor to "node"/"edge"/"all" based on
  how the classes are implemented.

### Changed
- [BREAKING] The `Transformation` column in the Information Data Model properties sheet has been renamed to
  `Instnace Source`.
- [BREAKING] The `neat.convert()` no longer has a property `mode` used to recognize classes that should be implemented
  as edges. Instead, information model to dms model conversion classes with both `startNode` and `endNode` properties
  are implemented as edges.

### Removed
- [BREAKING] The `neat.prepare.instances.classic_to_core()` and `neat.prepare.data_models.add_implents_to_classes()`
  methods have been removed. These were only used for the classic to core flow. The simplified classic to core flow
  now solves this automatically.

## [0.106.0] - 09-01-**2025**
### Added
- Method for setting session client, `neat.set.client(...)`.

### Fixed
- `neat.prepare.instances.make_connection_on_exact_match` can now run multiple times.
- The `mapping.data_model.classic_to_core` method now produces a `..SourceSystem` with a `guid` property that ensures
  that only instances written through this view are returned when querying it.
- The `neat.read.cdf.classic.graph(...)` now handles lack of access to CDF resources more gracefully.

### Improved
- `neat.infer(...)` and `neat.to.cdf.instances(...)` now display a progress bar if the number of instances is large.

## [0.105.2] - 08-01-**2025**
### Added
- The `get_cognite_client` function uses the current working directory to store the environment file if neat
  is not run inside a git repository.

## [0.105.1] - 08-01-**2025**
### Added
- `neat.to.cdf.instances()` now automatically ignore relations above the DMS limit of 100. This is to ensure that
  the instances are successfully loaded into CDF. A warning is issued to the user if any relations are ignored.

### Fixed
- The `neat.prepare.instances.make_connection_on_exact_match` no longer raises a `SyntaxError` when called.

## [0.105.0] - 07-01-**2025**
### Added
- All `neat.read` methods now supports reading from a URL.
- `neat.prepare.instances.connection_to_data_type(...)` added to convert connection to data type.
- `neat.prepare.instances.classic_to_core()` which bundles the preparation from classic to core.

### Fixed
- `neat.read.yaml(...)` no longer raises a `ValueError` if a view is referencing an enum property in a container
  that is not part of the model.
- `neat.read.yaml('....zip', format='toolkit')` now correctly puts containers into a subfolder in the zip file.
- `neat.to.cdf.data_model(...)` now correctly handles list of json objects in the `properties` field of a view.

### Improved
- `neat.read.yaml(..., format="toolkit")` no longer removes direct relations sources that points to views that are not
  part of the model.
- When using the `neat.prepare.data_model.to_solution(...mode="read")` and `neat.prepare.data_model.to_data_product()`
  methods, the newly created views inherits the filter from the source data model containers. This ensures that the new
  views will return the same instances as the source views.
- The `neat.prepare.data_model.to_data_product(include="same-space")` method no longer produces data models that uses
  values types that are not part of the data model. This ensures that the data model is self-contained. This is solved
  by dropping all properties that have a value type that is not part of the data model.
- The `neat.to.cdf.instances(...)` now correctly ignores read-only properties when creating instances in CDF.
- Reading sequences from CDF using `read.cdf.classic.graph(...)` now includes `rows`. In addition, the `columns` are
  now created as a list and not a blob.

### Changed
- The `neat.mapping.data_model.classic_to_core(...)` now includes all connection properties from the view that
  it is implementing.

## [0.104.0] - 20-12-**2024**
### Improved
- When using a `NeatSession` object in a notebook. The return issues now has context for what actions they
  were caused by. In addition, the `NeatSession` object now ensures a linear provenance path for the
  data modeling.

### Added
- Writing a model to Excel now includes the reference data model if the model was created from another model
  using the `prepare.data_model.to_enterprise(...)`, `neat.prepare.data_model.to_solution(...)`, or
  `neat.prepare.data_model.to_data_product(...)` methods.

## [0.103.1] - 17-12-**2024**
### Fixed
- Writing a model to Excel or YAML no longer skips specifying version and space of Views unless they both match.

## [0.103.0] - 16-12-**2024**
### Added
- Support for converting data types with `neat.prepare.instances.convert_data_type(...)`.
- Support for converting data types to connection with `neat.prepare.instances.property_to_type(...)`.

### Fixed
- The `neat.to.cdf.instances()` now accounts for the dependencies between the views when
  creating the instances in CDF.
- Implementing a view with a reverse connection and not overwriting reverse connection from the parent,
  no longer returns a `ReversedConnectionNotFeasibleError` in `neat.verify()`.
- Dumping any data model in neat now uses `space` and not `prefix` in the Metadata sheet.

### Changed
- To the newest release of neatengine; `v.2.0.3`

## [0.102.0] - 09-12-**2024**
### Fixed
- Reading data models from CDF ensures unique names for enum collections.
- Edge creation

### Improved
- AttachPropertyFromTargetToSource can now convert literal to URIRef
- Handling of undefined value type properties when loading instances to CDF

### Added
- `.prepare.instances.dexpi()`
- `.prepare.instances.aml()`
- DEXPI onboarding tutorial
- AML onboarding tutorial

### Changed
- The `get_cognite_client` now prioritize the `env_file_name` parameter over loading variables from the environment.

## [0.101.0] - 06-12-**2024**
### Added
- Support for reading a `csv` from any URL in `neat.read.csv(...)`.

## Fixed
- The `neat.to.cdf.data_model()` no longer fails to update `space` when `existing='recreate'` and `drop_data=True`.
  Instead, spaces are now updated, while containers are successfully deleted and recreated.

## [0.100.1] - 05-12-**2024**
### Fixed
- The `neat.to.cdf.data_model()` no longer raises a `TypeError` when the `existing='recreate'` parameter is used.

## [0.100.0] - 04-12-**2024**
### Added
- Support for converting relationships to edges.
- Support for setting limit when running `neat.read.cdf.classic.graph(...)`.
- RegexViolation warning on Information rules that check if entity ids are DMS compliant
- Support for using parent property name in `neat.mapping.classic_to_core(...)`.
- Classes that have properties but are not defined in Classes sheet will raise error
- Ability to make connection at granular level between Info and DMS rules when doing conversion
  form Info to DMS rules
- Ability to change names of properties and views / classes and still be able to load instances
- `XMLReadAPI` to extract triples from dexpi and aml files via `NeatEngine` in NeatSession

### Changed
- NeatEngine version to the latest release that has a breaking change to the interface; `2.0.0`
- NeatEngine version `2.0.1` with bugfix for getting catalog file from zipped folder
- [BREAKING ]The `neat.to.cst.data_model(...)` has been reworked. The new parameters `drop_data` and `component`
  ensures that containers and spaces with data are not accidentally deleted, while `component` allows
  for more granular control over what is deleted. The `fallback_one_by_one` parameter has been removed, and
  instead is now the default behavior.

### Fixed
- Implementing a view with a reverse connection no longer raises a `ReversedConnectionNotFeasibleError`.


## [0.99.1] - 28-11-**2024**
### Changed
- Remove "make_compliant" from OWL and IMF importers
- Information rules post validation is now solely raising warnings
- Renamed `neat.prepare.instances.relationships_as_connection` to `neat.prepare.instances.relationships_as_edges`.
  Changed how the conversion is done. The edge is as a node between the start and end node.

### Fixed
- `neat.to.cdf.data_model(...)` no longer tries to deploy Cognite Models.
- Wrong connection in `neat.mapping.classic_to_core(...)` is now fixed.

### Improved
- Inference, instances are ordered by no of properties
- Inference, if Unknown value is present in multivalue property it is dropped

## [0.99.0] - 26-11-**2024**
### Changed
- We are now using RDF datasets (namedgraphs) instead of simple graphs, enabling support for multi space
  resolution of nodes and edges in CDF.

### Added
- Support for dropping instances of a given type with `neat.drop.instances(...)`
- Helper methods `neat.prepare.instances.relationships_as_connection` and `neat.prepare.data_model.prefix` added
- The `neat.verify(...)` method now looks in `CDF` for the data model if it is not found in the `NeatSession`.

### Fixed
- Running `neat.to.cdf.data_model(..., dry_run=True)` now counts created and deleted items correctly.
- Bug in inference of multi-value types
- Setting `filter` for a `view` in `DMS` sheet is no longer ignored.

### Improved
- Bump dep on pyoxi to 0.4.3 and oxrdflib to 0.4.0
- Increase speed in loading RDF files in oxistore

### Removed
- [BREAKING] The `neat.read.cdf.classic.asset(...)` is removed. Use the `neat.read.cdf.classic.graph(...)` instead.

## [0.98.0] - 21-11-**2024**
### Added
- Support for reading `YAML`
- Support for writing `YAML` in toolkit format.
- Added end-to-end test for CDM extension
- Support for dropping instances of a given type with `neat.drop.instances(...)`
### Fixed
- Verification of reversed connections was done of `property (linage)` instead of `view_property`
### Changed
- [BREAKING] Rules are simplified and normalized, especially metadata
- [BREAKING] removed `reference`, `class (linage)` and `property (linage)`.
- [BREAKING] removed `last`, `reference`, auto-generated filters, `data_model_type`, `schema_`, `extension`

## [0.97.3] - 16-11-**2024**
### Improved
- `...make_connection_on_exact_match` now takes strings instead of URIRefs
### Fixed
- Smart filling in of container properties lead to bug (triggered by edge case)

## [0.97.2] - 14-11-**2024**
### Added
- Added parameter, `model`, to `neat.to.excel(...)` to allow to specify 'dms' or 'information' model.

### Fixed
- `neat.set.data_model_id()` did not result in the verified data model being stored
- Due to issues with reverse connections `neat.set.data_model_id()` does not allow changing data model id-
### Improved
- `neat.to.cdf.instances()` now auto creates space if one is not passed, also does not allow usage of data model space for instances storage
- `neat.to.cdf.instances()` no longer loads the data twice.
- `neat.to.cdf.instances()` now has a more informative output.
- `neat.inspect.outcome....` reduced the amount of information shown in the output to make it more readable.

## [0.97.1] - 14-11-**2024**
### Changed
- `neat.show.instances()` now only works if NeatSession storage is set to `oxigraph`
### Fixed
- `neat.prepare.data_model.to_enterprise/to_solution` was not picking up source entity
### Changed
- `lxml` is now an optional dependency for `DexpiExtractor`. This is to support running in `pyodide` environment.

## [0.97.0] - 14-11-**2024**
### Added
- Added provenance on rules in NeatSession
- Option to move connections from reference to new model in DMS rules when generating Enterprise model
- Plotting of data model provenance
- Plotting of data model implements
- Support for loading `NeatEngine`.
- Support for inspecting outcome of `neat.to.cdf.instances(...)` with `neat.inspect.outcome.instances(...)`.
- `neat.prepare.instance.make_connection_on_exact_match` added to enable adding connections
  between instances based on exact match of properties.
- Support for reading instances from csv `neat.read.csv`. Including reading csv from a public GitHub repository.

### Improved
- Case-insensitive "direct" connection type in DMS Rules
- Validation over view types for connections in DMS Rules
- Validation of reverse connection feasibility in DMS Rules

## Changed
- The `neat.infer()` now always infer integer and float as their 64-bit counterparts long and double. The motivation
  for this change is to have a more flexible data model that can handle 64-bit integers and floats.

## [0.96.6] - 08-11-**2024**
### Fixed
- `neat.verify()` no longer gives a `PrincipleMatchingSpaceAndVersionWarning` when you include views from
  the `CogniteCore` or `CogniteProcessIndustry` data models.
- In the `DMSSheet` you will now get a `RowError` if you try to set `container` or `container property` for
  an edge or reverse direct relation as these are not stored in containers.
- `neat.read.excel(...)` now correctly reads the `Enum` and `Nodes` sheets.
- In the `DMSSheet`, `reverse` relations no longer give a `RowError` if the reverse property is referencing
  a property in the reference sheets.

## [0.96.5] - 07-11-**2024**
### Fixed
- Serializing `ResourceNotDefinedError` class no longer raises a `ValueError`. This happens when a `ResourceNotDefinedError`
  is found, for example, when calling `neat.verify()`.
- Setting `neat.to.cdf.data_model(existing_handling='force)` will now correctly delete and recreate views and containers
  if they already exist in CDF.

### Improved
- When running `neat.to.cdf.data_model()` the entire response from CDF is now stored as an error message, not just the
  text.

### Added
- `neat.to.cdf.data_model()` now has a `fallback_one_by_one` parameter. If set to `True`, the views/containers will
  be created one by one, if the batch creation fails.

## [0.96.4] - 05-11-**2024**
### Fixed
- `neat.to.excel` or `neat.to.yaml` now correctly writes `ViewTypes` and `Edge` that do not have the default
  value. For example, if the `Connection` was `edge(direction=inwards)` it would not be written to the Excel or
  YAML file as `edge` as `direction=inwards` was not the default value. This is now fixed.

## [0.96.3] - 05-11-**2024**
### Added
- Introduce `neat.inspect.outcome(...)` to check the outcome of `cdf.to.data_model`.

### Fixed
- `neat.to.cdf.data_model` no longer outputs warnings when creating a new data model in CDF.

## [0.96.2] - 05-11-**2024**
### Added
- Can configure `neat.to.cdf.data_model` behavior for data model components that already exist in CDF

### Changed
- When reading a data model from CDF, `inwards` edges are now treated as an edge with direction inwards and
  not the reverse edge.

## [0.96.1] - 04-11-**2024**
### Fixed
- `naet.show` working in a pyodide environment

## [0.96.0] - 04-11-**2024**
### Improved
- Handling of CDM extension
- Switched from Cytoscape to PyVis for data model and instances visualization
### Added
- `neat.prepare.reduce` now support dropping individual views from a `Cognite` model.
- `neat.set.data_model_id` a convenience method to set the data model id in a `NeatSession`.
- `neat.version` returns the version of the `neat` package.
- `neat.prepare.to_enterprise` prepares template for creation of an enterprise model in `Cognite Data Fusion`.
- `neat.prepare.to_solution` prepares template for creation of a solution model in `Cognite Data Fusion`.


## [0.95.0] - 29-10-**2024**
### Fixed
- `NeatSession` subcommands no longer gives traceback for `NeatSessionError` exceptions, instead it
  gives a more user-friendly error message.

### Improved
- Reduced matplotlib version to 3.5.2 due to PYOD compatibility issues
- Shorter and more concise summary of the data model in NeatSession

## [0.94.0] - 29-10-**2024**
### Added
- Support for information rules and instance plotting in NeatSession
- From Source to CDF tutorial

### Improved
- Better plotting of rules for dms and information rules in NeatSession (accounts for `subClassOf` and `implements`)

## [0.93.0] - 28-10-**2024**
### Improved
- IODD extractor to also extract XML elements that should map to time series data type
- This includes extracting `VariableCollection` elements and `ProcessDataIn` elements
- Will probably need to revise how the tag/id of the time series is created
- Interfaces for InferenceImporter, IMFImporter and OWLImporter are leveraging BaseRDFImporter
- Renamed rules.examples to rules.catalog to start building catalog od data models
- Improved IMF rules that will handle IMF AttributeType onboarding
- Improved handling of unknown, multi-data, multi-objet and mixed value types in conversion from Information to DMS rules
- Reorg prefixes
- Added more detail regex testing of entities
- Transformation is now generated for every RDF based rules importer
- Improved session overview in UI

### Added
- Added `NeatSession`
- Rules exporter that produces a spreadsheet template for instance creation based on definition of classes in the rules
- Rules transformer which converts information rules entities to be DMS compliant
- Rules transformer `RuleMapping` that maps rules from one data model to another
- Graph transformer `SplitMultiValueProperty` which splits multi-value properties into separate properties with single value
- Support for `xsd:decimal` which is now mapped to `float64` in DMS rules
- Added RDF based readers for `NeatSession`
- `NeatSession.read.rdf.examples.nordic44`
- `NeatSession.show.data_model` show data model in UI

### Removed
- State on DataType stored in `_dms_loaded` attribute

### Changed
- Required `env_file_name` explicitly set in the `get_cognite_client` function. This is to avoid loading the wrong
  environment file by accident when running the function in a notebook.
- `NeatIssue` are no longer immutable. This is to comply with the expectation of Exceptions in Python.
- [BREAKING] All `NEAT` former public methods are now private. Only `NeatSession` is public.

## [0.92.3] - 17-09-24
### Fixed
- Prefixes not being imported or exported to Excel
- Trailing whitespace in Excel files causing issues with importing

## [0.92.2] - 17-09-24
### Added
- Method in `InformationAnalysis` which returns class URI based on class entity
- Method in `InformationAnalysis` which returns definition of property types for give class entity
- Allow different class entity in transformations then classes for which transformation are written(typical use case when we are renaming classes from source to target graph)

### Improved
- Handling of namespace removal in Describe query (now only values which are of URIRef type or values of properties defined as object property get get namespace removed)

### Removed
- logging from `InformationAnalysis` module

### Fixed
- NEAT can now run in a minimal environment without raising a `KeyError` when using the default
  configuration in NEAT importers.
- NEAT now strips extra whitespace in all imported strings.


## [0.92.1] - 12-09-24
### Fixed
- The version of the released docker image was not updated correctly. This is now fixed.

## [0.92.0] - 12-09-24
### Added
- `ClassicExtactor` to extract all classic resource types from CDF from a given data set or root asset.

## [0.91.0] - 11-09-24
### Added
- IODDExtractor for IO-link standard: https://io-link.com/
- The extractor will parse XML files that follow the IO-link standard for an IODD device, and create rdf triples
that will form the knowledge graph for the device.
- Improved XML utils method `get_children` to be able to extract nested children as well as direct children, and ignore
namespace prefix of each tag element if the XML contains namespaces.

## [0.90.2] - 06-09-24
### Improved
- Visualize data model chapter in Knowledge Acquisition tutorial reduce to only export of data model to ontology
- New video made for the Export Semantic Data Model chapter in Knowledge Acquisition tutorial
- Workflow `Visualize_Semantic_Data_Model` renamed to `Export_Semantic_Data_Model` and reduce to only export

### Removed
- `Visualize_Data_Model_Using_Mock_Graph` removed since UI has been reduced to only have workflow builder & executor feature

## [0.90.1] - 06-09-24
### Fixed
- Fix issue with step doing file upload leading to blank screen in UI
- Fix issue with graph store step config, leading to not being able to load triples


## [0.90.0] - 05-09-24
### Added
- `DMSExtractor` added to extract instances from CDF into NeatStore.
- `DMSLoader` now sets the node type for instances.

### Fixed
- `DMSLoader` now correctly identifies edges based on type.

## [0.89.0] - 02-09-24
### Changed
- [BREAKING CHANGE] All conversion of rules object methods, for example, `InformationRules.as_dms_rules()`, have
  been removed. Instead, use the `cognite.neat.rules.transformers` module to get an appropriate transformar
  and use the `transform` method to convert the rules object.

### Fixed
- Circular dependency

### Improved
- Handling Default for connections in DMS rules
- Updated InformationToDMS to allow for dropping of properties with unknown value types
- Handling of properties which point to non-existing nodes when doing data model inference
- Handling of conversion of Information to DMS rules which contain properties with `Unknown` value type (defaulting to connection =`direct`, with no value type)

### Added
- Support for edges with properties in DMS rules.
- Support for explicitly setting node types in DMS Rules.
- Support for units on `fload64` and `float32` in DMS Rules.
- Support for enum in DMS Rules.


## [0.88.4] - 29-08-24
### Fixed
- IMF rules importer failed to publish to CDF due to non-compliant identifiers
- Duplicate generation of properties
### Improved
- Handling of cardinality for attribute properties
- Handling of multiple predicates used for concept definitions

## [0.88.3] - 20-08-24
### Fixed
- IMF rules importer failing due to references
### Improved
- Handling of references for OWL importer
### Added
- Test for IMF importer


## [0.88.2] - 24-07-24
### Added
- IMF rules importer
### Improved
- Organization of RDF based importers


## [0.88.1] - 24-07-24
### Improved
- Implementation of oxistore is now more robust and based on existing implementation by Oxigraph developer
### Removed
- Removed unused Oxistore implementation

## [0.88.0] - 22-07-24
### Removed
- [BREAKING] Legacy neat has been removed from the codebase. This includes `legacy` module,
  steps, and UI capabilities (such as explorer and rules editor).


## [0.87.6] - 22-07-24
### Added
- Labels generation from NeatGraphStore in AssetLoader


## [0.87.5] - 22-07-24
### Added
- Relationship generation from NeatGraphStore in AssetLoader


## [0.87.4] - 22-07-24
### Added
- Support for `Immutable` in `DMSRules`

## [0.87.3] - 18-07-24
### Added
- Handling of missing parents when generating assets
- Concept of orphanage asset for assets whose parents do not exist
- Uploader to CDF for assets
### Fixed
- Issue of not loading all asset fields when calling `AssetWrite.load()` method


## [0.87.2] - 17-07-24
### Added
- Topological sorting of classes and properties in `AssetRules` to provide proper order of asset creation
- Additional validation on `AssetRules` to ensure that mapped parent properties point to class not data value type
- Additional validation on `AssetRules` to ensure that rules do not have circular decadency

## [0.87.1] - 17-07-24
### Added
- `AddSelfReferenceProperty` transformer that handles `SelfReferenceProperty` RDF path in Rules
### Improved
- Better handling of property renaming in `DESCRIBE` query, which for example allows RDF:type property to be used
- Iterating over classes which have properties defined for them instead of all classes (which causes errors)
- Renamed `AllReferences` RDF path to `SelfReferenceProperty` to better reflect its purpose
### Removed
- `AllProperties` RDF path has been removed as we no longer want support implicit properties

## [0.87.0] - 17-07-24
### Added
- `AssetLoader` added to load assets to CDF
- `get_default_prefixes` method to provide default prefixes
### Removed
- `PREFIXES` dict that was used as default prefixes in `NeatGraphStore` and `Rules`
### Improved
- `AssetRules` properties have now mandatory `implementation` field
### Fixed
- Issue of properties not being renamed in `DESCRIBE` query


## [0.86.0] - 15-07-24
### Changed
- `NeatGraphStore.read()` is now iterable utilizing `DESCRIBE` query instead of `CONSTRUCT` query.
### Improved
- Order of magnitude improved query speed of instances for downstream graph loaders


## [0.85.12] - 11-07-24
### Added
- Added handling of Json fields in DMS loader

### Fixed
- DMS related datatype .python being wrongly mapped to python types

## [0.85.11] - 10-07-24
### Added
- Method `create_reference` to `DMSRules` to add reference dms rules and do the mapping of properties
  and views to the reference model.

## [0.85.10] - 10-07-24
### Added
- Depth-based typing in `AddAssetDepth` transformer
- Graph summary repr

## [0.85.9] - 09-07-24
### Added
- Option for checking for JSON value type when inferring data model

## [0.85.8] - 09-07-24
### Added
- Option for unpacking metadata from classic CDF resources graph extractor

## [0.85.7] - 08-07-24
### Added
- Option for setting lambda function `to_type` in the `AssetExtractor`.

## [0.85.6] - 08-07-24
### Added
- Analysis for `AssetRules`

## [0.85.5] - 07-07-24
### Fixed
- Prefix collision
- Fixed issue arising when value string "null" is threated as float "null" leading to error
  in DMS Instances

### Removed
- Relation to original data model used to develop neat

## [0.85.4] - 01-07-24
### Fixed
- Another issue with docker release.

## [0.85.3] - 01-07-24
### Fixed
- Another issue with docker release.

## [0.85.2] - 01-07-24
### Fixed
- Issues with docker release.

## [0.85.1] - 01-07-24
### Fixed
- Bug when using the `get_cognite_client` function with interactive login. This is now fixed.

## [0.85.0] - 25-06-24
### Changed
- [BREAKING] Interface for `Loaders`. Instead of `.export_to_cdf` now always return `UploadResultList` and
  the `.load_into_cdf_iterable` returns an iterable of `UploadResult`. It is no longer possible to return
  just the count. This is to make the interface more notebook friendly and easier to work with.

## [0.84.1] - 26-06-24
### Added
- Conversion between information, asset and dms rules
- Added serializer for transformations (i.e. RDFPATH)
- Placeholder for AssetLoader

## [0.84.0] - 25-06-24
### Changed
- [BREAKING] Interface for `Exporters`. Instead of `.export_to_cdf` returning an iterable, it now returns a list,
  and the `.export_to_cdf_iterable` returns an iterable. In addition, these method now returns a new type of
  objects `UploadResult`. This is to make the interface more notebook friendly and easier to work with.

## [0.83.1] - 26-06-24
### Added
- Conversion between information, asset and dms rules
- Added serializer for transformations (i.e. RDFPATH)
- Placeholder for AssetLoader


## [0.83.0] - 25-06-24
### Changed
- The dependency for running the neat service `fastapi`, `uvicorn`, and `prometheus-client` have been
  made optional. This is to make it easier to use `neat` as a Python package without the need for
  these dependencies.

## [0.82.3] - 25-06-24
### Improved
- Automatic conversion of `MultiValueType` in `InformationRules` to `DMSRules`.

## [0.82.2] - 25-06-24
### Fixed
- Conversion from Information to DMS rules incorrectly set `nullable` for a property if
  the property had `min_value` not set in the Information rules. This is now fixed.

## [0.82.1] - 21-06-24
### Added
- added new entities `AssetEntity` and `RelationshipEntity`
- added new rules type `AssetRules`

## [0.82.0] - 21-06-24
### Added
- Introduce `query` module under `neat.graph` which holds previous `_Queries` class
- Added generation of `SPARQL` `CONSTRUCT` queries based on `rdfpath` transformations defined in `InformationRules`
- Introduce `NeatGraphStore.read` method which takes class and returns all instances of that class
- Test for `NeatGraphStore.read` method which entails end-to-end process of loading triples, inferring data model and reading instances of a class
### Changed
- `DMSLoader` now uses `.read` method of `NeatGraphStore`


## [0.81.12] - 20-06-24
### Added
- Placeholder for `NeatGraphStore.read_view` method
### Improved
- Simplified InformationArchitect rules by remove `rule_type` and renaming `rule` to `transformation` instead


## [0.81.11] - 19-06-24
### Added
- `AssetRelationshipConnector` transformer added
### Improved
- Handling of ids for labels and relationships


## [0.81.10] - 19-06-24
### Added
- `AssetEventConnector` transformer added

## [0.81.9] - 19-06-24
### Added
- `AssetFilesConnector` transformer added


## [0.81.8] - 19-06-24
### Added
- `AssetSequenceConnector` transformer added

## [0.81.7] - 19-06-24
### Added
- `AssetTimeSeriesConnector` transformer added

### Fixed
- `NeatGraphStore.transform` was resetting provenance object, this is now fixed


## [0.81.6] - 18-06-24
### Added
- Transformers module to NeatGraphStore
- `AddAssetDepth` transformer added

## [0.81.5] - 14-06-24
### Improved
- Dexpi Extractor is significantly more extracting triples from Dexpi XML files
- More human readable class and property ids in Dexpi Extractor


## [0.81.4] - 14-06-24
### Fixed
- When creating a new Enterprise model, node types are automatically created for all views. This is such that
  the node types can be used in the filters for any solution model built on top of the enterprise model.

## [0.81.3] - 14-06-24
### Fixed
- If external id of edge is longer than 256 characters it will be hashed to avoid exceeding the limit of 256 characters.


## [0.81.2] - 12-06-24
### Fixed
- When converting from Information to DMS rules, `neat` now automatically creates more containers if
  the number of properties exceeds the maximum number of properties per container. In addition, a warning
  is issued to the user if the number of properties exceeds the maximum number of properties per container.

## [0.81.1] - 12-06-24
### Improved
- Classic CDF extractors now prefix ids with resource type

### Removed
- Dependency on pytz


## [0.81.0] - 11-06-24
### Added
- `DexpiExtractor` graph extractor added.

## [0.80.3] - 12-06-24
### Fixed
- Increased upper bound on `python-multipart` dependency.

## [0.80.2] - 11-06-24
### Fixed
- Fixed missing input for `Reference data model id` in  `DMSToRules` step

## [0.80.1] - 11-06-24
### Fixed
- Fixed issues with duplicated edges when different properties are referring to the same target node.


## [0.80.0] - 10-06-24

### Improved
- Single `NeatGraphStore` instantiated via three options:
  - `from_memory_store`
  - `from_oxi_store`
  - `from_sparql_store`
### Removed
- Removed various superclassing of `NeatGraphStore`
- Remove Prometheus reminisce in code base
- Remove logging
### Added
- `RdfFileExtractor` graph extractor added.

## [0.79.0] - 10-06-24
### Added
- `TimeSeriesExtractor` graph extractor added.
- `SequencesExtractor` graph extractor added.
- `EventsExtractor` graph extractor added.
- `FilesExtractor` graph extractor added.
- `LabelsExtractor` graph extractor added.
- Dedicate test data for Classic CDF data model created
- Tracking of graph provenance added to `NeatGraphStore`

## [0.78.5] - 05-06-24
### Changed
- Increased upper bound on `fastapi` dependency.


## [0.78.4] - 05-06-24
### Added
- `AssetsExtractor` graph extractor added.

## [0.78.3] - 03-06-24
### Added
- `MultiValueType` for the Information Architect rules, allowing multiple value types for a property.

### Improved
- `InferenceImporter` is retaining information on multi value type for properties.

## [0.78.2] - 31-05-24
### Improved
- `OWLImporter` is now opinionated and will attempt to make the imported ontology compliant with the rules.

## [0.78.1] - 30-05-24
### Added
- Added `RulesInferenceFromRdfFile` to the step library

## [0.78.0] - 30-05-24
### Added
- `make_compliant` feature added to `InferenceImporter` producing compliant rules from a knowledge graph.

## [0.77.10] - 23-05-30
### Changed
- Increased upper bound on `uvicorn` dependency.

## [0.77.9] - 23-05-24
### Added
- `InferenceImporter` added to the core library enabling inference of rules from a graph.

## [0.77.8] - 23-05-24
### Fixed
- In the conversion form Information to DMS Rules, when referencing a class in reference rules, the implements
  was not set correctly. This is now fixed.
- In the new implementation of the conversion between Information and DMS rules, containers that already exist
  in a last or reference rule object were recreated. This is now fixed.

## [0.77.7] - 23-05-24
### Fixed
- In the `DMSImporter`, if you imported a data model with multiple views referencing the same direct property
  in a container, it would return an error. This is allowed and thus no longer return an error.
- There was an edge case that could cause the conversion between Information and DMS rules to fail with
  `MissingContainerError`. The conversion is now reimplemented to ensure that Information rules always
  will create the necessary containers in the conversion to DMS rules.

## [0.77.6] - 23-05-24
### Improves
- Documentation on how to use raw filter
- Added a simple example of Rules with raw filter
- Added new test for raw filter

## [0.77.5] - 23-05-24
### Fixed
- `DMSExporter` creates the schema depending on `extension` in metadata field as defined in the
  [documentation](https://cognite-neat.readthedocs-hosted.com/en/latest/terminology/rules-excel-input.html).

## [0.77.4] - 22-05-24
### Improves
- Information rules are now read using InformationRulesInput data class, replicate the form of DMS rules.
- Information rules are now serialized using dedicated serializer class
- Information rules are now validated using dedicated validator class
- Defaulting to "enterprise" data model type and "partial" schema completeness set to avoid validation error on import
### Fixed
- Fixed bug in `ExcelImporter` when importing a data model with a last spreadsheet and no reference model.
  This would trigger an error `RefMetadata sheet is missing or it failed` even though the
  ReferenceMetadata sheet is not needed.

## [0.77.3] - 14-05-24
### Fixed
- When using `DMSExporter` and importing a data model with a view pointing to a view not in the data model,
  it would fail to convert to an `Information` rules. This is now fixed.
- In the `ExcelExporter`, the `metadata` sheet is now created correctly when you use the arguments `dump_as="last"`,
  or `dump_as="reference"`, combined with and without `new_model_id`. **[Note]** The order of the `dump_as` and
  `new_model_id` arguments have switched places. This is to make it more intuitive to use the `ExcelExporter`
  as `new_model_id` is only relevant if `dump_as` is set to `last` or `reference`.

## [0.77.2] - 14-05-24
### Added
- Missing warning when `RawFilter` is used to warn users that the usage of this filter is not recommended.


## [0.77.1] - 14-05-24
### Added
- Support for `RawFilter` allow arbitrary filters to be applied to the data model.


## [0.77.0] - 13-05-24
### Changed
- [BREAKING] The subpackage `cognite.neat.rules.models` is reorganized. All imports using this subpackage must be
  updated.

### Added
- Support for exporting/importing `Last` spreadsheets in the `ExcelExporter` and `ExcelImporter`.
- [BREAKING] As a result of the above, in the `ExcelExporter` the parameter `is_reference` is replaced by `dump_as`.
  To continue using the old behavior, set `dump_as='reference'`.
- In the `DMSImporter.from_data_model_id`, now supports setting `reference_model_id` to download a solution model
  with a reference model.

## [0.76.3] - 10-05-24
### Added
- Added schema validator for performance, specifically if views map to too many containers.


## [0.76.2] - 06-05-24
### Fixed
- Added missing "Is Reference" parameter back to the `ExcelExporter`step.


## [0.76.1] - 06-05-24
### Changed
- Updated DMS Architect Rules template to fit the new DMS Rules structure
- Update Terminology/Rules to reflect new DMS Rules structure

## [0.76.0] - 06-05-24
### Removed
- [BREAKING] In `DMSRules`, `default_view_version` is no longer supported. Instead, you will now get a warning if view versions
  are not matching the data model version.

### Added/Changed
- [BREAKING] The following renaming of columns in `DMSRules`, properties sheet:
    - `Relation` -> `Connection`
    - `ViewProperty` -> `View Property`
    - `ContainerProperty` -> `Container Property`
    - `IsList` -> `Is List`
    - `Class` -> `Class (linage)`
    - `Property` -> `Property (linage)`
- [BREAKING] The following renaming of columns in `DMSRules`, views sheet:
    - `InModel` -> `In Model`
    - `Class` -> `Class (linage)`
- [BREAKING] The following renaming of columns in `DMSRules`, containers sheet:
    - `Class` -> `Class (linage)`
- [BREAKING] Added support for listable direct relations in `DMSRules`. In addition, there is now a complete reimplementation
  of the `connection` column in the `DMRRules` `properties` sheet.
- [BREAKING] Connection (former relation) can now be `direct`, `reverse`, or `edge`.
  While `multiedge` and `reversedirectc` have been removed. For more details,
  see the [DMS Rules Details](https://cognite-neat.readthedocs-hosted.com/en/latest/terminology/dmsrules.html#relation)
  documentation.
- In `DMSRules`, added support for setting containerId and nodeId in `View.Filter`. Earlier, only `nodeType` and
  `hasData` were supported which always used an implicit `containerId` and `nodeId` respectively. Now, the user can
  specify the node type and container id(s) by setting `nodeType(my_space:my_node_type)` and
  `hasData(my_space:my_container_id, my_space:my_other_container_id)`.
- Introduced, `dataModelType` in `DMSRules` and `InformationRules` to explicitly set the type of data model. This
  will be used to different types of validation and make the user aware of the type of data model they are working with.
- In `DMSExporter`, created smart defaults for setting `view.filters`. This is now recommended that the user uses
  the default values for `view.filters` and only set them explicitly if they now very well what they are doing.

## [0.75.9] - 04-05-24
### Improved
- Steps are now categorized as `current`, `legacy`, and `io` steps
- Workflow fails if one mix `current` and `legacy` steps in the same workflow

## [0.75.8] - 02-05-24
### Fixed
- `DMSExporter` now correctly exports direct relations with unknown source.

## [0.75.7] - 29-04-24
### Added
- `DMSExporter` now supports deletion of data model and data model components
- `DeleteDataModelFromCDF` added to the step library

## [0.75.6] - 26-04-24
### Changed
- All `NEAT` importers does not have `is_reference` parameter in `.to_rules()` method. This has been moved
  to the `ExcelExporter` `__init__` method. This is because this is the only place where this parameter was used.

### Added
- `DMSExporter` now supports skipping of export of `node_types`.

### Fixed
- When importing an `Excel` rules set with a reference model, the `ExcelImporter` would produce the warning
  `The copy method is deprecated; use the model_copy instead`. This is now fixed.

## [0.75.5] - 24-04-24
### Fixed
- Potential of having duplicated spaces are now fixed

## [0.75.4] - 24-04-24
### Fixed
- Rendering of correct metadata in UI for information architect
### Added
- Added `OntologyToRules` that works with V2 Rules (profiling)

## [0.75.3] - 23-04-24
### Fixed
- Names and descriptions were not considered for views and view properties

## [0.75.2] - 23-04-24
### Fixed
- Allowing that multiple View properties can map to the same Container property

## [0.75.1] - 23-04-24
### Fixed
- No spaces in any of the subfolders of the `neat` package.

## [0.75.0] - 23-04-24
### Added
- Added and moved all v1 rules related code base under `legacy` module

## [0.74.0] - 23-04-24
### Added
- added UI+api support for RulesV2. Read-only in the release , editable in the next release.

## [0.73.4] - 19-04-24
### Fixed
- updated urllib3 to 2.2.1

## [0.73.3] - 19-04-24
### Fixed
- updated uvicorn to 0.20.0
- updated fastapi to 0.110

## [0.73.2] - 19-04-24
### Fixed
- updated prometheus-client to 0.20.0

## [0.73.1] - 17-04-24
### Added
- Extended DEXPI for schemas 3.3 (no Attibute URI in genericAttributes and text without label parent).
### Fixed
- added missing py.typed (to enable mypy in projects using neat, ie docparser)

## [0.73.0] - 17-04-24
### Added
- Proper parsing/serialization of `inf`
- Added `new_model_id` to `ExcelExporter` to allow automatically setting metadata sheet when creating a new model
- In `DMSRules`, the user can now set `EdgeType` or `HasData` filter.
- The `DMSExporter` now validates data models wrt to a reference model, when `schema=extended`.

### Fixed
- In `DMSExporter`, `edge_type` is set correctly when referencing a multiedge property.
- Updated `cognite-sdk` to `7.37.0`, this broke neat with `ImportError: cannot import name 'ListablePropertyType'...`.
  This is now fixed.

### Removed
- The `DMSExporter` no longer has a `standardize_casing` parameter. Neat is no longer opinionated about casing.

## [0.72.3] - 16-04-24
### Fixed
- `ExcelImporter` was resetting `role` value to value set in rules instead of keeping value provided as arg
### Changed
- Default namespace set to `http://purl.org/cognite/neat#` instead of `http://purl.org/cognite/app#`
- OwlImporter for rules v2 has `make_compliant` set to False by default
### Added
- When creating OWL from rules, prefix will be saved under property `neat:prefix` (hence change of default namespace)
- When reading OWL if there is `neat:prefix` value will be added to `rules.metadata.prefix`
- By default we are defaulting OWL properties to min 0 and max 1 occurrence if no occurrence is set
- Added test for generation of complete rules out of partial rules

## [0.72.2] - 15-04-24
### Fixed
- `rules2dms` API route is now producing expected `View` objects to be visualized in CDF
### Added
- `publish-rules` API route added allowing publishing rules as DMS Schema components to CDF


## [0.72.1] - 11-04-24
### Fixed
- rdf:PlainLiteral and rdf:Literal was not resolving as string handled when exporting Rules to DMS schemas, this is now fixed
- OwlImporter that works with v2 rules was using `XSD_VALUE_TYPE_MAPPINGS` for v1 rules, this is now fixed
- added missing mapping for reference when converting information architect rules to dms architect rules

## [0.72.0] - 11-04-24
### Improved
- Improved garbadge collection process in workflows. Now all resources are properly released after workflow execution or reloading.
This is expecially critical when working with statfull objects like graph stores or big objects allocated in memory.
## Removed
- Removed a lot of old and stale code from workflows engine.
## Changed
- Changed CORS policy for UI to allow all origins. This is a temporary solution until it is properly configured in the future.

## [0.71.0] - 10-04-24
### Added
- Added `/api/core/rules2dms`
- Enabled conversion of rules to DMS views and containers

## [0.70.3] - 10-04-24
### Fixed
- Bug when importing an OWL ontology while expecting compliant rules did not encounter for dangling classes (classes without a property or parent class). This is now fixed.
### Improved
- Handling of xsd types as case insensitive when importing an OWL ontology.
### Added
- Handling of rdf:Literals in OWL ontology import as xsd:string

## [0.70.2] - 03-04-24
### Fixed
- Bug when exporting an `addition` to of a ruleset in  `DMSExporter` when using the method `.export_to_cdf`
### Changed
- Updated the `DMSExporter` to sort views in data model by (`space`, `external_id`).

## [0.70.1] - 03-04-24
### Added
- The `DMSExporter` now supports deploying an `addition` extension of a ruleset.

## [0.70.0] - 09-04-24
### Added
- Added `/api/core/convert`
- Enabled OWL importer to produce DMS rules


## [0.69.3] - 03-04-24
### Fixed
- Validation of `InformationRules` gives a warning if a reference class is used. This is now fixed.
- Validation of `InformationRules` returns an error if a importing a value type `Unknown`. This is now fixed.

## [0.69.2] - 03-04-24
### Fixed
- Fixed issue with `DMSImporter` when importing data models with direct relations without `source` set. This would
  cause a validation issue. This is now fixed.

## [0.69.1] - 03-04-24
### Fixed
- Fixed issue with `DMSImporter` when importing data models with data models that reference views outside the data model.
  This is now fixed.

## [0.69.0] - 03-04-24
### Added
- Experimental support for working with a reference model in the Rules.

### Fixed
- When using `DMSExporter` with `standardize_casing=False`, the `DMSExporter` would fail to export containers and
  views. This is now fixed.

### Changed
- When using any exporter writing to file, the default new line character and encoding of the OS was used. This is now
  changed to always use `utf-8` encoding and `'\n'` as the new line character. This is for working with **NEAT** in,
  for example, git-history, across multiple users with different OSes.
- In the `DMSExporter`, setting `existing_handling=force` will now also force the creation of `Containers` in addition
  to `Views`.

## [0.68.9] - 03-04-24
### Added
- Helper method `from_directory` and `from_zip_file` to `DMSExporter` to load DMS schema from directory or zip file.
  These methods are the complement of the `export_to_file()` method in `DMSExporter`.

## [0.68.8] - 25-03-24
### Fixed
- Remove harsh regex on Expected Value Types in Rules v1 DMS exporter


## [0.68.7] - 25-03-24
### Improved
- Input for DmsArchitect DMS value types are now case insensitive.


## [0.68.6] - 25-03-24
### Improved
- Input for InformationArchitect XSD value types are now case insensitive.


## [0.68.5] - 22-03-24
### Improved
- `ExcelExporter` and `YAMLExporter` now skips the default spaces and version when exporting rules.

## [0.68.4] - 22-03-24
### Fixed
- remove_namespace missed check weather namespace is of actual HTTP type


## [0.68.3] - 20-03-24
### Fixed
- returned functionality that was accidentally removed in 0.68.1 release.
- removed excessive logging for workflow state endpoint.
- gracefull handling of transformations that do not return any data.

## [0.68.2] - 21-03-24
### Added

* Support for exporting DMS schema, in `DMSExporter`, to directory instead of just `.zip`.]

## [0.68.1] - 19-03-24
### Changed

* Default workflow `Export DMS` now also exports transformations and raw tables.

## [0.68.0] - 19-03-24
Multiple fixes and features for the upcoming v1.0.0 release.
## Added
* YAML (json) Exporter and Importer
* DMS Rules:
  * Support for revers direct relations
  * Views have support for InModel option to exclude views from the data model.
  * Views have support for Filters (`hasData` and `nodeType`)
  * List of direct relations are converted to edges.
* Robustify reading of rules, all extra whitespaces are now stripped.
* Option for exporting Transformations + Raw Tabels based on DMS rules.
* Workflows:
  * `ValidateWorklow` can also be used to covert rules.
  * Visualization of data model workflows.


## Fixed
* Bugs in the `ExcelImporter`:
  * It was not releasing the Excel file after reading it.
  * Warnings were not captured.
  * Pydantic errors were not captured.

## [0.67.5] - 14-03-24
## Fixed
* Replaced obsolete `dataModelID` Metadata filed to `external_id`


## [0.67.4] - 14-03-24
## Fixed
* Upgrade to `cognite-sdk` `7.28.2` which has fixed bug for retrieving more than 100 data models, containers,
  views, and spaces.

## [0.67.3] - 13-03-24
## Fixed
* `ExcelImporter` now returns rules for the correct role type based on the input.

## [0.67.2] - 13-03-24
## Added
- Standardization of casing in DMS exporter
- In DTDL importer infer data model name and space.
- Visualization of data model in UI through the new workflow `Visualize Data Model`
## Changed
- Deprecation of steps based on the single rule sheet, in favor of role-based rules.


## [0.67.1] - 12-03-24
## Changed
- Addeded configuraion that controls behaviour of embedded transformation logic in GenerateNodesAndEdgesFromGraph. Now user can disable default transfomation logic (before it was always on) , it is useful when transformation is done in dedicated transformation step.

## [0.67.0] - 07-03-24
## Fixed
- Fixed issue with prefixes not being updated during GraphStore (oxi) reinitialization
- Fixed graph store reset issue for JSON loader
- Small UI adjustments

## Added
- Added rules browser to the UI. Now user can browse all rules in UI from local store .
- Added configurable HTTP headers for `DownloadDataFromRestApiToFile` step. The feature is useful when the API requires specific headers to be set (has been requested by Cognite customer).

## [0.66.1] - 06-03-24
## Fixed
- `Import DMS` fails for data models without description. This is now fixed.

## [0.66.0] - 06-03-24
## Added
- Multiple experimental workflows `Export DMS`, `Import DMS`, `Validate Solution Model`, and `Validate Rules`

## [0.65.0] - 01-03-24
## Added
- Added support for scheduling on given weekdays for time trigger

## [0.64.0] - 21-03-24
## Added
- Added functionality to import and export global configuration file to and from CDF
- Added "latest" flag for workflows in CDF and spreadsheets.
- Added well formatted context viewer

## Changed
- Changed the way how workflows and rules loaded to CDF. Labels has been removed and replaced with additional metadata.

## Improved
- Improved UI around files upload and download. Improved File Uploader step.

## [0.63.0] - 20-02-24

## Added
- Added option to map edges as temporal solution prior shifting to Rules profiling


## [0.62.1] - 14-02-24

## Fixed
- Issue of `DeleteDMSSchemaComponents` deleting components in all spaces
- Issue of `ExportRulesToOntology` and `ExportRulesToSHACL` not creating missing folder

## [0.62.0] - 08-02-24

## Added
- Added `export_rules_to_ontology` workflow
- `LoadGraphToRdfFile` step to load graph to rdf file

## Fixed
- Issue of resetting graph for `MemoryStore` when loading graph from file
- Issue of not respecting add_base_prefix == False


## [0.61.0] - 06-02-24

## Added
- Ability to upload of all spaces components or only ones that are in space defined by `Rules.metadata.space`
- Ability to remove of all spaces components or only ones that are in space defined by `Rules.metadata.space`

## Improved
- DMS Schema components upload report add to step `ExportDMSSchemaComponentsToCDF`
- DMS Schema components removal report add to step `DeleteDMSSchemaComponents`
- Handling of multiple steps

## Removed
- `DataModelFromRulesToSourceGraph` it is confusing step and needs more work to be useful
- Workflows:
  - `json_to_data_model_rules`
  - `sheet2cdf`
  - `skos2cdf`

## Changed
- Renamed steps:
  - `LoadTransformationRules` to `ImportExcelToRules`
  - `InstancesFromRdfFileToSourceGraph` to `ExtractGraphFromRdfFile`
  - `InstancesFromRulesToSolutionGraph` to `ExtractGraphFromRulesInstanceSheet`
  - `GraphCapturingSheetToGraph` to `ExtractGraphFromGraphCapturingSheet`
  - `GenerateMockGraph` to `ExtractGraphFromMockGraph`
  - `InstancesFromJsonToGraph` to `ExtractGraphFromJsonFile`
  - `InstancesFromAvevaPiAF` to `ExtractGraphFromAvevaPiAssetFramework`
  - `DexpiToGraph` to `ExtractGraphFromDexpiFile`
  - `GenerateCDFAssetsFromGraph` to `GenerateAssetsFromGraph`
  - `GenerateCDFRelationshipsFromGraph` to `GenerateRelationshipsFromGraph`
  - `GenerateCDFNodesAndEdgesFromGraph` to `GenerateNodesAndEdgesFromGraph`
  - `UploadCDFAssets` to `LoadAssetsToCDF`
  - `UploadCDFRelationships` to `LoadRelationshipsToCDF`
  - `UploadCDFNodes` to `LoadNodesToCDF`
  - `UploadCDFEdges` to `LoadEdgesToCDF`
  - `CreateCDFLabels` to `LoadLabelsToCDF`
  - `OpenApiToRules` to `ImportOpenApiToRules
  - `ArbitraryJsonYamlToRules` to `ImportArbitraryJsonYamlToRules`
  - `GraphToRules` to `ImportGraphToRules`
  - `OntologyToRules` to `ImportOntologyToRules`
  - `GraphQLSchemaFromRules` to `ExportGraphQLSchemaFromRules`
  - `OntologyFromRules` to `ExportOntologyFromRules`
  - `SHACLFromRules` to `ExportSHACLFromRules`
  - `GraphCaptureSpreadsheetFromRules` to `ExportRulesToGraphCapturingSheet`
  - `ExcelFromRules` to `ExportRulesToExcel`
- Renamed workflows:
  - `graph_to_asset_hierarchy` to `extract_rdf_graph_generate_assets`
  - `dexpi2graph` to `extract_dexpi_graph_and_export_rules`
  - `ontology2data_model` to `import_ontology`

- **Note** this is a breaking change, but since we are on 0. version, we can do this.


## [0.60.0] - 30-01-24

## Added

- Configuration for which DMS schema components are to be uploaded to CDF
- Configuration for which DMS schema components are to be removed to CDF
- Configuration how to handle existing CDF schema components during upload

## Changed
- Renamed `UploadDMSDataModel` to `ExportDMSSchemaComponentsToCDF` step. **Note** this is a breaking change, but
  since we are on 0. version, we can do this.
- Renamed `DeleteDMSDataModel` to `DeleteDMSSchemaComponents` step. **Note** this is a breaking change, but
  since we are on 0. version, we can do this.
- Renamed `ExportDMSDataModel` to `ExportDMSSchemaComponentsToYAML` step. **Note** this is a breaking change, but
  since we are on 0. version, we can do this.
- Renamed `DataModel` class to `DMSSchemaComponents` to better reflect the content of the class. **Note** this is a breaking change, but
  since we are on 0. version, we can do this.
- Step that waits for human approval timeout set to 1 day

## [0.59.1] - 29-01-24

## Added

- Added pre-cleaning of spaces prior validation

## Fixed

- Fixed restrictive which did not allow multiple occurrence of [.-_]


## [0.59.0] - 24-01-24

## Added

- Added `ExportDMSDataModel` to dump data model (views) and containers as YAML

## Improved

- `DMSDataModelFromRules` is now extended such that one can update space/external_id/version of data model


## [0.58.0] - 20-01-24

## Changed

- `cognite.neat.graph.loaders.rdf_to_dms.rdf2nodes_and_edges` has been replaced by `cognite.neat.graph.loaders.DMSLoader`.
- Upgrade `cognite-sdk` to `v7`, thus now neat requires `cognite-sdk>=7.13.8`.

## Added

- Introduced an interface for `cognite.neat.graph.loaders` and implemented it for DMS.

## [0.57.0] - 11-01-24

## Improved

- Improved `GraphCapturingSheet` extractor allowing additional configuration and usage of external ids for properties and classes


## [0.56.1] - 10-01-24

## Fixed

- Add `alpha` tag to DEXPI step



## [0.56.0] - 09-01-24

## Added

- Added DEXPI example from DISC project (kindly provided by Jan Eivind Danielsen)


## [0.55.0] - 09-01-24

## Added

- Support for knowledge graph extraction from `DEXPI` P&ID provided as `XML`
- Added `DexpiToGraph` to step library


## [0.54.0] - 04-01-24

## Added
- Reset graph option for GraphDBStore

## Changed
- `cognite.neat.stores` module. This now only has four classes: `NeatGraphStoreBase`, `MemoryStore`, `OxiGraphStore`,
  and `GraphDBStore` as well as the constants `STORE_BY_TYPE` and `AVAILABLE_STORES`. All functions, enums, and previous
  classes are removed. Note `NeatGraphStoreBase` is a rename from `NeatGraphStore` and is now an abstract class.

## [0.53.0] - 03-01-24

## Improved

- Speed of nodes & edges generation
- Multi namespace support for nodes & edges generation (see [feature request](https://github.com/cognitedata/neat/issues/171))

## Changed
- `cognite.neat.extractors` module. This now only has three classes: `BaseExtractor`, `MockGraphGenerator`, `GraphCapturingSheet`.
   all the functions that were in the module is replaced with the above classes. The exception is the the function
   `rdf_file_to_graph` which is moved to `cognite.neat.graph.stores`.

## [0.52.0] - 22-12-23

## Added

- Advance data modeling support introduced
- Multi space containers support introduced


## [0.51.0] - 05-12-23

## Improved

- Turning `ParentClass` string into `Entity`
- Added new fields to Class and Property as last step to enable advance data modeling

## Removed

- Removed two validators from Rules which would otherwise block advance data modeling, specifically referring to Views and/or Containers in different spaces


## [0.50.0] - 15-12-23

## Fixed

- Fixed bug in GenerateCDFAssetsFromGraph class for assets_cleanup_type "orphans"/"full" where not all orphans assets were removed. No all asset under a created orphan parent asset are removed.


## [0.49.0] - 05-12-23

## Deprecated

- `data_set_id`, `cdfSpaceName`, `externalIdPrefix` in `Metadata` sheet has been removed

## Improved

- `Metadata` sheet now contains only two mandatory fields, namely: `prefix`, `version`, other fields are optional or generated automatically
- Generation of `Labels`, `Asset` and `Relationship` requires explicit configuration of `data_set_id` and external id prefixes, enabling reuse of same rules for multiple data sets

## [0.48.0] - 05-12-23

## Added

- Value types are now resolved as `ValueType` object instances

## [0.47.0] - 01-12-23

## Deprecated

- `type_mapping` in `rules` replaced by `value_types`

## [0.46.0] - 30-11-23

## Improved

- Improved `Triple` pydantic class to be used across the package as prep for advanced data modeling
- Improved `Entity` pydantic class to be used across the package as prep for advanced data modeling
- Moved all base regex patterns to `neat.rules.models._base`
- Reduced and cleaned up `neat.rules.models.rdfpath`

## Added

- `neat.rules.value_types` to create default ValueType class to be used to improve `Rules`

## [0.45.0] - 24-11-23

## Improved

- Validators skipping now made through two decorators `skip_field_validator` and `skip_model_validator`
- Small fixes in `cognite.neat.rules.models.rules`
- Allow single character properties/classes in `rdfpath`

## [0.44.0] - 24-11-23

## Fixed

- Fixed bug in GenerateCDFAssetsFromGraph class for assets_cleanup_type "orphans" where children of orphans assets were not removed. No all asset under an orphan parent asset are removed.

## [0.43.0] - 23-11-23

## Added

- All neat specific validators for `Rules` can be now skipped by specifying them in `validators_to_skip`, alternatively one can set `validators_to_skip=["all"]` to skip all validators.

## Fixed

- Single character properties/classes are now allowed in `rdfpath`

## [0.42.4] - 22-11-23

## Fixed

- Fixed missing oxi graph in docker

## [0.42.3] - 22-11-23

## Fixed

- Fixed max character length for `Description` to 1024 characters.

## [0.42.2] - 22-11-23

## Fixed

- Fixed absolute path in `neat` steps.

## [0.42.1] - 22-11-23

## Fixed

- `DownloadFileFromCDF` now can autocreate missing folders
- `DownloadDataFromRestApiToFile` now can autocreate missing folders

## [0.42.0] - 22-11-23

## Improved

- `OWLImporter` improved to handle exceptions often found in OWL files

## Added

- `OWLImporter` supports conversion of information to data model through flag `make_compliant`

## Fixed

- Description of properties, classes and data model updated to allow for 1028 characters

## [0.41.6] - 20-11-23

## Changed

- cdf space name regex

## [0.41.5] - 20-11-23

## Changed

- version regex

## [0.41.4] - 18-11-23

## Changed

- Python depedency `openpyxl` made mandatory

## [0.41.3] - 18-11-23

## Changed

- Python depedency `pyoxigraph` made optional

## [0.41.2] - 17-11-23

## Changed

- Python depedency from `python = ">=3.10,<3.13"` to `python = "^3.10"`

## [0.41.1] - 14-11-23

## Fixed

- Fixed `DMSImporter` to properly set `version` and `cdfSpaceName` when using single View as input.
- Fixed `rules_to_pydantic_models` to skip creating `edges-one-to-one` if `externalID` is missing

## [0.41.0] - 14-11-23

## Changed

- Renamed `JSONImporter`, `YAMLImporter`, `DictImporter` to `ArbitraryJSONmporter`, `ArbitraryYAMLImporter`, `ArbitraryDictImporter` to
  reflect that these importers infer the data model from raw input data, and are not reading a serialized file.

## Added

- Support for configuring the direction for child-parent relationship in `ArbitraryJSONmporter`, `ArbitraryYAMLImporter`, `ArbitraryDictImporter`.
- Support for `datetime` in `ArbitraryJSONmporter`, `ArbitraryYAMLImporter`, `ArbitraryDictImporter`.

## Fixed

- `DMSExporter` does not write one-to-many edges to containers any more.
- In the importers `ArbitraryJSONmporter`, `ArbitraryYAMLImporter`, `ArbitraryDictImporter` the `max_count` were not set leading all triples to
  be a one-to-many relationship. Now, only data which are of type `list` skips the `max_count` all other set it to 1.

## [0.40.2] - 14-11-23

## Fixed

- Set lower bound of `cognite-sdk` to `6.39.2` as it is required due to a bug in earlier SDK versions.

## Improved

- Improved Nodes and Edges validation and data validation reporting in rdf2nodes_and_edges and GenerateCDFNodesAndEdgesFromGraph steps.

## [0.40.1] - 08-11-23

## Changed

- The `DMSExporter` is now configurable with `datamodel_id`. The `DMSImporter` also accepts a data model as input.

## [0.40.0] - 08-11-23

## Changed

- The interface for `cognite.neat.rules.exporters`. Now, they have the following methods `.export()`, `.export_to_file()`,
  `.from_rule()`.

## [0.39.1] - 08-11-23

## Fixed

- Changed `attributes`, `edges_one_to_one`, `edges_one_to_many` instance to class property methods

## [0.39.0] - 03-11-23

## Fixed

- Not allowing DMS non-compliant Rules to be turned into pydantic models

## Added

- class property methods to the generated pydantic models accessing descriptions and names of models and fields
- controlling whether `neat` specific fields should be added or not to pydantic models using arg `add_extra_fields`
- `OntologyToRules` step added to the step library

## Improves

- Documentation of `rules_to_pydantic_models`

## [0.38.3] - 03-11-23

## Fixed

- Fixed CDF database configuration for rawlookup rule in TransformSourceToSolutionGraph . https://github.com/cognitedata/neat/issues/157

## [0.38.2] - 03-11-23

## Fixed

- Added type mapping for data type Date

## [0.38.1] - 01-11-23

## Fixed

- Proper min_count for `DMSImporter` base on CDF `View` implementation

## [0.38.0] - 31-10-23

## Added

- Ability to partially validate Rules
- Description and name of fields added to rules generated pydantic models

## Improved

- Improved naming of internal variables in `cognite/neat/rules/exporter/rules2pydantic_models.py`

## [0.37.0] - 31-10-23

## Added

- Configurable assets cleanup in GenerateCDFAssetsFromGraph step. Now user can specify if he/she wants to delete all ophan or circular assets or keep them.

### Fixed

- https://github.com/cognitedata/neat/issues/146
- https://github.com/cognitedata/neat/issues/139

## [0.36.0] - 30-10-23

### Added

- Added `DMSImporter`
-

## [0.35.0] - 27-10-23

### Improved

- Improved stability and resource usage of Oxigraph when working with large graphs.

### Added

- Added `InstancesFromAvevaPiAF` step.

### Fixed

- UI bug fixes and improvements.

## [0.34.0] - 27-10-23

### Improved

- Bug fix: Removed condition not allowing an asset to change its parent asset.

## [0.33.0] - 22-10-23

### Improved

- Implementation of class prefix to external ids for edges

## [0.32.0] - 22-10-23

### Improved

- Refactor importers
- Simplified data modeling flow by introducing RawRules as a first class citizen
- Fix small bugs
- Initiated refactor of exporters

## [0.31.0] - 18-10-23

### Added

- Importer `GraphImporter`

### Improved

- Base importer with generic, yet configurable, exceptions

## [0.30.0] - 11-10-23

### Added

- Three importers `JSONImporter`, `YAMLImporter`, and `DictImporter`.

## [0.29.0] - 07-10-23

### Changed

- The importer `owl2excel` is written as a class `OWLImporter`. **Note** this is a breaking change, but
  since we are on 0. version, we can do this.

## [0.28.0] - 07-10-23

### Added

- Classes for extractors `MockGraphGenerator` and `GraphCapturingSheet` available at `cognite.neat.graph.extractors`.

## [0.27.1] - 07-10-23

### Improved

- Introduced container classes for `Classes` and `Properties` in `TransformationRules`. Implemented `.to_pandas()`
  methods for both classes.

## [0.27.0] - 07-10-23

### Added

- `neat` support Python `3.10`.

## [0.26.1] - 05-10-23

### Fixed

- Small fixes related to steps compatibility with mypy.
- Fixed UI crash in case if workflow state cannot be loaded.
- Fixed step loader from data_folder/steps path.

### Added

- Workflow id and run id are now available as step object variables.

## [0.26.0] - 04-10-23

### Added

- Added rules2excel rules exporter. Now users can export rules from TransformationRules object to excel file.
- Added rules generator step from arbitrary object (must be in json or yaml formats)
- Added eperimental rules parser from OpenApi/Swagger specification. Rules generates based on schema part of OpenApi specification.
- Added version , source and docs_urs metadata to Steps class.

## [0.25.9] - 30-09-23

### Fixed

- Loading `neat` from environment variables, the variable `NEAT_LOAD_EXAMPLES` would always return `true`
  even if it was set to `false`. This is now fixed.

## [0.25.8] - 20-09-23

### Improved

- Many UI improvements and bug fixes.
- Improved data exploration capabilities.

### Added

- Added universal JSON to Graph extractor step.

## [0.25.7] - 14-09-23

### Added

- Drop down menu for selection of property which hold value for nodes in Data Explorer

## [0.25.6] - 12-09-23

### Fixed

- Fixed Nodes and Edges step
- Fixed issues with regex

### Added

- Mock Graph Generation Step
- Regex patterns from CDF API documentation

## [0.25.5] - 5-09-23

### Added

- Support for upload of various RDF formats to `NeatGraph` store

## [0.25.4] - 5-09-23

### Fixed

- Fixed issue when columns names are non-string
- Fixed missing start_time in relationships
- Fixed upload_nodes/edges
- Fixed DMS upload step

### Added

- Handling of edge cases when creating Assets in which name was pushed to be None even though there is alt property
- Notebook 5 with walk through about fDM, nodes and edges

## [0.25.3] - 4-09-23

### Fixed

- Fixed Github rules loader.

### Changed

- Github rules loader now split into Github downloader step and RulesLoader.

### Added

- Added Input/Output steps for downloading and uploading rules from/to Github and from/to CDF files.

## [0.25.2] - 1-09-23

### Fixed

- Multiple UI usability improvements and bug fixes.

## [0.25.1] - 31-08-23

### Fixed

- Fixed issues with regex validations for entity ids

## [0.25.0] - 30-08-23

### Changed

- New way of configuring workflows steps . Now steps are configured individually and not as a part of workflow manifest.
- Added access_token autentication for Cognite client. If client_id is not set in config.yaml, NEAT will use client_secret as access_token.
- Multiple UI usability improvements and bug fixes.

### Added

- Added SimpleContextualization step . The step can be used to create links between nodes in a graph either by using regex or exact match between source and target properties.
- Added single store configuration step. Now solution and graph stores can be configured individually.

## [0.24.2] - 29-08-23

### Added

- Multi parent classes are now allowed
- Validation of parent classes ids against class id regex
- New Exception in case of ill-formed parent class ids

### Fixed

- Bug raising when generating Ontology triples in case when there are multi parent classes

## [0.24.1] - 29-08-23

### Added

- Docstring to `cognite.neat.rules.exceptions` and `cognite.neat.graph.exceptions`
- URL to exception definition added to exception message
- Rendering of exceptions in `docs` (mkdocs)

### Fixed

- `fix_namespace_ending` was returning `str` instead of `Namespace` causing issues

### Improved

- Split docs config of importers to importers and parsers to avoid confusion

## [0.24.0] - 24-08-23

### Added

- Generation of DM instances
- `DMSDataModelFromRules`, `GenerateCDFNodesAndEdgesFromGraph`, `UploadCDFNodes` and `UploadCDFEdges` added to step libary

### Improved

- Handling of generation of pydantic model instances in case of incomplete graph instances

## [0.22.0] - 22-08-23

### Changed

- Re-org and re-name step library
- Update workflows according to new step library org

### Added

- `OntologyFromRules` step to step library
- `SHACLFromRules` step to step library
- `DownloadTransformationRulesFromGitHub` to step library

### Improved

- `data_model_generation` workflow has been extended to produce ontological and shape constraints representation
- input parameters description for workflow steps in step library

## [0.21.2] - 18-08-23

### Changed

- `cognite.neat.rules.exceptions` warnings and errors names changed to human-readable form

## [0.21.1] - 18-08-23

### Changed

- `rules2dms` is updated to query for specific version of views

## [0.21.0] - 17-08-23

### Changed

- BIG workflow refactoring. New workflow concept is more modular and easier to extend.
- Steps are defined as independent components with well defined inputs and output data contracts/types and configurations.
- Steps are now reusable and scoped to 3 categories: `global`, `project` and `workflow`. Global steps are available to all workflows and maintained by NEAT project, `project`scoped steps are available to all workflows in a project and `workflow` scoped steps defined and available only to a specific workflow.
- Workflows are now defined as a composition of steps via manifest file , pytyhon file is no longer needed. Workflow Base class inheritance is still possible but not recomended and reserved for very advanced use cases.

### Removed

- Removed `base`and `default` workflows.

### Added

- Workflows can be added via UI.

### Improved

- Improved drop operations for NeatGraph store.

## [0.20.0] - 08-08-23

### Added

- Generation of data model in DMS through `sdk` interaction with DMS endpoint

## [0.19.0] - 08-08-23

### Added

- Generation of in-memory pydantic models based on class/property definitions in `TransformationRules`
- Generation of `CONSTRUCT` query which provides "views" into source graph and in most cases alleviate the need of creating solution graph

## [0.18.3] - 01-08-23

### Changed

- First pass of refactoring / reorg of `app/api` package

### Added

- With exception of `get-nodes-and-edges` route and routes that need CDF all other are now tested

### Removed

- Running tests only on `graph_to_asset_hierarchy`, `sheet2cdf` is commented out

## [0.18.2] - 26-07-23

### Changed

- First pass of refactoring / reorg of `workflows` package
- Removed some of examples data from `neat` and place them under tests

## [0.18.1] - 25-07-23

### Changed

- Structure of `neat` package
- Structure of `neat` tests to reflect package structure
- Renamed rules loaders into readers
- Merged rules readers and parsers into parser

## [0.18.0] - 25-07-23

### Changed

- Structure of `neat` package.

## [0.17.4] - 24-07-23

### Added

- Generation of ontology, shape constraint objects and semantic data model out of transformation rules

## [0.17.3] - 24-07-23

### Added

- Added new composition based method of building step-components for NEAT workflows.

## [0.17.2] - 20-07-23

### Changed

- Switch to using `jinja2` template engine instead of `graphql-core` for generation of GraphQL schema

### Added

- Downloading rules from private github repository

## [0.17.1] - 19-07-23

### Changed

- Organized various methods that work with `TransformationRules` to importers/exporters and set of methods that perform rules analysis

## [0.17.0] - 16-07-23

### Changed

- Parsing of Transformation Rules from Excel files more stricter validations
- BREAKING CHANGE: Transformation Rules which contain Instances sheet now required namespace to be explicitly set in Metadata sheet !

### Added

- Dedicated module for exceptions (warnings/errors) for Transformation Rules parsing
- Ability to generate parsing report containing warnings/errors
- Conversion of OWL ontologies to Transformation Rules
- Tests for notebooks

## [0.16.0] - 10-07-23

### Changed

- The subpackage inside `cognite-neat` `core.rules` has now a defined inteface with three different load methods
  along with the data classes those load methods returns.
- Started making dependencies optional and setting up options for installing `neat` for different use cases.

## [0.15.0] - 08-07-23

### Changed

- Require `pydantic` `v2`.

## [0.14.2] - 07-07-23

### Added

- Added additional validators to comply with CDF DM
- Added new fields to handle request for having both entity ids and entity names
- Added new fields to capture necessary information to resolve sheets as (f)DM

## [0.14.1] - 30-06-23

### Fixed

- Fixed bugs in base workflows

### Improved

- Improved graph based data exploration capabilities.

## [0.14.0] - 21-06-23

### Added

- Base workflow concept. Most of common functionality is moved to base workflows. Now it is possible to create custom
  workflows by inheriting from base workflow. More infor in docs
- Added 3 main workflow start methods . More info in docs

### Fixed

- Fixed error propagation from sub workflows to main workflow. Now if sub workflow fails, main workflow will fail as well.
- Small UI improvements.

## [0.13.1] - 11-06-23

### Added

- Configurable cdf client timeout and max workers size. See [getting started](installation.md) for details.
- Additional logic for handling `CogniteReadTimeoutError` and `CogniteDuplicatedError` during retries. This is an attempt
  to handle cases when under heavy load, requests to CDF may timeout even though the requests were processed successfully
  in eventual consistancy manner.

## [0.13.0] - 11-06-23

### Added

- Configuration option for metadata keys used by neat in the `sheet2cdf` workflow.

## [0.12.10] - 11-06-23

### Improved

- `cognite-neat` package metadata.

## [0.12.9] - 11-06-23

### Fixed

- Existing CDF asset without a label caused the `sheet2cdf` workflow to fail. This is now fixed.

## [0.12.8] - 09-06-23

### Fixed

- Clean labels from assets which do not exist in CDF. This one does the cleaning correct, while `0.12.7` assumed
  the wrong internal format for asset, and thus, did not work.

## [0.12.7] - 07-06-23

### Fixed

- Handling assets in CDF with non-existing labels.

## [0.12.6] - 06-06-23

### Fixed

- Handling assets without labels in CDF.

## [0.12.5] - 04-06-23

### Added

- Automatic update (configurable) of workflow configurations (using new file name) on the rules file upload completion
- Automatic triggering (configurable) of workflow execution on rules file upload completion

## [0.12.4] - 30-05-23

### Added

- SME graph capturing workflow that make use of core method from 0.12.3
- FDM schema generation workflow that make use of core method from 0.11.2
- FDM schema generation notebook in docs
- SME graph capturing notebook in docs

### Improved

- Notebooks overall

### Fixed

- Handling of Instances sheet, issue with cell datatypes

### Changed

- Renamed `fast_graph` workflow to `graph_to_asset_hierarchy`

### Removed

- Default workflow

## [0.12.3] - 30-05-23

### Added

- Added generation of knowledge graph capturing sheet based on data model definitions in transformation rules
- Added generation of knowledge graph from graph capturing sheets

## [0.12.2] - 30-05-23

### Fixed

- Default `config.yaml` could not be reloaded.

### Improved

- The output messages for `load_transformation_rules_step` in all workflows by specifying which file is used.

## [0.12.1] - 26-05-23

### Added

- Added retry logic to asset and relationship update micro batching
- Added generic workflow steps retry logic
- Added examples of how to use update safety guards and human approval steps in workflows

### Fixed

- Fixed UI state polling bug.

## [0.12.0] - 23-05-23

### Added

- Added workflow documentation.
- Added `wait_for_event` task. This task will wait for a specific event to occur.Can be used to pause/resume workflow execution , for instance when a user needs to approve the workflow execution.
- Added metrics helper functions. These functions can be used to create metrics for the workflow.
- Added UI configuration editor. Now it supports all UI operations.
- Added workflow source code viewer.
- Added rules file download link. Now user can upload and download rules file via NEAT UI .
- Added error reporting in UI if the rules file is not valid or not present. The same for data exploration view.

### Improved

- Many UI improvements and visual regrouping of UI views.
- Improved http trigger. Now it can receive arbitrary data in json format.
- Global configurations moved to its own view.
- Steps and System components editor supports node removal.

### Changed

- Groups section was renamed to Solution/System components overview. In manifest it was renamed to `system_components`.

## [0.11.5] - 23-05-23

### Fixed

- Removed `data/config.yaml` dump. This is not used.
- If the config is not specified, the default `config.yaml` now dumps it content as yaml and not `json`.

## [0.11.4] - 22-05-23

### Added

- Reporting on categorized assets and relationships
- Safety gauge to skip assets which are changing asset hierarchy or to raise exception

## [0.11.3] - 19-05-23

### Fixed

- When running `neat` with two different datasets without an external_id prefix, the creation of an orphanage asset
  caused a DuplicationError. This is now fixed by suffixing the dataset to the orphanage asset.

## [0.11.2] - 15-05-23

### Added

- Generation of GraphQL schema from transformation rules
- Fixing names of classes/properties to be aligned to GraphQL allowed characters
- Allowing pure data modeling transformation rules, i.e. no data on mapping rules

## [0.11.1] - 08-05-23

### Fixed

- Set the license of the package in poetry build.

## [0.11.0] - 08-05-23

- Refactored application bootrap procese and core application functions aggregated into NeatApp class.
- Small bug fixes.
- Fixed global configurations via UI and API.

## [0.10.4] - 28-04-23

- Added readme to publish process on pypi.org.

## [0.10.3] - 26-04-23

- Handling edge case in graph that results in decommissioned relationships

## [0.10.2] - 23-04-23

- Fix issue with duplicated labels for relationships

## [0.10.1] - 20-04-23

- Fix for issue of creation of relationships for assets that do not exist

## [0.10.0] - 17-04-24

- Refactor `rdf_to_asset` to use micro batching
- Refactor `rdf_to_relationships` to use micro batching
- Improved logging and performance for `rdf_to_asset` and `rdf_to_relationships`
- Additional labels for relationships

## [0.9.2] - 05-04-23

- Refactor TransformationRules to entail data modeling, relationship definition, label creation methods

## [0.9.1] - 05-04-23

- Remove duplicated rules for relationships which are causing duplicated relationships
- Improve performance of relationship categorization
- Improve NeatGraphStore to better handle graph.drop() for in-memory store
- Improved current example workflows

## [0.9.0] - 03-04-23

- Created mock module
- Added generation of mock graphs based on data model provided in transformation rules
- DataModelingDefinition class extended with methods:
  - `reduce_data_model`: Reduces the data model to desired set of classes
  - `to_dataframe` : Converts DataModelingDefinition instance to a pandas dataframe for easier manipulation
  - `get_class_linkage`: gets the linkage between classes in the data model
  - `get_symmetric_pairs`: gets the symmetric pairs of classes in the data model
- Added descriptive notebook demoing the use of the mock graph generator

## [0.8.0] - 30-03-23

### Added

- Entry point for launching neat application, `neat`.

## [0.7.2] - 28-03-23

- Removed unused API methods
- Added Workflow Execution History to the UI and API (viewer only)
- Added workflow methods for reinitializing CogniteClient from within a workflow. Should be used by workflows to adress memmory leaks in the CogniteClient.
- Improved config.yaml handling. Now if the file is not found, NEAT will create a new one with default values.

## [0.7.1] - 28-03-23

- Fixed issue with relationship diffing which caused diffing to not behave as expected
- Fixed issue with end_time of resurrected resources which was not property set to None
- Moved from using python dictionaries to using data frame as prime storage of relationships
- Better handling of updated relationships via RelationshipUpdate class

## [0.7.0] - 23-03-23

This changelog was introduced to the package.<|MERGE_RESOLUTION|>--- conflicted
+++ resolved
@@ -19,11 +19,8 @@
 
 ### Fixed
 - The `neat.inspect.issue()` now returns data model issues.
-<<<<<<< HEAD
 - Issue with setting new data model id for rules that have raw filter
-=======
-
->>>>>>> 90ad7dce
+
 ## [0.109.0] - 28-01-**2025**
 ### Improved
 - AML and DEXPI reader for neat session automatically perform extraction and transformation
@@ -57,12 +54,9 @@
 ### Added
 - Support for "on-disk" storage for oxigraph in NeatSession
 - New method `neat.inspect.views()` to check the views in the data model.
-<<<<<<< HEAD
-- Support for external modification of data model from NeatSession and its re-import
-=======
+- [ALPHA] Support for external modification of data model from NeatSession and its re-import
 - Export of data model to Excel will now automatically hide the columns used for the internal neat processes.
 
->>>>>>> 90ad7dce
 
 ## [0.108.0] - 22-01-**2025**
 ### Added
