# Changelog

All notable changes to this project will be documented in this file.

The format is based on [Keep a Changelog](https://keepachangelog.com/en/1.0.0/),
and this project adheres to [Semantic Versioning](https://semver.org/spec/v2.0.0.html).

Changes are grouped as follows:

- `Added` for new features.
- `Changed` for changes in existing functionality.
- `Deprecated` for soon-to-be removed features.
- `Improved` for transparent changes, e.`g. better performance.
- `Removed` for now removed features.
- `Fixed` for any bug fixes.
- `Security` in case of vulnerabilities.

<<<<<<< HEAD
## [0.17.2] - 24-07-23

### Added 

- Added new composition based method of bulding step-components for NEAT workflows. 
=======
## [0.17.2] - 20-07-23

### Changed

- Switch to using `jinja2` template engine instead of `graphql-core` for generation of GraphQL schema

### Added

- Downloading rules from private github repository

## [0.17.1] - 19-07-23

### Changed

- Organized various methods that work with `TransformationRules` to importers/exporters and set of methods that perform rules analysis
>>>>>>> 762dea00

## [0.17.0] - 16-07-23

### Changed

- Parsing of Transformation Rules from Excel files more stricter validations
- BREAKING CHANGE: Transformation Rules which contain Instances sheet now required namespace to be explicitly set in Metadata sheet !

### Added

- Dedicated module for exceptions (warnings/errors) for Transformation Rules parsing
- Ability to generate parsing report containing warnings/errors
- Conversion of OWL ontologies to Transformation Rules
- Tests for notebooks

## [0.16.0] - 10-07-23

### Changed

- The subpackage inside `cognite-neat` `core.rules` has now a defined inteface with three different load methods
  along with the data classes those load methods returns.
- Started making dependencies optional and setting up options for installing `neat` for different use cases.

## [0.15.0] - 08-07-23

### Changed

- Require `pydantic` `v2`.

## [0.14.2] - 07-07-23

### Added

- Added additional validators to comply with CDF DM
- Added new fields to handle request for having both entity ids and entity names
- Added new fields to capture necessary information to resolve sheets as (f)DM

## [0.14.1] - 30-06-23

### Fixed

- Fixed bugs in base workflows

### Improved

- Improved graph based data exploration capabilities.

## [0.14.0] - 21-06-23

### Added

- Base workflow concept. Most of common functionality is moved to base workflows. Now it is possible to create custom
  workflows by inheriting from base workflow. More infor in docs
- Added 3 main workflow start methods . More info in docs

### Fixed

- Fixed error propogation from sub workflows to main workflow. Now if sub workflow fails, main workflow will fail as well.
- Small UI improvments.

## [0.13.1] - 11-06-23

### Added

- Configurable cdf client timeout and max workers size. See [getting started](/getting-started.md) for details.
- Additional logic for handling `CogniteReadTimeoutError` and `CogniteDuplicatedError` during retries. This is an attempt
  to handle cases when under heavy load, requests to CDF may timeout even though the requests were processed successfully
  in eventual consistancy manner.

## [0.13.0] - 11-06-23

### Added

- Configuration option for metadata keys used by neat in the `sheet2cdf` workflow.

## [0.12.10] - 11-06-23

### Improved

- `cognite-neat` package metadata.

## [0.12.9] - 11-06-23

### Fixed

- Existing CDF asset without a label caused the `sheet2cdf` workflow to fail. This is now fixed.

## [0.12.8] - 09-06-23

### Fixed

- Clean labels from assets which do not exist in CDF. This one does the cleaning correct, while `0.12.7` assumed
  the wrong internal format for asset, and thus, did not work.

## [0.12.7] - 07-06-23

### Fixed

- Handling assets in CDF with non-existing labels.

## [0.12.6] - 06-06-23

### Fixed

- Handling assets without labels in CDF.

## [0.12.5] - 04-06-23

### Added

- Automatic update (configurable) of workflow configurations (using new file name) on the rules file upload completion
- Automatic triggering (configurable) of workflow execution on rules file upload completion

## [0.12.4] - 30-05-23

### Added

- SME graph capturing workflow that make use of core method from 0.12.3
- FDM schema generation workflow that make use of core method from 0.11.2
- FDM schema generation notebook in docs
- SME graph capturing notebook in docs

### Improved

- Notebooks overall

### Fixed

- Handling of Instances sheet, issue with cell datatypes

### Changed

- Renamed `fast_graph` workflow to `graph_to_asset_hierarchy`

### Removed

- Default workflow

## [0.12.3] - 30-05-23

### Added

- Added generation of knowledge graph capturing sheet based on data model definitions in transformation rules
- Added generation of knowledge graph from graph capturing sheets

## [0.12.2] - 30-05-23

### Fixed

- Default `config.yaml` could not be reloaded.

### Improved

- The output messages for `load_transformation_rules_step` in all workflows by specifying which file is used.

## [0.12.1] - 26-05-23

### Added

- Added retry logic to asset and relationship update micro batching
- Added generic workflow steps retry logic
- Added examples of how to use update safety guards and human approval steps in workflows

### Fixed

- Fixed UI state polling bug.

## [0.12.0] - 23-05-23

### Added

- Added workflow documentation.
- Added `wait_for_event` task. This task will wait for a specific event to occur.Can be used to pause/resume workflow execution , for instance when a user needs to approve the workflow execution.
- Added metrics helper functions. These functions can be used to create metrics for the workflow.
- Added UI configuration editor. Now it supports all UI operations.
- Added workflow source code viewer.
- Added rules file download link. Now user can upload and download rules file via NEAT UI .
- Added error reporting in UI if the rules file is not valid or not present. The same for data exploration view.

### Improved

- Many UI improvements and visual regrouping of UI views.
- Improved http trigger. Now it can receive arbitrary data in json format.
- Global configurations moved to its own view.
- Steps and System components editor supports node removal.

### Changed

- Groups section was renamed to Solution/System components overview. In manifest it was renamed to `system_components`.

## [0.11.5] - 23-05-23

### Fixed

- Removed `data/config.yaml` dump. This is not used.
- If the config is not specified, the default `config.yaml` now dumps it content as yaml and not `json`.

## [0.11.4] - 22-05-23

### Added

- Reporting on categorized assets and relationships
- Safety gauge to skip assets which are changing asset hierarchy or to raise exception

## [0.11.3] - 19-05-23

### Fixed

- When running `neat` with two different datasets without an external_id prefix, the creation of an orphanage asset
  caused a DuplicationError. This is now fixed by suffixing the dataset to the orphanage asset.

## [0.11.2] - 15-05-23

### Added

- Generation of GraphQL schema from transformation rules
- Fixing names of classes/properties to be aligned to GraphQL allowed characters
- Allowing pure data modeling transformation rules, i.e. no data on mapping rules

## [0.11.1] - 08-05-23

### Fixed

- Set the license of the package in poetry build.

## [0.11.0] - 08-05-23

- Refactored application bootrap procese and core application functions aggregated into NeatApp class.
- Small bug fixes.
- Fixed global configurations via UI and API.

## [0.10.4] - 28-04-23

- Added readme to publish process on pypi.org.

## [0.10.3] - 26-04-23

- Handling edge case in graph that results in decommissioned relationships

## [0.10.2] - 23-04-23

- Fix issue with duplicated labels for relationships

## [0.10.1] - 20-04-23

- Fix for issue of creation of relationships for assets that do not exist

## [0.10.0] - 17-04-24

- Refactor `rdf_to_asset` to use micro batching
- Refactor `rdf_to_relationships` to use micro batching
- Improved logging and performance for `rdf_to_asset` and `rdf_to_relationships`
- Additional labels for relationships

## [0.9.2] - 05-04-23

- Refactor TransformationRules to entail data modeling, relationship definition, label creation methods

## [0.9.1] - 05-04-23

- Remove duplicated rules for relationships which are causing duplicated relationships
- Improve performance of relationship categorization
- Improve NeatGraphStore to better handle graph.drop() for in-memory store
- Improved current example workflows

## [0.9.0] - 03-04-23

- Created mock module
- Added generation of mock graphs based on data model provided in transformation rules
- DataModelingDefinition class extended with methods:
  - `reduce_data_model`: Reduces the data model to desired set of classes
  - `to_dataframe` : Converts DataModelingDefinition instance to a pandas dataframe for easier manipulation
  - `get_class_linkage`: gets the linkage between classes in the data model
  - `get_symmetric_pairs`: gets the symmetric pairs of classes in the data model
- Added descriptive notebook demoing the use of the mock graph generator

## [0.8.0] - 30-03-23

### Added

- Entry point for launching neat application, `neat`.

## [0.7.2] - 28-03-23

- Removed unused API methods
- Added Workflow Execution History to the UI and API (viewer only)
- Added workflow methods for reinitializing CogniteClient from within a workflow. Should be used by workflows to adress memmory leaks in the CogniteClient.
- Improved config.yaml handling . Now if the file is not found, NEAT will create a new one with default values.

## [0.7.1] - 28-03-23

- Fixed issue with relationship diffing which caused diffing to not behave as expected
- Fixed issue with end_time of resurrected resources which was not property set to None
- Moved from using python dictionaries to using data frame as prime storage of relationships
- Better handling of updated relationships via RelationshipUpdate class

## [0.1.0] - 23-03-23

This changelog was introduced to the package.<|MERGE_RESOLUTION|>--- conflicted
+++ resolved
@@ -15,13 +15,6 @@
 - `Fixed` for any bug fixes.
 - `Security` in case of vulnerabilities.
 
-<<<<<<< HEAD
-## [0.17.2] - 24-07-23
-
-### Added 
-
-- Added new composition based method of bulding step-components for NEAT workflows. 
-=======
 ## [0.17.2] - 20-07-23
 
 ### Changed
@@ -37,7 +30,6 @@
 ### Changed
 
 - Organized various methods that work with `TransformationRules` to importers/exporters and set of methods that perform rules analysis
->>>>>>> 762dea00
 
 ## [0.17.0] - 16-07-23
 
