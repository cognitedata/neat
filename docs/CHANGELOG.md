--- conflicted
+++ resolved
@@ -20,21 +20,16 @@
 - Passing `space_property` to `neat.to.cdf.instances()` is no longer ignored.
 - The `neat.inspect.issues(...)` and `neat.inspect.outcome.issues(...)` now prints out a maximum of 50 issues. This is
   to avoid the output being too large. You can pass `return_dataframe=True` to get all issues as a DataFrame.
-<<<<<<< HEAD
-- Description and creator were not properly parsed from DMS data model
-- RawFilter was not properly parsed from DMS data model
-=======
 - The `neat.read.cdf.classic.graph(..., identifier="externalId")` now correctly looks up external ID for
   label.dataSetId, relationship.dataSetId, relationship.sourceExternalId, and relationship.targetExternalId.
 - The `neat.read.cdf.graph()` extracts json as a json-string instead of a regular string.
 - The `neat.read.cdf.graph()` has start and endNode properties for edges.
 - Now DMS rules validation are checked for existence of all components of schema, raise error if at least one is missing
-- The `neat.to.cdf.instances(space_property=)'` now automatically fixes spaces with invalid characters.
+- The `neat.to.cdf.instances(space_property=)'` now automatically fixes spaces with invalid characters.- RawFilter was not properly parsed from DMS data model
 
 ### Added
 - Enable data model to be composed of views from multiple spaces with warning being raised
 - The `neat.to.cdf.instances(space_property=)'` now automatically fixes spaces with invalid characters.
->>>>>>> 96c77704
 
 ## [0.110.0] - 17-02-**2025**
 ### Added
