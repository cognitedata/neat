# Changelog

All notable changes to this project will be documented in this file.

The format is based on [Keep a Changelog](https://keepachangelog.com/en/1.0.0/),
and this project adheres to [Semantic Versioning](https://semver.org/spec/v2.0.0.html).

Changes are grouped as follows:

- `Added` for new features.
- `Changed` for changes in existing functionality.
- `Deprecated` for soon-to-be removed features.
- `Improved` for transparent changes, e.g. better performance.
- `Removed` for now removed features.
- `Fixed` for any bug fixes.
- `Security` in case of vulnerabilities.

<<<<<<< HEAD
## [0.77.1] - 14-05-24
### Added
- Support for `RawFilters` allow arbitrary filters to be applied to the data model.

=======
>>>>>>> 4f7adbe2
## [0.77.0] - 13-05-24
### Changed
- [BREAKING] The subpackage `cognite.neat.rules.models` is reorganized. All imports using this subpackage must be
  updated.

### Added
- Support for exporting/importing `Last` spreadsheets in the `ExcelExporter` and `ExcelImporter`.
- [BREAKING] As a result of the above, in the `ExcelExporter` the parameter `is_reference` is replaced by `dump_as`.
  To continue using the old behavior, set `dump_as='reference'`.
- In the `DMSImporter.from_data_model_id`, now supports setting `reference_model_id` to download a solution model
  with a reference model.

## [0.76.3] - 10-05-24
### Added
- Added schema validator for performance, specifically if views map to too many containers.


## [0.76.2] - 06-05-24
### Fixed
- Added missing "Is Reference" parameter back to the `ExcelExporter`step.


## [0.76.1] - 06-05-24
### Changed
- Updated DMS Architect Rules template to fit the new DMS Rules structure
- Update Terminology/Rules to reflect new DMS Rules structure

## [0.76.0] - 06-05-24
### Removed
- [BREAKING] In `DMSRules`, `default_view_version` is no longer supported. Instead, you will now get a warning if view versions
  are not matching the data model version.

### Added/Changed
- [BREAKING] The following renaming of columns in `DMSRules`, properties sheet:
    - `Relation` -> `Connection`
    - `ViewProperty` -> `View Property`
    - `ContainerProperty` -> `Container Property`
    - `IsList` -> `Is List`
    - `Class` -> `Class (linage)`
    - `Property` -> `Property (linage)`
- [BREAKING] The following renaming of columns in `DMSRules`, views sheet:
    - `InModel` -> `In Model`
    - `Class` -> `Class (linage)`
- [BREAKING] The following renaming of columns in `DMSRules`, containers sheet:
    - `Class` -> `Class (linage)`
- [BREAKING] Added support for listable direct relations in `DMSRules`. In addition, there is now a complete reimplementation
  of the `connection` column in the `DMRRules` `properties` sheet.
- [BREAKING] Connection (former relation) can now be `direct`, `reverse`, or `edge`.
  While `multiedge` and `reversedirectc` have been removed. For more details,
  see the [DMS Rules Details](https://cognite-neat.readthedocs-hosted.com/en/latest/terminology/dmsrules.html#relation)
  documentation.
- In `DMSRules`, added support for setting containerId and nodeId in `View.Filter`. Earlier, only `nodeType` and
  `hasData` were supported which always used an implicit `containerId` and `nodeId` respectively. Now, the user can
  specify the node type and container id(s) by setting `nodeType(my_space:my_node_type)` and
  `hasData(my_space:my_container_id, my_space:my_other_container_id)`.
- Introduced, `dataModelType` in `DMSRules` and `InformationRules` to explicitly set the type of data model. This
  will be used to different types of validation and make the user aware of the type of data model they are working with.
- In `DMSExporter`, created smart defaults for setting `view.filters`. This is now recommended that the user uses
  the default values for `view.filters` and only set them explicitly if they now very well what they are doing.

## [0.75.9] - 04-05-24
### Improved
- Steps are now categorized as `current`, `legacy`, and `io` steps
- Workflow fails if one mix `current` and `legacy` steps in the same workflow

## [0.75.8] - 02-05-24
### Fixed
- `DMSExporter` now correctly exports direct relations with unknown source.

## [0.75.7] - 29-04-24
### Added
- `DMSExporter` now supports deletion of data model and data model components
- `DeleteDataModelFromCDF` added to the step library

## [0.75.6] - 26-04-24
### Changed
- All `NEAT` importers does not have `is_reference` parameter in `.to_rules()` method. This has been moved
  to the `ExcelExporter` `__init__` method. This is because this is the only place where this parameter was used.

### Added
- `DMSExporter` now supports skipping of export of `node_types`.

### Fixed
- When importing an `Excel` rules set with a reference model, the `ExcelImporter` would produce the warning
  `The copy method is deprecated; use the model_copy instead`. This is now fixed.

## [0.75.5] - 24-04-24
### Fixed
- Potential of having duplicated spaces are now fixed

## [0.75.4] - 24-04-24
### Fixed
- Rendering of correct metadata in UI for information architect
### Added
- Added `OntologyToRules` that works with V2 Rules (profiling)

## [0.75.3] - 23-04-24
### Fixed
- Names and descriptions were not considered for views and view properties

## [0.75.2] - 23-04-24
### Fixed
- Allowing that multiple View properties can map to the same Container property

## [0.75.1] - 23-04-24
### Fixed
- No spaces in any of the subfolders of the `neat` package.

## [0.75.0] - 23-04-24
### Added
- Added and moved all v1 rules related code base under `legacy` module

## [0.74.0] - 23-04-24
### Added
- added UI+api support for RulesV2. Read-only in the release , editable in the next release.

## [0.73.4] - 19-04-24
### Fixed
- updated urllib3 to 2.2.1

## [0.73.3] - 19-04-24
### Fixed
- updated uvicorn to 0.20.0
- updated fastapi to 0.110

## [0.73.2] - 19-04-24
### Fixed
- updated prometheus-client to 0.20.0

## [0.73.1] - 17-04-24
### Added
- Extended DEXPI for schemas 3.3 (no Attibute URI in genericAttributes and text without label parent).
### Fixed
- added missing py.typed (to enable mypy in projects using neat, ie docparser)

## [0.73.0] - 17-04-24
### Added
- Proper parsing/serialization of `inf`
- Added `new_model_id` to `ExcelExporter` to allow automatically setting metadata sheet when creating a new model
- In `DMSRules`, the user can now set `EdgeType` or `HasData` filter.
- The `DMSExporter` now validates data models wrt to a reference model, when `schema=extended`.

### Fixed
- In `DMSExporter`, `edge_type` is set correctly when referencing a multiedge property.
- Updated `cognite-sdk` to `7.37.0`, this broke neat with `ImportError: cannot import name 'ListablePropertyType'...`.
  This is now fixed.

### Removed
- The `DMSExporter` no longer has a `standardize_casing` parameter. Neat is no longer opinionated about casing.

## [0.72.3] - 16-04-24
### Fixed
- `ExcelImporter` was resetting `role` value to value set in rules instead of keeping value provided as arg
### Changed
- Default namespace set to `http://purl.org/cognite/neat#` instead of `http://purl.org/cognite/app#`
- OwlImporter for rules v2 has `make_compliant` set to False by default
### Added
- When creating OWL from rules, prefix will be saved under property `neat:prefix` (hence change of default namespace)
- When reading OWL if there is `neat:prefix` value will be added to `rules.metadata.prefix`
- By default we are defaulting OWL properties to min 0 and max 1 occurrence if no occurrence is set
- Added test for generation of complete rules out of partial rules

## [0.72.2] - 15-04-24
### Fixed
- `rules2dms` API route is now producing expected `View` objects to be visualized in CDF
### Added
- `publish-rules` API route added allowing publishing rules as DMS Schema components to CDF


## [0.72.1] - 11-04-24
### Fixed
- rdf:PlainLiteral and rdf:Literal was not resolving as string handled when exporting Rules to DMS schemas, this is now fixed
- OwlImporter that works with v2 rules was using `XSD_VALUE_TYPE_MAPPINGS` for v1 rules, this is now fixed
- added missing mapping for reference when converting information architect rules to dms architect rules

## [0.72.0] - 11-04-24
### Improved
- Improved garbadge collection process in workflows. Now all resources are properly released after workflow execution or reloading.
This is expecially critical when working with statfull objects like graph stores or big objects allocated in memory.
## Removed
- Removed a lot of old and stale code from workflows engine.
## Changed
- Changed CORS policy for UI to allow all origins. This is a temporary solution until it is properly configured in the future.

## [0.71.0] - 10-04-24
### Added
- Added `/api/core/rules2dms`
- Enabled conversion of rules to DMS views and containers

## [0.70.3] - 10-04-24
### Fixed
- Bug when importing an OWL ontology while expecting compliant rules did not encounter for dangling classes (classes without a property or parent class). This is now fixed.
### Improved
- Handling of xsd types as case insensitive when importing an OWL ontology.
### Added
- Handling of rdf:Literals in OWL ontology import as xsd:string

## [0.70.2] - 03-04-24
### Fixed
- Bug when exporting an `addition` to of a ruleset in  `DMSExporter` when using the method `.export_to_cdf`
### Changed
- Updated the `DMSExporter` to sort views in data model by (`space`, `external_id`).

## [0.70.1] - 03-04-24
### Added
- The `DMSExporter` now supports deploying an `addition` extension of a ruleset.

## [0.70.0] - 09-04-24
### Added
- Added `/api/core/convert`
- Enabled OWL importer to produce DMS rules


## [0.69.3] - 03-04-24
### Fixed
- Validation of `InformationRules` gives a warning if a reference class is used. This is now fixed.
- Validation of `InformationRules` returns an error if a importing a value type `Unknown`. This is now fixed.

## [0.69.2] - 03-04-24
### Fixed
- Fixed issue with `DMSImporter` when importing data models with direct relations without `source` set. This would
  cause a validation issue. This is now fixed.

## [0.69.1] - 03-04-24
### Fixed
- Fixed issue with `DMSImporter` when importing data models with data models that reference views outside the data model.
  This is now fixed.

## [0.69.0] - 03-04-24
### Added
- Experimental support for working with a reference model in the Rules.

### Fixed
- When using `DMSExporter` with `standardize_casing=False`, the `DMSExporter` would fail to export containers and
  views. This is now fixed.

### Changed
- When using any exporter writing to file, the default new line character and encoding of the OS was used. This is now
  changed to always use `utf-8` encoding and `'\n'` as the new line character. This is for working with **NEAT** in,
  for example, git-history, across multiple users with different OSes.
- In the `DMSExporter`, setting `existing_handling=force` will now also force the creation of `Containers` in addition
  to `Views`.

## [0.68.9] - 03-04-24
### Added
- Helper method `from_directory` and `from_zip_file` to `DMSExporter` to load DMS schema from directory or zip file.
  These methods are the complement of the `export_to_file()` method in `DMSExporter`.

## [0.68.8] - 25-03-24
### Fixed
- Remove harsh regex on Expected Value Types in Rules v1 DMS exporter


## [0.68.7] - 25-03-24
### Improved
- Input for DmsArchitect DMS value types are now case insensitive.


## [0.68.6] - 25-03-24
### Improved
- Input for InformationArchitect XSD value types are now case insensitive.


## [0.68.5] - 22-03-24
### Improved
- `ExcelExporter` and `YAMLExporter` now skips the default spaces and version when exporting rules.

## [0.68.4] - 22-03-24
### Fixed
- remove_namespace missed check weather namespace is of actual HTTP type


## [0.68.3] - 20-03-24
### Fixed
- returned functionality that was accidentally removed in 0.68.1 release.
- removed excessive logging for workflow state endpoint.
- gracefull handling of transformations that do not return any data.

## [0.68.2] - 21-03-24
### Added

* Support for exporting DMS schema, in `DMSExporter`, to directory instead of just `.zip`.]

## [0.68.1] - 19-03-24
### Changed

* Default workflow `Export DMS` now also exports transformations and raw tables.

## [0.68.0] - 19-03-24
Multiple fixes and features for the upcoming v1.0.0 release.
## Added
* YAML (json) Exporter and Importer
* DMS Rules:
  * Support for revers direct relations
  * Views have support for InModel option to exclude views from the data model.
  * Views have support for Filters (`hasData` and `nodeType`)
  * List of direct relations are converted to edges.
* Robustify reading of rules, all extra whitespaces are now stripped.
* Option for exporting Transformations + Raw Tabels based on DMS rules.
* Workflows:
  * `ValidateWorklow` can also be used to covert rules.
  * Visualization of data model workflows.


## Fixed
* Bugs in the `ExcelImporter`:
  * It was not releasing the Excel file after reading it.
  * Warnings were not captured.
  * Pydantic errors were not captured.

## [0.67.5] - 14-03-24
## Fixed
* Replaced obsolete `dataModelID` Metadata filed to `external_id`


## [0.67.4] - 14-03-24
## Fixed
* Upgrade to `cognite-sdk` `7.28.2` which has fixed bug for retrieving more than 100 data models, containers,
  views, and spaces.

## [0.67.3] - 13-03-24
## Fixed
* `ExcelImporter` now returns rules for the correct role type based on the input.

## [0.67.2] - 13-03-24
## Added
- Standardization of casing in DMS exporter
- In DTDL importer infer data model name and space.
- Visualization of data model in UI through the new workflow `Visualize Data Model`
## Changed
- Deprecation of steps based on the single rule sheet, in favor of role-based rules.


## [0.67.1] - 12-03-24
## Changed
- Addeded configuraion that controls behaviour of embedded transformation logic in GenerateNodesAndEdgesFromGraph. Now user can disable default transfomation logic (before it was always on) , it is useful when transformation is done in dedicated transformation step.

## [0.67.0] - 07-03-24
## Fixed
- Fixed issue with prefixes not being updated during GraphStore (oxi) reinitialization
- Fixed graph store reset issue for JSON loader
- Small UI adjustments

## Added
- Added rules browser to the UI. Now user can browse all rules in UI from local store .
- Added configurable HTTP headers for `DownloadDataFromRestApiToFile` step. The feature is useful when the API requires specific headers to be set (has been requested by Cognite customer).

## [0.66.1] - 06-03-24
## Fixed
- `Import DMS` fails for data models without description. This is now fixed.

## [0.66.0] - 06-03-24
## Added
- Multiple experimental workflows `Export DMS`, `Import DMS`, `Validate Solution Model`, and `Validate Rules`

## [0.65.0] - 01-03-24
## Added
- Added support for scheduling on given weekdays for time trigger

## [0.64.0] - 21-03-24
## Added
- Added functionality to import and export global configuration file to and from CDF
- Added "latest" flag for workflows in CDF and spreadsheets.
- Added well formatted context viewer

## Changed
- Changed the way how workflows and rules loaded to CDF. Labels has been removed and replaced with additional metadata.

## Improved
- Improved UI around files upload and download. Improved File Uploader step.

## [0.63.0] - 20-02-24

## Added
- Added option to map edges as temporal solution prior shifting to Rules profiling


## [0.62.1] - 14-02-24

## Fixed
- Issue of `DeleteDMSSchemaComponents` deleting components in all spaces
- Issue of `ExportRulesToOntology` and `ExportRulesToSHACL` not creating missing folder

## [0.62.0] - 08-02-24

## Added
- Added `export_rules_to_ontology` workflow
- `LoadGraphToRdfFile` step to load graph to rdf file

## Fixed
- Issue of resetting graph for `MemoryStore` when loading graph from file
- Issue of not respecting add_base_prefix == False


## [0.61.0] - 06-02-24

## Added
- Ability to upload of all spaces components or only ones that are in space defined by `Rules.metadata.space`
- Ability to remove of all spaces components or only ones that are in space defined by `Rules.metadata.space`

## Improved
- DMS Schema components upload report add to step `ExportDMSSchemaComponentsToCDF`
- DMS Schema components removal report add to step `DeleteDMSSchemaComponents`
- Handling of multiple steps

## Removed
- `DataModelFromRulesToSourceGraph` it is confusing step and needs more work to be useful
- Workflows:
  - `json_to_data_model_rules`
  - `sheet2cdf`
  - `skos2cdf`

## Changed
- Renamed steps:
  - `LoadTransformationRules` to `ImportExcelToRules`
  - `InstancesFromRdfFileToSourceGraph` to `ExtractGraphFromRdfFile`
  - `InstancesFromRulesToSolutionGraph` to `ExtractGraphFromRulesInstanceSheet`
  - `GraphCapturingSheetToGraph` to `ExtractGraphFromGraphCapturingSheet`
  - `GenerateMockGraph` to `ExtractGraphFromMockGraph`
  - `InstancesFromJsonToGraph` to `ExtractGraphFromJsonFile`
  - `InstancesFromAvevaPiAF` to `ExtractGraphFromAvevaPiAssetFramework`
  - `DexpiToGraph` to `ExtractGraphFromDexpiFile`
  - `GenerateCDFAssetsFromGraph` to `GenerateAssetsFromGraph`
  - `GenerateCDFRelationshipsFromGraph` to `GenerateRelationshipsFromGraph`
  - `GenerateCDFNodesAndEdgesFromGraph` to `GenerateNodesAndEdgesFromGraph`
  - `UploadCDFAssets` to `LoadAssetsToCDF`
  - `UploadCDFRelationships` to `LoadRelationshipsToCDF`
  - `UploadCDFNodes` to `LoadNodesToCDF`
  - `UploadCDFEdges` to `LoadEdgesToCDF`
  - `CreateCDFLabels` to `LoadLabelsToCDF`
  - `OpenApiToRules` to `ImportOpenApiToRules
  - `ArbitraryJsonYamlToRules` to `ImportArbitraryJsonYamlToRules`
  - `GraphToRules` to `ImportGraphToRules`
  - `OntologyToRules` to `ImportOntologyToRules`
  - `GraphQLSchemaFromRules` to `ExportGraphQLSchemaFromRules`
  - `OntologyFromRules` to `ExportOntologyFromRules`
  - `SHACLFromRules` to `ExportSHACLFromRules`
  - `GraphCaptureSpreadsheetFromRules` to `ExportRulesToGraphCapturingSheet`
  - `ExcelFromRules` to `ExportRulesToExcel`
- Renamed workflows:
  - `graph_to_asset_hierarchy` to `extract_rdf_graph_generate_assets`
  - `dexpi2graph` to `extract_dexpi_graph_and_export_rules`
  - `ontology2data_model` to `import_ontology`

- **Note** this is a breaking change, but since we are on 0. version, we can do this.


## [0.60.0] - 30-01-24

## Added

- Configuration for which DMS schema components are to be uploaded to CDF
- Configuration for which DMS schema components are to be removed to CDF
- Configuration how to handle existing CDF schema components during upload

## Changed
- Renamed `UploadDMSDataModel` to `ExportDMSSchemaComponentsToCDF` step. **Note** this is a breaking change, but
  since we are on 0. version, we can do this.
- Renamed `DeleteDMSDataModel` to `DeleteDMSSchemaComponents` step. **Note** this is a breaking change, but
  since we are on 0. version, we can do this.
- Renamed `ExportDMSDataModel` to `ExportDMSSchemaComponentsToYAML` step. **Note** this is a breaking change, but
  since we are on 0. version, we can do this.
- Renamed `DataModel` class to `DMSSchemaComponents` to better reflect the content of the class. **Note** this is a breaking change, but
  since we are on 0. version, we can do this.
- Step that waits for human approval timeout set to 1 day

## [0.59.1] - 29-01-24

## Added

- Added pre-cleaning of spaces prior validation

## Fixed

- Fixed restrictive which did not allow multiple occurrence of [.-_]


## [0.59.0] - 24-01-24

## Added

- Added `ExportDMSDataModel` to dump data model (views) and containers as YAML

## Improved

- `DMSDataModelFromRules` is now extended such that one can update space/external_id/version of data model


## [0.58.0] - 20-01-24

## Changed

- `cognite.neat.graph.loaders.rdf_to_dms.rdf2nodes_and_edges` has been replaced by `cognite.neat.graph.loaders.DMSLoader`.
- Upgrade `cognite-sdk` to `v7`, thus now neat requires `cognite-sdk>=7.13.8`.

## Added

- Introduced an interface for `cognite.neat.graph.loaders` and implemented it for DMS.

## [0.57.0] - 11-01-24

## Improved

- Improved `GraphCapturingSheet` extractor allowing additional configuration and usage of external ids for properties and classes


## [0.56.1] - 10-01-24

## Fixed

- Add `alpha` tag to DEXPI step



## [0.56.0] - 09-01-24

## Added

- Added DEXPI example from DISC project (kindly provided by Jan Eivind Danielsen)


## [0.55.0] - 09-01-24

## Added

- Support for knowledge graph extraction from `DEXPI` P&ID provided as `XML`
- Added `DexpiToGraph` to step library


## [0.54.0] - 04-01-24

## Added
- Reset graph option for GraphDBStore

## Changed
- `cognite.neat.stores` module. This now only has four classes: `NeatGraphStoreBase`, `MemoryStore`, `OxiGraphStore`,
  and `GraphDBStore` as well as the constants `STORE_BY_TYPE` and `AVAILABLE_STORES`. All functions, enums, and previous
  classes are removed. Note `NeatGraphStoreBase` is a rename from `NeatGraphStore` and is now an abstract class.

## [0.53.0] - 03-01-24

## Improved

- Speed of nodes & edges generation
- Multi namespace support for nodes & edges generation (see [feature request](https://github.com/cognitedata/neat/issues/171))

## Changed
- `cognite.neat.extractors` module. This now only has three classes: `BaseExtractor`, `MockGraphGenerator`, `GraphCapturingSheet`.
   all the functions that were in the module is replaced with the above classes. The exception is the the function
   `rdf_file_to_graph` which is moved to `cognite.neat.graph.stores`.

## [0.52.0] - 22-12-23

## Added

- Advance data modeling support introduced
- Multi space containers support introduced


## [0.51.0] - 05-12-23

## Improved

- Turning `ParentClass` string into `Entity`
- Added new fields to Class and Property as last step to enable advance data modeling

## Removed

- Removed two validators from Rules which would otherwise block advance data modeling, specifically referring to Views and/or Containers in different spaces


## [0.50.0] - 15-12-23

## Fixed

- Fixed bug in GenerateCDFAssetsFromGraph class for assets_cleanup_type "orphans"/"full" where not all orphans assets were removed. No all asset under a created orphan parent asset are removed.


## [0.49.0] - 05-12-23

## Deprecated

- `data_set_id`, `cdfSpaceName`, `externalIdPrefix` in `Metadata` sheet has been removed

## Improved

- `Metadata` sheet now contains only two mandatory fields, namely: `prefix`, `version`, other fields are optional or generated automatically
- Generation of `Labels`, `Asset` and `Relationship` requires explicit configuration of `data_set_id` and external id prefixes, enabling reuse of same rules for multiple data sets

## [0.48.0] - 05-12-23

## Added

- Value types are now resolved as `ValueType` object instances

## [0.47.0] - 01-12-23

## Deprecated

- `type_mapping` in `rules` replaced by `value_types`

## [0.46.0] - 30-11-23

## Improved

- Improved `Triple` pydantic class to be used across the package as prep for advanced data modeling
- Improved `Entity` pydantic class to be used across the package as prep for advanced data modeling
- Moved all base regex patterns to `neat.rules.models._base`
- Reduced and cleaned up `neat.rules.models.rdfpath`

## Added

- `neat.rules.value_types` to create default ValueType class to be used to improve `Rules`

## [0.45.0] - 24-11-23

## Improved

- Validators skipping now made through two decorators `skip_field_validator` and `skip_model_validator`
- Small fixes in `cognite.neat.rules.models.rules`
- Allow single character properties/classes in `rdfpath`

## [0.44.0] - 24-11-23

## Fixed

- Fixed bug in GenerateCDFAssetsFromGraph class for assets_cleanup_type "orphans" where children of orphans assets were not removed. No all asset under an orphan parent asset are removed.

## [0.43.0] - 23-11-23

## Added

- All neat specific validators for `Rules` can be now skipped by specifying them in `validators_to_skip`, alternatively one can set `validators_to_skip=["all"]` to skip all validators.

## Fixed

- Single character properties/classes are now allowed in `rdfpath`

## [0.42.4] - 22-11-23

## Fixed

- Fixed missing oxi graph in docker

## [0.42.3] - 22-11-23

## Fixed

- Fixed max character length for `Description` to 1024 characters.

## [0.42.2] - 22-11-23

## Fixed

- Fixed absolute path in `neat` steps.

## [0.42.1] - 22-11-23

## Fixed

- `DownloadFileFromCDF` now can autocreate missing folders
- `DownloadDataFromRestApiToFile` now can autocreate missing folders

## [0.42.0] - 22-11-23

## Improved

- `OWLImporter` improved to handle exceptions often found in OWL files

## Added

- `OWLImporter` supports conversion of information to data model through flag `make_compliant`

## Fixed

- Description of properties, classes and data model updated to allow for 1028 characters

## [0.41.6] - 20-11-23

## Changed

- cdf space name regex

## [0.41.5] - 20-11-23

## Changed

- version regex

## [0.41.4] - 18-11-23

## Changed

- Python depedency `openpyxl` made mandatory

## [0.41.3] - 18-11-23

## Changed

- Python depedency `pyoxigraph` made optional

## [0.41.2] - 17-11-23

## Changed

- Python depedency from `python = ">=3.10,<3.13"` to `python = "^3.10"`

## [0.41.1] - 14-11-23

## Fixed

- Fixed `DMSImporter` to properly set `version` and `cdfSpaceName` when using single View as input.
- Fixed `rules_to_pydantic_models` to skip creating `edges-one-to-one` if `externalID` is missing

## [0.41.0] - 14-11-23

## Changed

- Renamed `JSONImporter`, `YAMLImporter`, `DictImporter` to `ArbitraryJSONmporter`, `ArbitraryYAMLImporter`, `ArbitraryDictImporter` to
  reflect that these importers infer the data model from raw input data, and are not reading a serialized file.

## Added

- Support for configuring the direction for child-parent relationship in `ArbitraryJSONmporter`, `ArbitraryYAMLImporter`, `ArbitraryDictImporter`.
- Support for `datetime` in `ArbitraryJSONmporter`, `ArbitraryYAMLImporter`, `ArbitraryDictImporter`.

## Fixed

- `DMSExporter` does not write one-to-many edges to containers any more.
- In the importers `ArbitraryJSONmporter`, `ArbitraryYAMLImporter`, `ArbitraryDictImporter` the `max_count` were not set leading all triples to
  be a one-to-many relationship. Now, only data which are of type `list` skips the `max_count` all other set it to 1.

## [0.40.2] - 14-11-23

## Fixed

- Set lower bound of `cognite-sdk` to `6.39.2` as it is required due to a bug in earlier SDK versions.

## Improved

- Improved Nodes and Edges validation and data validation reporting in rdf2nodes_and_edges and GenerateCDFNodesAndEdgesFromGraph steps.

## [0.40.1] - 08-11-23

## Changed

- The `DMSExporter` is now configurable with `datamodel_id`. The `DMSImporter` also accepts a data model as input.

## [0.40.0] - 08-11-23

## Changed

- The interface for `cognite.neat.rules.exporters`. Now, they have the following methods `.export()`, `.export_to_file()`,
  `.from_rule()`.

## [0.39.1] - 08-11-23

## Fixed

- Changed `attributes`, `edges_one_to_one`, `edges_one_to_many` instance to class property methods

## [0.39.0] - 03-11-23

## Fixed

- Not allowing DMS non-compliant Rules to be turned into pydantic models

## Added

- class property methods to the generated pydantic models accessing descriptions and names of models and fields
- controlling whether `neat` specific fields should be added or not to pydantic models using arg `add_extra_fields`
- `OntologyToRules` step added to the step library

## Improves

- Documentation of `rules_to_pydantic_models`

## [0.38.3] - 03-11-23

## Fixed

- Fixed CDF database configuration for rawlookup rule in TransformSourceToSolutionGraph . https://github.com/cognitedata/neat/issues/157

## [0.38.2] - 03-11-23

## Fixed

- Added type mapping for data type Date

## [0.38.1] - 01-11-23

## Fixed

- Proper min_count for `DMSImporter` base on CDF `View` implementation

## [0.38.0] - 31-10-23

## Added

- Ability to partially validate Rules
- Description and name of fields added to rules generated pydantic models

## Improved

- Improved naming of internal variables in `cognite/neat/rules/exporter/rules2pydantic_models.py`

## [0.37.0] - 31-10-23

## Added

- Configurable assets cleanup in GenerateCDFAssetsFromGraph step. Now user can specify if he/she wants to delete all ophan or circular assets or keep them.

### Fixed

- https://github.com/cognitedata/neat/issues/146
- https://github.com/cognitedata/neat/issues/139

## [0.36.0] - 30-10-23

### Added

- Added `DMSImporter`
-

## [0.35.0] - 27-10-23

### Improved

- Improved stability and resource usage of Oxigraph when working with large graphs.

### Added

- Added `InstancesFromAvevaPiAF` step.

### Fixed

- UI bug fixes and improvements.

## [0.34.0] - 27-10-23

### Improved

- Bug fix: Removed condition not allowing an asset to change its parent asset.

## [0.33.0] - 22-10-23

### Improved

- Implementation of class prefix to external ids for edges

## [0.32.0] - 22-10-23

### Improved

- Refactor importers
- Simplified data modeling flow by introducing RawRules as a first class citizen
- Fix small bugs
- Initiated refactor of exporters

## [0.31.0] - 18-10-23

### Added

- Importer `GraphImporter`

### Improved

- Base importer with generic, yet configurable, exceptions

## [0.30.0] - 11-10-23

### Added

- Three importers `JSONImporter`, `YAMLImporter`, and `DictImporter`.

## [0.29.0] - 07-10-23

### Changed

- The importer `owl2excel` is written as a class `OWLImporter`. **Note** this is a breaking change, but
  since we are on 0. version, we can do this.

## [0.28.0] - 07-10-23

### Added

- Classes for extractors `MockGraphGenerator` and `GraphCapturingSheet` available at `cognite.neat.graph.extractors`.

## [0.27.1] - 07-10-23

### Improved

- Introduced container classes for `Classes` and `Properties` in `TransformationRules`. Implemented `.to_pandas()`
  methods for both classes.

## [0.27.0] - 07-10-23

### Added

- `neat` support Python `3.10`.

## [0.26.1] - 05-10-23

### Fixed

- Small fixes related to steps compatibility with mypy.
- Fixed UI crash in case if workflow state cannot be loaded.
- Fixed step loader from data_folder/steps path.

### Added

- Workflow id and run id are now available as step object variables.

## [0.26.0] - 04-10-23

### Added

- Added rules2excel rules exporter. Now users can export rules from TransformationRules object to excel file.
- Added rules generator step from arbitrary object (must be in json or yaml formats)
- Added eperimental rules parser from OpenApi/Swagger specification. Rules generates based on schema part of OpenApi specification.
- Added version , source and docs_urs metadata to Steps class.

## [0.25.9] - 30-09-23

### Fixed

- Loading `neat` from environment variables, the variable `NEAT_LOAD_EXAMPLES` would always return `true`
  even if it was set to `false`. This is now fixed.

## [0.25.8] - 20-09-23

### Improved

- Many UI improvements and bug fixes.
- Improved data exploration capabilities.

### Added

- Added universal JSON to Graph extractor step.

## [0.25.7] - 14-09-23

### Added

- Drop down menu for selection of property which hold value for nodes in Data Explorer

## [0.25.6] - 12-09-23

### Fixed

- Fixed Nodes and Edges step
- Fixed issues with regex

### Added

- Mock Graph Generation Step
- Regex patterns from CDF API documentation

## [0.25.5] - 5-09-23

### Added

- Support for upload of various RDF formats to `NeatGraph` store

## [0.25.4] - 5-09-23

### Fixed

- Fixed issue when columns names are non-string
- Fixed missing start_time in relationships
- Fixed upload_nodes/edges
- Fixed DMS upload step

### Added

- Handling of edge cases when creating Assets in which name was pushed to be None even though there is alt property
- Notebook 5 with walk through about fDM, nodes and edges

## [0.25.3] - 4-09-23

### Fixed

- Fixed Github rules loader.

### Changed

- Github rules loader now split into Github downloader step and RulesLoader.

### Added

- Added Input/Output steps for downloading and uploading rules from/to Github and from/to CDF files.

## [0.25.2] - 1-09-23

### Fixed

- Multiple UI usability improvements and bug fixes.

## [0.25.1] - 31-08-23

### Fixed

- Fixed issues with regex validations for entity ids

## [0.25.0] - 30-08-23

### Changed

- New way of configuring workflows steps . Now steps are configured individually and not as a part of workflow manifest.
- Added access_token autentication for Cognite client. If client_id is not set in config.yaml, NEAT will use client_secret as access_token.
- Multiple UI usability improvements and bug fixes.

### Added

- Added SimpleContextualization step . The step can be used to create links between nodes in a graph either by using regex or exact match between source and target properties.
- Added single store configuration step. Now solution and graph stores can be configured individually.

## [0.24.2] - 29-08-23

### Added

- Multi parent classes are now allowed
- Validation of parent classes ids against class id regex
- New Exception in case of ill-formed parent class ids

### Fixed

- Bug raising when generating Ontology triples in case when there are multi parent classes

## [0.24.1] - 29-08-23

### Added

- Docstring to `cognite.neat.rules.exceptions` and `cognite.neat.graph.exceptions`
- URL to exception definition added to exception message
- Rendering of exceptions in `docs` (mkdocs)

### Fixed

- `fix_namespace_ending` was returning `str` instead of `Namespace` causing issues

### Improved

- Split docs config of importers to importers and parsers to avoid confusion

## [0.24.0] - 24-08-23

### Added

- Generation of DM instances
- `DMSDataModelFromRules`, `GenerateCDFNodesAndEdgesFromGraph`, `UploadCDFNodes` and `UploadCDFEdges` added to step libary

### Improved

- Handling of generation of pydantic model instances in case of incomplete graph instances

## [0.22.0] - 22-08-23

### Changed

- Re-org and re-name step library
- Update workflows according to new step library org

### Added

- `OntologyFromRules` step to step library
- `SHACLFromRules` step to step library
- `DownloadTransformationRulesFromGitHub` to step library

### Improved

- `data_model_generation` workflow has been extended to produce ontological and shape constraints representation
- input parameters description for workflow steps in step library

## [0.21.2] - 18-08-23

### Changed

- `cognite.neat.rules.exceptions` warnings and errors names changed to human-readable form

## [0.21.1] - 18-08-23

### Changed

- `rules2dms` is updated to query for specific version of views

## [0.21.0] - 17-08-23

### Changed

- BIG workflow refactoring. New workflow concept is more modular and easier to extend.
- Steps are defined as independent components with well defined inputs and output data contracts/types and configurations.
- Steps are now reusable and scoped to 3 categories: `global`, `project` and `workflow`. Global steps are available to all workflows and maintained by NEAT project, `project`scoped steps are available to all workflows in a project and `workflow` scoped steps defined and available only to a specific workflow.
- Workflows are now defined as a composition of steps via manifest file , pytyhon file is no longer needed. Workflow Base class inheritance is still possible but not recomended and reserved for very advanced use cases.

### Removed

- Removed `base`and `default` workflows.

### Added

- Workflows can be added via UI.

### Improved

- Improved drop operations for NeatGraph store.

## [0.20.0] - 08-08-23

### Added

- Generation of data model in DMS through `sdk` interaction with DMS endpoint

## [0.19.0] - 08-08-23

### Added

- Generation of in-memory pydantic models based on class/property definitions in `TransformationRules`
- Generation of `CONSTRUCT` query which provides "views" into source graph and in most cases alleviate the need of creating solution graph

## [0.18.3] - 01-08-23

### Changed

- First pass of refactoring / reorg of `app/api` package

### Added

- With exception of `get-nodes-and-edges` route and routes that need CDF all other are now tested

### Removed

- Running tests only on `graph_to_asset_hierarchy`, `sheet2cdf` is commented out

## [0.18.2] - 26-07-23

### Changed

- First pass of refactoring / reorg of `workflows` package
- Removed some of examples data from `neat` and place them under tests

## [0.18.1] - 25-07-23

### Changed

- Structure of `neat` package
- Structure of `neat` tests to reflect package structure
- Renamed rules loaders into readers
- Merged rules readers and parsers into parser

## [0.18.0] - 25-07-23

### Changed

- Structure of `neat` package.

## [0.17.4] - 24-07-23

### Added

- Generation of ontology, shape constraint objects and semantic data model out of transformation rules

## [0.17.3] - 24-07-23

### Added

- Added new composition based method of building step-components for NEAT workflows.

## [0.17.2] - 20-07-23

### Changed

- Switch to using `jinja2` template engine instead of `graphql-core` for generation of GraphQL schema

### Added

- Downloading rules from private github repository

## [0.17.1] - 19-07-23

### Changed

- Organized various methods that work with `TransformationRules` to importers/exporters and set of methods that perform rules analysis

## [0.17.0] - 16-07-23

### Changed

- Parsing of Transformation Rules from Excel files more stricter validations
- BREAKING CHANGE: Transformation Rules which contain Instances sheet now required namespace to be explicitly set in Metadata sheet !

### Added

- Dedicated module for exceptions (warnings/errors) for Transformation Rules parsing
- Ability to generate parsing report containing warnings/errors
- Conversion of OWL ontologies to Transformation Rules
- Tests for notebooks

## [0.16.0] - 10-07-23

### Changed

- The subpackage inside `cognite-neat` `core.rules` has now a defined inteface with three different load methods
  along with the data classes those load methods returns.
- Started making dependencies optional and setting up options for installing `neat` for different use cases.

## [0.15.0] - 08-07-23

### Changed

- Require `pydantic` `v2`.

## [0.14.2] - 07-07-23

### Added

- Added additional validators to comply with CDF DM
- Added new fields to handle request for having both entity ids and entity names
- Added new fields to capture necessary information to resolve sheets as (f)DM

## [0.14.1] - 30-06-23

### Fixed

- Fixed bugs in base workflows

### Improved

- Improved graph based data exploration capabilities.

## [0.14.0] - 21-06-23

### Added

- Base workflow concept. Most of common functionality is moved to base workflows. Now it is possible to create custom
  workflows by inheriting from base workflow. More infor in docs
- Added 3 main workflow start methods . More info in docs

### Fixed

- Fixed error propagation from sub workflows to main workflow. Now if sub workflow fails, main workflow will fail as well.
- Small UI improvements.

## [0.13.1] - 11-06-23

### Added

- Configurable cdf client timeout and max workers size. See [getting started](installation.md) for details.
- Additional logic for handling `CogniteReadTimeoutError` and `CogniteDuplicatedError` during retries. This is an attempt
  to handle cases when under heavy load, requests to CDF may timeout even though the requests were processed successfully
  in eventual consistancy manner.

## [0.13.0] - 11-06-23

### Added

- Configuration option for metadata keys used by neat in the `sheet2cdf` workflow.

## [0.12.10] - 11-06-23

### Improved

- `cognite-neat` package metadata.

## [0.12.9] - 11-06-23

### Fixed

- Existing CDF asset without a label caused the `sheet2cdf` workflow to fail. This is now fixed.

## [0.12.8] - 09-06-23

### Fixed

- Clean labels from assets which do not exist in CDF. This one does the cleaning correct, while `0.12.7` assumed
  the wrong internal format for asset, and thus, did not work.

## [0.12.7] - 07-06-23

### Fixed

- Handling assets in CDF with non-existing labels.

## [0.12.6] - 06-06-23

### Fixed

- Handling assets without labels in CDF.

## [0.12.5] - 04-06-23

### Added

- Automatic update (configurable) of workflow configurations (using new file name) on the rules file upload completion
- Automatic triggering (configurable) of workflow execution on rules file upload completion

## [0.12.4] - 30-05-23

### Added

- SME graph capturing workflow that make use of core method from 0.12.3
- FDM schema generation workflow that make use of core method from 0.11.2
- FDM schema generation notebook in docs
- SME graph capturing notebook in docs

### Improved

- Notebooks overall

### Fixed

- Handling of Instances sheet, issue with cell datatypes

### Changed

- Renamed `fast_graph` workflow to `graph_to_asset_hierarchy`

### Removed

- Default workflow

## [0.12.3] - 30-05-23

### Added

- Added generation of knowledge graph capturing sheet based on data model definitions in transformation rules
- Added generation of knowledge graph from graph capturing sheets

## [0.12.2] - 30-05-23

### Fixed

- Default `config.yaml` could not be reloaded.

### Improved

- The output messages for `load_transformation_rules_step` in all workflows by specifying which file is used.

## [0.12.1] - 26-05-23

### Added

- Added retry logic to asset and relationship update micro batching
- Added generic workflow steps retry logic
- Added examples of how to use update safety guards and human approval steps in workflows

### Fixed

- Fixed UI state polling bug.

## [0.12.0] - 23-05-23

### Added

- Added workflow documentation.
- Added `wait_for_event` task. This task will wait for a specific event to occur.Can be used to pause/resume workflow execution , for instance when a user needs to approve the workflow execution.
- Added metrics helper functions. These functions can be used to create metrics for the workflow.
- Added UI configuration editor. Now it supports all UI operations.
- Added workflow source code viewer.
- Added rules file download link. Now user can upload and download rules file via NEAT UI .
- Added error reporting in UI if the rules file is not valid or not present. The same for data exploration view.

### Improved

- Many UI improvements and visual regrouping of UI views.
- Improved http trigger. Now it can receive arbitrary data in json format.
- Global configurations moved to its own view.
- Steps and System components editor supports node removal.

### Changed

- Groups section was renamed to Solution/System components overview. In manifest it was renamed to `system_components`.

## [0.11.5] - 23-05-23

### Fixed

- Removed `data/config.yaml` dump. This is not used.
- If the config is not specified, the default `config.yaml` now dumps it content as yaml and not `json`.

## [0.11.4] - 22-05-23

### Added

- Reporting on categorized assets and relationships
- Safety gauge to skip assets which are changing asset hierarchy or to raise exception

## [0.11.3] - 19-05-23

### Fixed

- When running `neat` with two different datasets without an external_id prefix, the creation of an orphanage asset
  caused a DuplicationError. This is now fixed by suffixing the dataset to the orphanage asset.

## [0.11.2] - 15-05-23

### Added

- Generation of GraphQL schema from transformation rules
- Fixing names of classes/properties to be aligned to GraphQL allowed characters
- Allowing pure data modeling transformation rules, i.e. no data on mapping rules

## [0.11.1] - 08-05-23

### Fixed

- Set the license of the package in poetry build.

## [0.11.0] - 08-05-23

- Refactored application bootrap procese and core application functions aggregated into NeatApp class.
- Small bug fixes.
- Fixed global configurations via UI and API.

## [0.10.4] - 28-04-23

- Added readme to publish process on pypi.org.

## [0.10.3] - 26-04-23

- Handling edge case in graph that results in decommissioned relationships

## [0.10.2] - 23-04-23

- Fix issue with duplicated labels for relationships

## [0.10.1] - 20-04-23

- Fix for issue of creation of relationships for assets that do not exist

## [0.10.0] - 17-04-24

- Refactor `rdf_to_asset` to use micro batching
- Refactor `rdf_to_relationships` to use micro batching
- Improved logging and performance for `rdf_to_asset` and `rdf_to_relationships`
- Additional labels for relationships

## [0.9.2] - 05-04-23

- Refactor TransformationRules to entail data modeling, relationship definition, label creation methods

## [0.9.1] - 05-04-23

- Remove duplicated rules for relationships which are causing duplicated relationships
- Improve performance of relationship categorization
- Improve NeatGraphStore to better handle graph.drop() for in-memory store
- Improved current example workflows

## [0.9.0] - 03-04-23

- Created mock module
- Added generation of mock graphs based on data model provided in transformation rules
- DataModelingDefinition class extended with methods:
  - `reduce_data_model`: Reduces the data model to desired set of classes
  - `to_dataframe` : Converts DataModelingDefinition instance to a pandas dataframe for easier manipulation
  - `get_class_linkage`: gets the linkage between classes in the data model
  - `get_symmetric_pairs`: gets the symmetric pairs of classes in the data model
- Added descriptive notebook demoing the use of the mock graph generator

## [0.8.0] - 30-03-23

### Added

- Entry point for launching neat application, `neat`.

## [0.7.2] - 28-03-23

- Removed unused API methods
- Added Workflow Execution History to the UI and API (viewer only)
- Added workflow methods for reinitializing CogniteClient from within a workflow. Should be used by workflows to adress memmory leaks in the CogniteClient.
- Improved config.yaml handling. Now if the file is not found, NEAT will create a new one with default values.

## [0.7.1] - 28-03-23

- Fixed issue with relationship diffing which caused diffing to not behave as expected
- Fixed issue with end_time of resurrected resources which was not property set to None
- Moved from using python dictionaries to using data frame as prime storage of relationships
- Better handling of updated relationships via RelationshipUpdate class

## [0.7.0] - 23-03-23

This changelog was introduced to the package.<|MERGE_RESOLUTION|>--- conflicted
+++ resolved
@@ -15,13 +15,11 @@
 - `Fixed` for any bug fixes.
 - `Security` in case of vulnerabilities.
 
-<<<<<<< HEAD
 ## [0.77.1] - 14-05-24
 ### Added
 - Support for `RawFilters` allow arbitrary filters to be applied to the data model.
 
-=======
->>>>>>> 4f7adbe2
+
 ## [0.77.0] - 13-05-24
 ### Changed
 - [BREAKING] The subpackage `cognite.neat.rules.models` is reorganized. All imports using this subpackage must be
