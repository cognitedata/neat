--- conflicted
+++ resolved
@@ -24,15 +24,11 @@
   label.dataSetId, relationship.dataSetId, relationship.sourceExternalId, and relationship.targetExternalId.
 - The `neat.read.cdf.graph()` extracts json as a json-string instead of a regular string.
 - The `neat.read.cdf.graph()` has start and endNode properties for edges.
-<<<<<<< HEAD
 - Now DMS rules validation are checked for existence of all components of schema, raise error if at least one is missing
 
 ### Added
 - Enable data model to be composed of views from multiple spaces with warning being raised
-
-=======
 - The `neat.to.cdf.instances(space_property=)'` now automatically fixes spaces with invalid characters.
->>>>>>> 9a121c81
 
 ## [0.110.0] - 17-02-**2025**
 ### Added
