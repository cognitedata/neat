--- conflicted
+++ resolved
@@ -22,11 +22,8 @@
 
 ### Improved
 - The `neat.infer()` no longer skips `externalId`/`external_id` properties when inferring the data model.
-<<<<<<< HEAD
+- Importing rules which were exported then modified externally then re-imported to the neat session
 - The `neat.read.cdf.classic.graph(...)` gives an error is the root asset is not found in CDF.
-=======
-- Importing rules which were exported then modified externally then re-imported to the neat session
->>>>>>> 817bda65
 
 ## [0.107.0] - 15-01-**2025**
 ### Fixed
