--- conflicted
+++ resolved
@@ -15,26 +15,18 @@
 - `Fixed` for any bug fixes.
 - `Security` in case of vulnerabilities.
 
-<<<<<<< HEAD
 ## [0.78.1] - 30-05-24
 ### Added
 - Added `RulesInferenceFromRdfFile` to the step library
 
-=======
->>>>>>> f2165d4b
-
 ## [0.78.0] - 30-05-24
 ### Added
 - `make_compliant` feature added to `InferenceImporter` producing compliant rules from a knowledge graph.
 
-<<<<<<< HEAD
-=======
 ## [0.77.10] - 23-05-30
 ### Changed
 - Increased upper bound on `uvicorn` dependency.
 
-
->>>>>>> f2165d4b
 ## [0.77.9] - 23-05-24
 ### Added
 - `InferenceImporter` added to the core library enabling inference of rules from a graph.
