--- conflicted
+++ resolved
@@ -15,15 +15,15 @@
 - `Fixed` for any bug fixes.
 - `Security` in case of vulnerabilities.
 
-<<<<<<< HEAD
+
 ## [0.78.0] - 30-05-24
 ### Added
 - `make_compliant` feature added to `InferenceImporter` producing compliant rules from a knowledge graph.
-=======
+
 ## [0.77.10] - 23-05-30
 ### Changed
 - Increased upper bound on `uvicorn` dependency.
->>>>>>> a0fe7b08
+
 
 ## [0.77.9] - 23-05-24
 ### Added
