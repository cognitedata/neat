# Changelog

All notable changes to this project will be documented in this file.

The format is based on [Keep a Changelog](https://keepachangelog.com/en/1.0.0/),
and this project adheres to [Semantic Versioning](https://semver.org/spec/v2.0.0.html).

Changes are grouped as follows:

- `Added` for new features.
- `Changed` for changes in existing functionality.
- `Deprecated` for soon-to-be removed features.
- `Improved` for transparent changes, e.g. better performance.
- `Removed` for now removed features.
- `Fixed` for any bug fixes.
- `Security` in case of vulnerabilities.


<<<<<<< HEAD
## [0.81.10] - 19-06-24
### Added
- `AssetEventConnector` transformer added

## [0.81.9] - 19-06-24
### Added
- `AssetFilesConnector` transformer added
-
=======
## [0.81.9] - 19-06-24
### Added
- `AssetFilesConnector` transformer added

>>>>>>> 9e155cee
## [0.81.8] - 19-06-24
### Added
- `AssetSequenceConnector` transformer added

## [0.81.7] - 19-06-24
### Added
- `AssetTimeSeriesConnector` transformer added

### Fixed
- `NeatGraphStore.transform` was resetting provenance object, this is now fixed


## [0.81.6] - 18-06-24
### Added
- Transformers module to NeatGraphStore
- `AddAssetDepth` transformer added

## [0.81.5] - 14-06-24
### Improved
- Dexpi Extractor is significantly more extracting triples from Dexpi XML files
- More human readable class and property ids in Dexpi Extractor


## [0.81.4] - 14-06-24
### Fixed
- When creating a new Enterprise model, node types are automatically created for all views. This is such that
  the node types can be used in the filters for any solution model built on top of the enterprise model.

## [0.81.3] - 14-06-24
### Fixed
- If external id of edge is longer than 256 characters it will be hashed to avoid exceeding the limit of 256 characters.


## [0.81.2] - 12-06-24
### Fixed
- When converting from Information to DMS rules, `neat` now automatically creates more containers if
  the number of properties exceeds the maximum number of properties per container. In addition, a warning
  is issued to the user if the number of properties exceeds the maximum number of properties per container.

## [0.81.1] - 12-06-24
### Improved
- Classic CDF extractors now prefix ids with resource type

### Removed
- Dependency on pytz


## [0.81.0] - 11-06-24
### Added
- `DexpiExtractor` graph extractor added.

## [0.80.3] - 12-06-24
### Fixed
- Increased upper bound on `python-multipart` dependency.

## [0.80.2] - 11-06-24
### Fixed
- Fixed missing input for `Reference data model id` in  `DMSToRules` step

## [0.80.1] - 11-06-24
### Fixed
- Fixed issues with duplicated edges when different properties are referring to the same target node.


## [0.80.0] - 10-06-24

### Improved
- Single `NeatGraphStore` instantiated via three options:
  - `from_memory_store`
  - `from_oxi_store`
  - `from_sparql_store`
### Removed
- Removed various superclassing of `NeatGraphStore`
- Remove Prometheus reminisce in code base
- Remove logging
### Added
- `RdfFileExtractor` graph extractor added.

## [0.79.0] - 10-06-24
### Added
- `TimeSeriesExtractor` graph extractor added.
- `SequencesExtractor` graph extractor added.
- `EventsExtractor` graph extractor added.
- `FilesExtractor` graph extractor added.
- `LabelsExtractor` graph extractor added.
- Dedicate test data for Classic CDF data model created
- Tracking of graph provenance added to `NeatGraphStore`

## [0.78.5] - 05-06-24
### Changed
- Increased upper bound on `fastapi` dependency.


## [0.78.4] - 05-06-24
### Added
- `AssetsExtractor` graph extractor added.

## [0.78.3] - 03-06-24
### Added
- `MultiValueType` for the Information Architect rules, allowing multiple value types for a property.

### Improved
- `InferenceImporter` is retaining information on multi value type for properties.

## [0.78.2] - 31-05-24
### Improved
- `OWLImporter` is now opinionated and will attempt to make the imported ontology compliant with the rules.

## [0.78.1] - 30-05-24
### Added
- Added `RulesInferenceFromRdfFile` to the step library

## [0.78.0] - 30-05-24
### Added
- `make_compliant` feature added to `InferenceImporter` producing compliant rules from a knowledge graph.

## [0.77.10] - 23-05-30
### Changed
- Increased upper bound on `uvicorn` dependency.

## [0.77.9] - 23-05-24
### Added
- `InferenceImporter` added to the core library enabling inference of rules from a graph.

## [0.77.8] - 23-05-24
### Fixed
- In the conversion form Information to DMS Rules, when referencing a class in reference rules, the implements
  was not set correctly. This is now fixed.
- In the new implementation of the conversion between Information and DMS rules, containers that already exist
  in a last or reference rule object were recreated. This is now fixed.

## [0.77.7] - 23-05-24
### Fixed
- In the `DMSImporter`, if you imported a data model with multiple views referencing the same direct property
  in a container, it would return an error. This is allowed and thus no longer return an error.
- There was an edge case that could cause the conversion between Information and DMS rules to fail with
  `MissingContainerError`. The conversion is now reimplemented to ensure that Information rules always
  will create the necessary containers in the conversion to DMS rules.

## [0.77.6] - 23-05-24
### Improves
- Documentation on how to use raw filter
- Added a simple example of Rules with raw filter
- Added new test for raw filter

## [0.77.5] - 23-05-24
### Fixed
- `DMSExporter` creates the schema depending on `extension` in metadata field as defined in the
  [documentation](https://cognite-neat.readthedocs-hosted.com/en/latest/terminology/rules-excel-input.html).

## [0.77.4] - 22-05-24
### Improves
- Information rules are now read using InformationRulesInput data class, replicate the form of DMS rules.
- Information rules are now serialized using dedicated serializer class
- Information rules are now validated using dedicated validator class
- Defaulting to "enterprise" data model type and "partial" schema completeness set to avoid validation error on import
### Fixed
- Fixed bug in `ExcelImporter` when importing a data model with a last spreadsheet and no reference model.
  This would trigger an error `RefMetadata sheet is missing or it failed` even though the
  ReferenceMetadata sheet is not needed.

## [0.77.3] - 14-05-24
### Fixed
- When using `DMSExporter` and importing a data model with a view pointing to a view not in the data model,
  it would fail to convert to an `Information` rules. This is now fixed.
- In the `ExcelExporter`, the `metadata` sheet is now created correctly when you use the arguments `dump_as="last"`,
  or `dump_as="reference"`, combined with and without `new_model_id`. **[Note]** The order of the `dump_as` and
  `new_model_id` arguments have switched places. This is to make it more intuitive to use the `ExcelExporter`
  as `new_model_id` is only relevant if `dump_as` is set to `last` or `reference`.

## [0.77.2] - 14-05-24
### Added
- Missing warning when `RawFilter` is used to warn users that the usage of this filter is not recommended.


## [0.77.1] - 14-05-24
### Added
- Support for `RawFilter` allow arbitrary filters to be applied to the data model.


## [0.77.0] - 13-05-24
### Changed
- [BREAKING] The subpackage `cognite.neat.rules.models` is reorganized. All imports using this subpackage must be
  updated.

### Added
- Support for exporting/importing `Last` spreadsheets in the `ExcelExporter` and `ExcelImporter`.
- [BREAKING] As a result of the above, in the `ExcelExporter` the parameter `is_reference` is replaced by `dump_as`.
  To continue using the old behavior, set `dump_as='reference'`.
- In the `DMSImporter.from_data_model_id`, now supports setting `reference_model_id` to download a solution model
  with a reference model.

## [0.76.3] - 10-05-24
### Added
- Added schema validator for performance, specifically if views map to too many containers.


## [0.76.2] - 06-05-24
### Fixed
- Added missing "Is Reference" parameter back to the `ExcelExporter`step.


## [0.76.1] - 06-05-24
### Changed
- Updated DMS Architect Rules template to fit the new DMS Rules structure
- Update Terminology/Rules to reflect new DMS Rules structure

## [0.76.0] - 06-05-24
### Removed
- [BREAKING] In `DMSRules`, `default_view_version` is no longer supported. Instead, you will now get a warning if view versions
  are not matching the data model version.

### Added/Changed
- [BREAKING] The following renaming of columns in `DMSRules`, properties sheet:
    - `Relation` -> `Connection`
    - `ViewProperty` -> `View Property`
    - `ContainerProperty` -> `Container Property`
    - `IsList` -> `Is List`
    - `Class` -> `Class (linage)`
    - `Property` -> `Property (linage)`
- [BREAKING] The following renaming of columns in `DMSRules`, views sheet:
    - `InModel` -> `In Model`
    - `Class` -> `Class (linage)`
- [BREAKING] The following renaming of columns in `DMSRules`, containers sheet:
    - `Class` -> `Class (linage)`
- [BREAKING] Added support for listable direct relations in `DMSRules`. In addition, there is now a complete reimplementation
  of the `connection` column in the `DMRRules` `properties` sheet.
- [BREAKING] Connection (former relation) can now be `direct`, `reverse`, or `edge`.
  While `multiedge` and `reversedirectc` have been removed. For more details,
  see the [DMS Rules Details](https://cognite-neat.readthedocs-hosted.com/en/latest/terminology/dmsrules.html#relation)
  documentation.
- In `DMSRules`, added support for setting containerId and nodeId in `View.Filter`. Earlier, only `nodeType` and
  `hasData` were supported which always used an implicit `containerId` and `nodeId` respectively. Now, the user can
  specify the node type and container id(s) by setting `nodeType(my_space:my_node_type)` and
  `hasData(my_space:my_container_id, my_space:my_other_container_id)`.
- Introduced, `dataModelType` in `DMSRules` and `InformationRules` to explicitly set the type of data model. This
  will be used to different types of validation and make the user aware of the type of data model they are working with.
- In `DMSExporter`, created smart defaults for setting `view.filters`. This is now recommended that the user uses
  the default values for `view.filters` and only set them explicitly if they now very well what they are doing.

## [0.75.9] - 04-05-24
### Improved
- Steps are now categorized as `current`, `legacy`, and `io` steps
- Workflow fails if one mix `current` and `legacy` steps in the same workflow

## [0.75.8] - 02-05-24
### Fixed
- `DMSExporter` now correctly exports direct relations with unknown source.

## [0.75.7] - 29-04-24
### Added
- `DMSExporter` now supports deletion of data model and data model components
- `DeleteDataModelFromCDF` added to the step library

## [0.75.6] - 26-04-24
### Changed
- All `NEAT` importers does not have `is_reference` parameter in `.to_rules()` method. This has been moved
  to the `ExcelExporter` `__init__` method. This is because this is the only place where this parameter was used.

### Added
- `DMSExporter` now supports skipping of export of `node_types`.

### Fixed
- When importing an `Excel` rules set with a reference model, the `ExcelImporter` would produce the warning
  `The copy method is deprecated; use the model_copy instead`. This is now fixed.

## [0.75.5] - 24-04-24
### Fixed
- Potential of having duplicated spaces are now fixed

## [0.75.4] - 24-04-24
### Fixed
- Rendering of correct metadata in UI for information architect
### Added
- Added `OntologyToRules` that works with V2 Rules (profiling)

## [0.75.3] - 23-04-24
### Fixed
- Names and descriptions were not considered for views and view properties

## [0.75.2] - 23-04-24
### Fixed
- Allowing that multiple View properties can map to the same Container property

## [0.75.1] - 23-04-24
### Fixed
- No spaces in any of the subfolders of the `neat` package.

## [0.75.0] - 23-04-24
### Added
- Added and moved all v1 rules related code base under `legacy` module

## [0.74.0] - 23-04-24
### Added
- added UI+api support for RulesV2. Read-only in the release , editable in the next release.

## [0.73.4] - 19-04-24
### Fixed
- updated urllib3 to 2.2.1

## [0.73.3] - 19-04-24
### Fixed
- updated uvicorn to 0.20.0
- updated fastapi to 0.110

## [0.73.2] - 19-04-24
### Fixed
- updated prometheus-client to 0.20.0

## [0.73.1] - 17-04-24
### Added
- Extended DEXPI for schemas 3.3 (no Attibute URI in genericAttributes and text without label parent).
### Fixed
- added missing py.typed (to enable mypy in projects using neat, ie docparser)

## [0.73.0] - 17-04-24
### Added
- Proper parsing/serialization of `inf`
- Added `new_model_id` to `ExcelExporter` to allow automatically setting metadata sheet when creating a new model
- In `DMSRules`, the user can now set `EdgeType` or `HasData` filter.
- The `DMSExporter` now validates data models wrt to a reference model, when `schema=extended`.

### Fixed
- In `DMSExporter`, `edge_type` is set correctly when referencing a multiedge property.
- Updated `cognite-sdk` to `7.37.0`, this broke neat with `ImportError: cannot import name 'ListablePropertyType'...`.
  This is now fixed.

### Removed
- The `DMSExporter` no longer has a `standardize_casing` parameter. Neat is no longer opinionated about casing.

## [0.72.3] - 16-04-24
### Fixed
- `ExcelImporter` was resetting `role` value to value set in rules instead of keeping value provided as arg
### Changed
- Default namespace set to `http://purl.org/cognite/neat#` instead of `http://purl.org/cognite/app#`
- OwlImporter for rules v2 has `make_compliant` set to False by default
### Added
- When creating OWL from rules, prefix will be saved under property `neat:prefix` (hence change of default namespace)
- When reading OWL if there is `neat:prefix` value will be added to `rules.metadata.prefix`
- By default we are defaulting OWL properties to min 0 and max 1 occurrence if no occurrence is set
- Added test for generation of complete rules out of partial rules

## [0.72.2] - 15-04-24
### Fixed
- `rules2dms` API route is now producing expected `View` objects to be visualized in CDF
### Added
- `publish-rules` API route added allowing publishing rules as DMS Schema components to CDF


## [0.72.1] - 11-04-24
### Fixed
- rdf:PlainLiteral and rdf:Literal was not resolving as string handled when exporting Rules to DMS schemas, this is now fixed
- OwlImporter that works with v2 rules was using `XSD_VALUE_TYPE_MAPPINGS` for v1 rules, this is now fixed
- added missing mapping for reference when converting information architect rules to dms architect rules

## [0.72.0] - 11-04-24
### Improved
- Improved garbadge collection process in workflows. Now all resources are properly released after workflow execution or reloading.
This is expecially critical when working with statfull objects like graph stores or big objects allocated in memory.
## Removed
- Removed a lot of old and stale code from workflows engine.
## Changed
- Changed CORS policy for UI to allow all origins. This is a temporary solution until it is properly configured in the future.

## [0.71.0] - 10-04-24
### Added
- Added `/api/core/rules2dms`
- Enabled conversion of rules to DMS views and containers

## [0.70.3] - 10-04-24
### Fixed
- Bug when importing an OWL ontology while expecting compliant rules did not encounter for dangling classes (classes without a property or parent class). This is now fixed.
### Improved
- Handling of xsd types as case insensitive when importing an OWL ontology.
### Added
- Handling of rdf:Literals in OWL ontology import as xsd:string

## [0.70.2] - 03-04-24
### Fixed
- Bug when exporting an `addition` to of a ruleset in  `DMSExporter` when using the method `.export_to_cdf`
### Changed
- Updated the `DMSExporter` to sort views in data model by (`space`, `external_id`).

## [0.70.1] - 03-04-24
### Added
- The `DMSExporter` now supports deploying an `addition` extension of a ruleset.

## [0.70.0] - 09-04-24
### Added
- Added `/api/core/convert`
- Enabled OWL importer to produce DMS rules


## [0.69.3] - 03-04-24
### Fixed
- Validation of `InformationRules` gives a warning if a reference class is used. This is now fixed.
- Validation of `InformationRules` returns an error if a importing a value type `Unknown`. This is now fixed.

## [0.69.2] - 03-04-24
### Fixed
- Fixed issue with `DMSImporter` when importing data models with direct relations without `source` set. This would
  cause a validation issue. This is now fixed.

## [0.69.1] - 03-04-24
### Fixed
- Fixed issue with `DMSImporter` when importing data models with data models that reference views outside the data model.
  This is now fixed.

## [0.69.0] - 03-04-24
### Added
- Experimental support for working with a reference model in the Rules.

### Fixed
- When using `DMSExporter` with `standardize_casing=False`, the `DMSExporter` would fail to export containers and
  views. This is now fixed.

### Changed
- When using any exporter writing to file, the default new line character and encoding of the OS was used. This is now
  changed to always use `utf-8` encoding and `'\n'` as the new line character. This is for working with **NEAT** in,
  for example, git-history, across multiple users with different OSes.
- In the `DMSExporter`, setting `existing_handling=force` will now also force the creation of `Containers` in addition
  to `Views`.

## [0.68.9] - 03-04-24
### Added
- Helper method `from_directory` and `from_zip_file` to `DMSExporter` to load DMS schema from directory or zip file.
  These methods are the complement of the `export_to_file()` method in `DMSExporter`.

## [0.68.8] - 25-03-24
### Fixed
- Remove harsh regex on Expected Value Types in Rules v1 DMS exporter


## [0.68.7] - 25-03-24
### Improved
- Input for DmsArchitect DMS value types are now case insensitive.


## [0.68.6] - 25-03-24
### Improved
- Input for InformationArchitect XSD value types are now case insensitive.


## [0.68.5] - 22-03-24
### Improved
- `ExcelExporter` and `YAMLExporter` now skips the default spaces and version when exporting rules.

## [0.68.4] - 22-03-24
### Fixed
- remove_namespace missed check weather namespace is of actual HTTP type


## [0.68.3] - 20-03-24
### Fixed
- returned functionality that was accidentally removed in 0.68.1 release.
- removed excessive logging for workflow state endpoint.
- gracefull handling of transformations that do not return any data.

## [0.68.2] - 21-03-24
### Added

* Support for exporting DMS schema, in `DMSExporter`, to directory instead of just `.zip`.]

## [0.68.1] - 19-03-24
### Changed

* Default workflow `Export DMS` now also exports transformations and raw tables.

## [0.68.0] - 19-03-24
Multiple fixes and features for the upcoming v1.0.0 release.
## Added
* YAML (json) Exporter and Importer
* DMS Rules:
  * Support for revers direct relations
  * Views have support for InModel option to exclude views from the data model.
  * Views have support for Filters (`hasData` and `nodeType`)
  * List of direct relations are converted to edges.
* Robustify reading of rules, all extra whitespaces are now stripped.
* Option for exporting Transformations + Raw Tabels based on DMS rules.
* Workflows:
  * `ValidateWorklow` can also be used to covert rules.
  * Visualization of data model workflows.


## Fixed
* Bugs in the `ExcelImporter`:
  * It was not releasing the Excel file after reading it.
  * Warnings were not captured.
  * Pydantic errors were not captured.

## [0.67.5] - 14-03-24
## Fixed
* Replaced obsolete `dataModelID` Metadata filed to `external_id`


## [0.67.4] - 14-03-24
## Fixed
* Upgrade to `cognite-sdk` `7.28.2` which has fixed bug for retrieving more than 100 data models, containers,
  views, and spaces.

## [0.67.3] - 13-03-24
## Fixed
* `ExcelImporter` now returns rules for the correct role type based on the input.

## [0.67.2] - 13-03-24
## Added
- Standardization of casing in DMS exporter
- In DTDL importer infer data model name and space.
- Visualization of data model in UI through the new workflow `Visualize Data Model`
## Changed
- Deprecation of steps based on the single rule sheet, in favor of role-based rules.


## [0.67.1] - 12-03-24
## Changed
- Addeded configuraion that controls behaviour of embedded transformation logic in GenerateNodesAndEdgesFromGraph. Now user can disable default transfomation logic (before it was always on) , it is useful when transformation is done in dedicated transformation step.

## [0.67.0] - 07-03-24
## Fixed
- Fixed issue with prefixes not being updated during GraphStore (oxi) reinitialization
- Fixed graph store reset issue for JSON loader
- Small UI adjustments

## Added
- Added rules browser to the UI. Now user can browse all rules in UI from local store .
- Added configurable HTTP headers for `DownloadDataFromRestApiToFile` step. The feature is useful when the API requires specific headers to be set (has been requested by Cognite customer).

## [0.66.1] - 06-03-24
## Fixed
- `Import DMS` fails for data models without description. This is now fixed.

## [0.66.0] - 06-03-24
## Added
- Multiple experimental workflows `Export DMS`, `Import DMS`, `Validate Solution Model`, and `Validate Rules`

## [0.65.0] - 01-03-24
## Added
- Added support for scheduling on given weekdays for time trigger

## [0.64.0] - 21-03-24
## Added
- Added functionality to import and export global configuration file to and from CDF
- Added "latest" flag for workflows in CDF and spreadsheets.
- Added well formatted context viewer

## Changed
- Changed the way how workflows and rules loaded to CDF. Labels has been removed and replaced with additional metadata.

## Improved
- Improved UI around files upload and download. Improved File Uploader step.

## [0.63.0] - 20-02-24

## Added
- Added option to map edges as temporal solution prior shifting to Rules profiling


## [0.62.1] - 14-02-24

## Fixed
- Issue of `DeleteDMSSchemaComponents` deleting components in all spaces
- Issue of `ExportRulesToOntology` and `ExportRulesToSHACL` not creating missing folder

## [0.62.0] - 08-02-24

## Added
- Added `export_rules_to_ontology` workflow
- `LoadGraphToRdfFile` step to load graph to rdf file

## Fixed
- Issue of resetting graph for `MemoryStore` when loading graph from file
- Issue of not respecting add_base_prefix == False


## [0.61.0] - 06-02-24

## Added
- Ability to upload of all spaces components or only ones that are in space defined by `Rules.metadata.space`
- Ability to remove of all spaces components or only ones that are in space defined by `Rules.metadata.space`

## Improved
- DMS Schema components upload report add to step `ExportDMSSchemaComponentsToCDF`
- DMS Schema components removal report add to step `DeleteDMSSchemaComponents`
- Handling of multiple steps

## Removed
- `DataModelFromRulesToSourceGraph` it is confusing step and needs more work to be useful
- Workflows:
  - `json_to_data_model_rules`
  - `sheet2cdf`
  - `skos2cdf`

## Changed
- Renamed steps:
  - `LoadTransformationRules` to `ImportExcelToRules`
  - `InstancesFromRdfFileToSourceGraph` to `ExtractGraphFromRdfFile`
  - `InstancesFromRulesToSolutionGraph` to `ExtractGraphFromRulesInstanceSheet`
  - `GraphCapturingSheetToGraph` to `ExtractGraphFromGraphCapturingSheet`
  - `GenerateMockGraph` to `ExtractGraphFromMockGraph`
  - `InstancesFromJsonToGraph` to `ExtractGraphFromJsonFile`
  - `InstancesFromAvevaPiAF` to `ExtractGraphFromAvevaPiAssetFramework`
  - `DexpiToGraph` to `ExtractGraphFromDexpiFile`
  - `GenerateCDFAssetsFromGraph` to `GenerateAssetsFromGraph`
  - `GenerateCDFRelationshipsFromGraph` to `GenerateRelationshipsFromGraph`
  - `GenerateCDFNodesAndEdgesFromGraph` to `GenerateNodesAndEdgesFromGraph`
  - `UploadCDFAssets` to `LoadAssetsToCDF`
  - `UploadCDFRelationships` to `LoadRelationshipsToCDF`
  - `UploadCDFNodes` to `LoadNodesToCDF`
  - `UploadCDFEdges` to `LoadEdgesToCDF`
  - `CreateCDFLabels` to `LoadLabelsToCDF`
  - `OpenApiToRules` to `ImportOpenApiToRules
  - `ArbitraryJsonYamlToRules` to `ImportArbitraryJsonYamlToRules`
  - `GraphToRules` to `ImportGraphToRules`
  - `OntologyToRules` to `ImportOntologyToRules`
  - `GraphQLSchemaFromRules` to `ExportGraphQLSchemaFromRules`
  - `OntologyFromRules` to `ExportOntologyFromRules`
  - `SHACLFromRules` to `ExportSHACLFromRules`
  - `GraphCaptureSpreadsheetFromRules` to `ExportRulesToGraphCapturingSheet`
  - `ExcelFromRules` to `ExportRulesToExcel`
- Renamed workflows:
  - `graph_to_asset_hierarchy` to `extract_rdf_graph_generate_assets`
  - `dexpi2graph` to `extract_dexpi_graph_and_export_rules`
  - `ontology2data_model` to `import_ontology`

- **Note** this is a breaking change, but since we are on 0. version, we can do this.


## [0.60.0] - 30-01-24

## Added

- Configuration for which DMS schema components are to be uploaded to CDF
- Configuration for which DMS schema components are to be removed to CDF
- Configuration how to handle existing CDF schema components during upload

## Changed
- Renamed `UploadDMSDataModel` to `ExportDMSSchemaComponentsToCDF` step. **Note** this is a breaking change, but
  since we are on 0. version, we can do this.
- Renamed `DeleteDMSDataModel` to `DeleteDMSSchemaComponents` step. **Note** this is a breaking change, but
  since we are on 0. version, we can do this.
- Renamed `ExportDMSDataModel` to `ExportDMSSchemaComponentsToYAML` step. **Note** this is a breaking change, but
  since we are on 0. version, we can do this.
- Renamed `DataModel` class to `DMSSchemaComponents` to better reflect the content of the class. **Note** this is a breaking change, but
  since we are on 0. version, we can do this.
- Step that waits for human approval timeout set to 1 day

## [0.59.1] - 29-01-24

## Added

- Added pre-cleaning of spaces prior validation

## Fixed

- Fixed restrictive which did not allow multiple occurrence of [.-_]


## [0.59.0] - 24-01-24

## Added

- Added `ExportDMSDataModel` to dump data model (views) and containers as YAML

## Improved

- `DMSDataModelFromRules` is now extended such that one can update space/external_id/version of data model


## [0.58.0] - 20-01-24

## Changed

- `cognite.neat.graph.loaders.rdf_to_dms.rdf2nodes_and_edges` has been replaced by `cognite.neat.graph.loaders.DMSLoader`.
- Upgrade `cognite-sdk` to `v7`, thus now neat requires `cognite-sdk>=7.13.8`.

## Added

- Introduced an interface for `cognite.neat.graph.loaders` and implemented it for DMS.

## [0.57.0] - 11-01-24

## Improved

- Improved `GraphCapturingSheet` extractor allowing additional configuration and usage of external ids for properties and classes


## [0.56.1] - 10-01-24

## Fixed

- Add `alpha` tag to DEXPI step



## [0.56.0] - 09-01-24

## Added

- Added DEXPI example from DISC project (kindly provided by Jan Eivind Danielsen)


## [0.55.0] - 09-01-24

## Added

- Support for knowledge graph extraction from `DEXPI` P&ID provided as `XML`
- Added `DexpiToGraph` to step library


## [0.54.0] - 04-01-24

## Added
- Reset graph option for GraphDBStore

## Changed
- `cognite.neat.stores` module. This now only has four classes: `NeatGraphStoreBase`, `MemoryStore`, `OxiGraphStore`,
  and `GraphDBStore` as well as the constants `STORE_BY_TYPE` and `AVAILABLE_STORES`. All functions, enums, and previous
  classes are removed. Note `NeatGraphStoreBase` is a rename from `NeatGraphStore` and is now an abstract class.

## [0.53.0] - 03-01-24

## Improved

- Speed of nodes & edges generation
- Multi namespace support for nodes & edges generation (see [feature request](https://github.com/cognitedata/neat/issues/171))

## Changed
- `cognite.neat.extractors` module. This now only has three classes: `BaseExtractor`, `MockGraphGenerator`, `GraphCapturingSheet`.
   all the functions that were in the module is replaced with the above classes. The exception is the the function
   `rdf_file_to_graph` which is moved to `cognite.neat.graph.stores`.

## [0.52.0] - 22-12-23

## Added

- Advance data modeling support introduced
- Multi space containers support introduced


## [0.51.0] - 05-12-23

## Improved

- Turning `ParentClass` string into `Entity`
- Added new fields to Class and Property as last step to enable advance data modeling

## Removed

- Removed two validators from Rules which would otherwise block advance data modeling, specifically referring to Views and/or Containers in different spaces


## [0.50.0] - 15-12-23

## Fixed

- Fixed bug in GenerateCDFAssetsFromGraph class for assets_cleanup_type "orphans"/"full" where not all orphans assets were removed. No all asset under a created orphan parent asset are removed.


## [0.49.0] - 05-12-23

## Deprecated

- `data_set_id`, `cdfSpaceName`, `externalIdPrefix` in `Metadata` sheet has been removed

## Improved

- `Metadata` sheet now contains only two mandatory fields, namely: `prefix`, `version`, other fields are optional or generated automatically
- Generation of `Labels`, `Asset` and `Relationship` requires explicit configuration of `data_set_id` and external id prefixes, enabling reuse of same rules for multiple data sets

## [0.48.0] - 05-12-23

## Added

- Value types are now resolved as `ValueType` object instances

## [0.47.0] - 01-12-23

## Deprecated

- `type_mapping` in `rules` replaced by `value_types`

## [0.46.0] - 30-11-23

## Improved

- Improved `Triple` pydantic class to be used across the package as prep for advanced data modeling
- Improved `Entity` pydantic class to be used across the package as prep for advanced data modeling
- Moved all base regex patterns to `neat.rules.models._base`
- Reduced and cleaned up `neat.rules.models.rdfpath`

## Added

- `neat.rules.value_types` to create default ValueType class to be used to improve `Rules`

## [0.45.0] - 24-11-23

## Improved

- Validators skipping now made through two decorators `skip_field_validator` and `skip_model_validator`
- Small fixes in `cognite.neat.rules.models.rules`
- Allow single character properties/classes in `rdfpath`

## [0.44.0] - 24-11-23

## Fixed

- Fixed bug in GenerateCDFAssetsFromGraph class for assets_cleanup_type "orphans" where children of orphans assets were not removed. No all asset under an orphan parent asset are removed.

## [0.43.0] - 23-11-23

## Added

- All neat specific validators for `Rules` can be now skipped by specifying them in `validators_to_skip`, alternatively one can set `validators_to_skip=["all"]` to skip all validators.

## Fixed

- Single character properties/classes are now allowed in `rdfpath`

## [0.42.4] - 22-11-23

## Fixed

- Fixed missing oxi graph in docker

## [0.42.3] - 22-11-23

## Fixed

- Fixed max character length for `Description` to 1024 characters.

## [0.42.2] - 22-11-23

## Fixed

- Fixed absolute path in `neat` steps.

## [0.42.1] - 22-11-23

## Fixed

- `DownloadFileFromCDF` now can autocreate missing folders
- `DownloadDataFromRestApiToFile` now can autocreate missing folders

## [0.42.0] - 22-11-23

## Improved

- `OWLImporter` improved to handle exceptions often found in OWL files

## Added

- `OWLImporter` supports conversion of information to data model through flag `make_compliant`

## Fixed

- Description of properties, classes and data model updated to allow for 1028 characters

## [0.41.6] - 20-11-23

## Changed

- cdf space name regex

## [0.41.5] - 20-11-23

## Changed

- version regex

## [0.41.4] - 18-11-23

## Changed

- Python depedency `openpyxl` made mandatory

## [0.41.3] - 18-11-23

## Changed

- Python depedency `pyoxigraph` made optional

## [0.41.2] - 17-11-23

## Changed

- Python depedency from `python = ">=3.10,<3.13"` to `python = "^3.10"`

## [0.41.1] - 14-11-23

## Fixed

- Fixed `DMSImporter` to properly set `version` and `cdfSpaceName` when using single View as input.
- Fixed `rules_to_pydantic_models` to skip creating `edges-one-to-one` if `externalID` is missing

## [0.41.0] - 14-11-23

## Changed

- Renamed `JSONImporter`, `YAMLImporter`, `DictImporter` to `ArbitraryJSONmporter`, `ArbitraryYAMLImporter`, `ArbitraryDictImporter` to
  reflect that these importers infer the data model from raw input data, and are not reading a serialized file.

## Added

- Support for configuring the direction for child-parent relationship in `ArbitraryJSONmporter`, `ArbitraryYAMLImporter`, `ArbitraryDictImporter`.
- Support for `datetime` in `ArbitraryJSONmporter`, `ArbitraryYAMLImporter`, `ArbitraryDictImporter`.

## Fixed

- `DMSExporter` does not write one-to-many edges to containers any more.
- In the importers `ArbitraryJSONmporter`, `ArbitraryYAMLImporter`, `ArbitraryDictImporter` the `max_count` were not set leading all triples to
  be a one-to-many relationship. Now, only data which are of type `list` skips the `max_count` all other set it to 1.

## [0.40.2] - 14-11-23

## Fixed

- Set lower bound of `cognite-sdk` to `6.39.2` as it is required due to a bug in earlier SDK versions.

## Improved

- Improved Nodes and Edges validation and data validation reporting in rdf2nodes_and_edges and GenerateCDFNodesAndEdgesFromGraph steps.

## [0.40.1] - 08-11-23

## Changed

- The `DMSExporter` is now configurable with `datamodel_id`. The `DMSImporter` also accepts a data model as input.

## [0.40.0] - 08-11-23

## Changed

- The interface for `cognite.neat.rules.exporters`. Now, they have the following methods `.export()`, `.export_to_file()`,
  `.from_rule()`.

## [0.39.1] - 08-11-23

## Fixed

- Changed `attributes`, `edges_one_to_one`, `edges_one_to_many` instance to class property methods

## [0.39.0] - 03-11-23

## Fixed

- Not allowing DMS non-compliant Rules to be turned into pydantic models

## Added

- class property methods to the generated pydantic models accessing descriptions and names of models and fields
- controlling whether `neat` specific fields should be added or not to pydantic models using arg `add_extra_fields`
- `OntologyToRules` step added to the step library

## Improves

- Documentation of `rules_to_pydantic_models`

## [0.38.3] - 03-11-23

## Fixed

- Fixed CDF database configuration for rawlookup rule in TransformSourceToSolutionGraph . https://github.com/cognitedata/neat/issues/157

## [0.38.2] - 03-11-23

## Fixed

- Added type mapping for data type Date

## [0.38.1] - 01-11-23

## Fixed

- Proper min_count for `DMSImporter` base on CDF `View` implementation

## [0.38.0] - 31-10-23

## Added

- Ability to partially validate Rules
- Description and name of fields added to rules generated pydantic models

## Improved

- Improved naming of internal variables in `cognite/neat/rules/exporter/rules2pydantic_models.py`

## [0.37.0] - 31-10-23

## Added

- Configurable assets cleanup in GenerateCDFAssetsFromGraph step. Now user can specify if he/she wants to delete all ophan or circular assets or keep them.

### Fixed

- https://github.com/cognitedata/neat/issues/146
- https://github.com/cognitedata/neat/issues/139

## [0.36.0] - 30-10-23

### Added

- Added `DMSImporter`
-

## [0.35.0] - 27-10-23

### Improved

- Improved stability and resource usage of Oxigraph when working with large graphs.

### Added

- Added `InstancesFromAvevaPiAF` step.

### Fixed

- UI bug fixes and improvements.

## [0.34.0] - 27-10-23

### Improved

- Bug fix: Removed condition not allowing an asset to change its parent asset.

## [0.33.0] - 22-10-23

### Improved

- Implementation of class prefix to external ids for edges

## [0.32.0] - 22-10-23

### Improved

- Refactor importers
- Simplified data modeling flow by introducing RawRules as a first class citizen
- Fix small bugs
- Initiated refactor of exporters

## [0.31.0] - 18-10-23

### Added

- Importer `GraphImporter`

### Improved

- Base importer with generic, yet configurable, exceptions

## [0.30.0] - 11-10-23

### Added

- Three importers `JSONImporter`, `YAMLImporter`, and `DictImporter`.

## [0.29.0] - 07-10-23

### Changed

- The importer `owl2excel` is written as a class `OWLImporter`. **Note** this is a breaking change, but
  since we are on 0. version, we can do this.

## [0.28.0] - 07-10-23

### Added

- Classes for extractors `MockGraphGenerator` and `GraphCapturingSheet` available at `cognite.neat.graph.extractors`.

## [0.27.1] - 07-10-23

### Improved

- Introduced container classes for `Classes` and `Properties` in `TransformationRules`. Implemented `.to_pandas()`
  methods for both classes.

## [0.27.0] - 07-10-23

### Added

- `neat` support Python `3.10`.

## [0.26.1] - 05-10-23

### Fixed

- Small fixes related to steps compatibility with mypy.
- Fixed UI crash in case if workflow state cannot be loaded.
- Fixed step loader from data_folder/steps path.

### Added

- Workflow id and run id are now available as step object variables.

## [0.26.0] - 04-10-23

### Added

- Added rules2excel rules exporter. Now users can export rules from TransformationRules object to excel file.
- Added rules generator step from arbitrary object (must be in json or yaml formats)
- Added eperimental rules parser from OpenApi/Swagger specification. Rules generates based on schema part of OpenApi specification.
- Added version , source and docs_urs metadata to Steps class.

## [0.25.9] - 30-09-23

### Fixed

- Loading `neat` from environment variables, the variable `NEAT_LOAD_EXAMPLES` would always return `true`
  even if it was set to `false`. This is now fixed.

## [0.25.8] - 20-09-23

### Improved

- Many UI improvements and bug fixes.
- Improved data exploration capabilities.

### Added

- Added universal JSON to Graph extractor step.

## [0.25.7] - 14-09-23

### Added

- Drop down menu for selection of property which hold value for nodes in Data Explorer

## [0.25.6] - 12-09-23

### Fixed

- Fixed Nodes and Edges step
- Fixed issues with regex

### Added

- Mock Graph Generation Step
- Regex patterns from CDF API documentation

## [0.25.5] - 5-09-23

### Added

- Support for upload of various RDF formats to `NeatGraph` store

## [0.25.4] - 5-09-23

### Fixed

- Fixed issue when columns names are non-string
- Fixed missing start_time in relationships
- Fixed upload_nodes/edges
- Fixed DMS upload step

### Added

- Handling of edge cases when creating Assets in which name was pushed to be None even though there is alt property
- Notebook 5 with walk through about fDM, nodes and edges

## [0.25.3] - 4-09-23

### Fixed

- Fixed Github rules loader.

### Changed

- Github rules loader now split into Github downloader step and RulesLoader.

### Added

- Added Input/Output steps for downloading and uploading rules from/to Github and from/to CDF files.

## [0.25.2] - 1-09-23

### Fixed

- Multiple UI usability improvements and bug fixes.

## [0.25.1] - 31-08-23

### Fixed

- Fixed issues with regex validations for entity ids

## [0.25.0] - 30-08-23

### Changed

- New way of configuring workflows steps . Now steps are configured individually and not as a part of workflow manifest.
- Added access_token autentication for Cognite client. If client_id is not set in config.yaml, NEAT will use client_secret as access_token.
- Multiple UI usability improvements and bug fixes.

### Added

- Added SimpleContextualization step . The step can be used to create links between nodes in a graph either by using regex or exact match between source and target properties.
- Added single store configuration step. Now solution and graph stores can be configured individually.

## [0.24.2] - 29-08-23

### Added

- Multi parent classes are now allowed
- Validation of parent classes ids against class id regex
- New Exception in case of ill-formed parent class ids

### Fixed

- Bug raising when generating Ontology triples in case when there are multi parent classes

## [0.24.1] - 29-08-23

### Added

- Docstring to `cognite.neat.rules.exceptions` and `cognite.neat.graph.exceptions`
- URL to exception definition added to exception message
- Rendering of exceptions in `docs` (mkdocs)

### Fixed

- `fix_namespace_ending` was returning `str` instead of `Namespace` causing issues

### Improved

- Split docs config of importers to importers and parsers to avoid confusion

## [0.24.0] - 24-08-23

### Added

- Generation of DM instances
- `DMSDataModelFromRules`, `GenerateCDFNodesAndEdgesFromGraph`, `UploadCDFNodes` and `UploadCDFEdges` added to step libary

### Improved

- Handling of generation of pydantic model instances in case of incomplete graph instances

## [0.22.0] - 22-08-23

### Changed

- Re-org and re-name step library
- Update workflows according to new step library org

### Added

- `OntologyFromRules` step to step library
- `SHACLFromRules` step to step library
- `DownloadTransformationRulesFromGitHub` to step library

### Improved

- `data_model_generation` workflow has been extended to produce ontological and shape constraints representation
- input parameters description for workflow steps in step library

## [0.21.2] - 18-08-23

### Changed

- `cognite.neat.rules.exceptions` warnings and errors names changed to human-readable form

## [0.21.1] - 18-08-23

### Changed

- `rules2dms` is updated to query for specific version of views

## [0.21.0] - 17-08-23

### Changed

- BIG workflow refactoring. New workflow concept is more modular and easier to extend.
- Steps are defined as independent components with well defined inputs and output data contracts/types and configurations.
- Steps are now reusable and scoped to 3 categories: `global`, `project` and `workflow`. Global steps are available to all workflows and maintained by NEAT project, `project`scoped steps are available to all workflows in a project and `workflow` scoped steps defined and available only to a specific workflow.
- Workflows are now defined as a composition of steps via manifest file , pytyhon file is no longer needed. Workflow Base class inheritance is still possible but not recomended and reserved for very advanced use cases.

### Removed

- Removed `base`and `default` workflows.

### Added

- Workflows can be added via UI.

### Improved

- Improved drop operations for NeatGraph store.

## [0.20.0] - 08-08-23

### Added

- Generation of data model in DMS through `sdk` interaction with DMS endpoint

## [0.19.0] - 08-08-23

### Added

- Generation of in-memory pydantic models based on class/property definitions in `TransformationRules`
- Generation of `CONSTRUCT` query which provides "views" into source graph and in most cases alleviate the need of creating solution graph

## [0.18.3] - 01-08-23

### Changed

- First pass of refactoring / reorg of `app/api` package

### Added

- With exception of `get-nodes-and-edges` route and routes that need CDF all other are now tested

### Removed

- Running tests only on `graph_to_asset_hierarchy`, `sheet2cdf` is commented out

## [0.18.2] - 26-07-23

### Changed

- First pass of refactoring / reorg of `workflows` package
- Removed some of examples data from `neat` and place them under tests

## [0.18.1] - 25-07-23

### Changed

- Structure of `neat` package
- Structure of `neat` tests to reflect package structure
- Renamed rules loaders into readers
- Merged rules readers and parsers into parser

## [0.18.0] - 25-07-23

### Changed

- Structure of `neat` package.

## [0.17.4] - 24-07-23

### Added

- Generation of ontology, shape constraint objects and semantic data model out of transformation rules

## [0.17.3] - 24-07-23

### Added

- Added new composition based method of building step-components for NEAT workflows.

## [0.17.2] - 20-07-23

### Changed

- Switch to using `jinja2` template engine instead of `graphql-core` for generation of GraphQL schema

### Added

- Downloading rules from private github repository

## [0.17.1] - 19-07-23

### Changed

- Organized various methods that work with `TransformationRules` to importers/exporters and set of methods that perform rules analysis

## [0.17.0] - 16-07-23

### Changed

- Parsing of Transformation Rules from Excel files more stricter validations
- BREAKING CHANGE: Transformation Rules which contain Instances sheet now required namespace to be explicitly set in Metadata sheet !

### Added

- Dedicated module for exceptions (warnings/errors) for Transformation Rules parsing
- Ability to generate parsing report containing warnings/errors
- Conversion of OWL ontologies to Transformation Rules
- Tests for notebooks

## [0.16.0] - 10-07-23

### Changed

- The subpackage inside `cognite-neat` `core.rules` has now a defined inteface with three different load methods
  along with the data classes those load methods returns.
- Started making dependencies optional and setting up options for installing `neat` for different use cases.

## [0.15.0] - 08-07-23

### Changed

- Require `pydantic` `v2`.

## [0.14.2] - 07-07-23

### Added

- Added additional validators to comply with CDF DM
- Added new fields to handle request for having both entity ids and entity names
- Added new fields to capture necessary information to resolve sheets as (f)DM

## [0.14.1] - 30-06-23

### Fixed

- Fixed bugs in base workflows

### Improved

- Improved graph based data exploration capabilities.

## [0.14.0] - 21-06-23

### Added

- Base workflow concept. Most of common functionality is moved to base workflows. Now it is possible to create custom
  workflows by inheriting from base workflow. More infor in docs
- Added 3 main workflow start methods . More info in docs

### Fixed

- Fixed error propagation from sub workflows to main workflow. Now if sub workflow fails, main workflow will fail as well.
- Small UI improvements.

## [0.13.1] - 11-06-23

### Added

- Configurable cdf client timeout and max workers size. See [getting started](installation.md) for details.
- Additional logic for handling `CogniteReadTimeoutError` and `CogniteDuplicatedError` during retries. This is an attempt
  to handle cases when under heavy load, requests to CDF may timeout even though the requests were processed successfully
  in eventual consistancy manner.

## [0.13.0] - 11-06-23

### Added

- Configuration option for metadata keys used by neat in the `sheet2cdf` workflow.

## [0.12.10] - 11-06-23

### Improved

- `cognite-neat` package metadata.

## [0.12.9] - 11-06-23

### Fixed

- Existing CDF asset without a label caused the `sheet2cdf` workflow to fail. This is now fixed.

## [0.12.8] - 09-06-23

### Fixed

- Clean labels from assets which do not exist in CDF. This one does the cleaning correct, while `0.12.7` assumed
  the wrong internal format for asset, and thus, did not work.

## [0.12.7] - 07-06-23

### Fixed

- Handling assets in CDF with non-existing labels.

## [0.12.6] - 06-06-23

### Fixed

- Handling assets without labels in CDF.

## [0.12.5] - 04-06-23

### Added

- Automatic update (configurable) of workflow configurations (using new file name) on the rules file upload completion
- Automatic triggering (configurable) of workflow execution on rules file upload completion

## [0.12.4] - 30-05-23

### Added

- SME graph capturing workflow that make use of core method from 0.12.3
- FDM schema generation workflow that make use of core method from 0.11.2
- FDM schema generation notebook in docs
- SME graph capturing notebook in docs

### Improved

- Notebooks overall

### Fixed

- Handling of Instances sheet, issue with cell datatypes

### Changed

- Renamed `fast_graph` workflow to `graph_to_asset_hierarchy`

### Removed

- Default workflow

## [0.12.3] - 30-05-23

### Added

- Added generation of knowledge graph capturing sheet based on data model definitions in transformation rules
- Added generation of knowledge graph from graph capturing sheets

## [0.12.2] - 30-05-23

### Fixed

- Default `config.yaml` could not be reloaded.

### Improved

- The output messages for `load_transformation_rules_step` in all workflows by specifying which file is used.

## [0.12.1] - 26-05-23

### Added

- Added retry logic to asset and relationship update micro batching
- Added generic workflow steps retry logic
- Added examples of how to use update safety guards and human approval steps in workflows

### Fixed

- Fixed UI state polling bug.

## [0.12.0] - 23-05-23

### Added

- Added workflow documentation.
- Added `wait_for_event` task. This task will wait for a specific event to occur.Can be used to pause/resume workflow execution , for instance when a user needs to approve the workflow execution.
- Added metrics helper functions. These functions can be used to create metrics for the workflow.
- Added UI configuration editor. Now it supports all UI operations.
- Added workflow source code viewer.
- Added rules file download link. Now user can upload and download rules file via NEAT UI .
- Added error reporting in UI if the rules file is not valid or not present. The same for data exploration view.

### Improved

- Many UI improvements and visual regrouping of UI views.
- Improved http trigger. Now it can receive arbitrary data in json format.
- Global configurations moved to its own view.
- Steps and System components editor supports node removal.

### Changed

- Groups section was renamed to Solution/System components overview. In manifest it was renamed to `system_components`.

## [0.11.5] - 23-05-23

### Fixed

- Removed `data/config.yaml` dump. This is not used.
- If the config is not specified, the default `config.yaml` now dumps it content as yaml and not `json`.

## [0.11.4] - 22-05-23

### Added

- Reporting on categorized assets and relationships
- Safety gauge to skip assets which are changing asset hierarchy or to raise exception

## [0.11.3] - 19-05-23

### Fixed

- When running `neat` with two different datasets without an external_id prefix, the creation of an orphanage asset
  caused a DuplicationError. This is now fixed by suffixing the dataset to the orphanage asset.

## [0.11.2] - 15-05-23

### Added

- Generation of GraphQL schema from transformation rules
- Fixing names of classes/properties to be aligned to GraphQL allowed characters
- Allowing pure data modeling transformation rules, i.e. no data on mapping rules

## [0.11.1] - 08-05-23

### Fixed

- Set the license of the package in poetry build.

## [0.11.0] - 08-05-23

- Refactored application bootrap procese and core application functions aggregated into NeatApp class.
- Small bug fixes.
- Fixed global configurations via UI and API.

## [0.10.4] - 28-04-23

- Added readme to publish process on pypi.org.

## [0.10.3] - 26-04-23

- Handling edge case in graph that results in decommissioned relationships

## [0.10.2] - 23-04-23

- Fix issue with duplicated labels for relationships

## [0.10.1] - 20-04-23

- Fix for issue of creation of relationships for assets that do not exist

## [0.10.0] - 17-04-24

- Refactor `rdf_to_asset` to use micro batching
- Refactor `rdf_to_relationships` to use micro batching
- Improved logging and performance for `rdf_to_asset` and `rdf_to_relationships`
- Additional labels for relationships

## [0.9.2] - 05-04-23

- Refactor TransformationRules to entail data modeling, relationship definition, label creation methods

## [0.9.1] - 05-04-23

- Remove duplicated rules for relationships which are causing duplicated relationships
- Improve performance of relationship categorization
- Improve NeatGraphStore to better handle graph.drop() for in-memory store
- Improved current example workflows

## [0.9.0] - 03-04-23

- Created mock module
- Added generation of mock graphs based on data model provided in transformation rules
- DataModelingDefinition class extended with methods:
  - `reduce_data_model`: Reduces the data model to desired set of classes
  - `to_dataframe` : Converts DataModelingDefinition instance to a pandas dataframe for easier manipulation
  - `get_class_linkage`: gets the linkage between classes in the data model
  - `get_symmetric_pairs`: gets the symmetric pairs of classes in the data model
- Added descriptive notebook demoing the use of the mock graph generator

## [0.8.0] - 30-03-23

### Added

- Entry point for launching neat application, `neat`.

## [0.7.2] - 28-03-23

- Removed unused API methods
- Added Workflow Execution History to the UI and API (viewer only)
- Added workflow methods for reinitializing CogniteClient from within a workflow. Should be used by workflows to adress memmory leaks in the CogniteClient.
- Improved config.yaml handling. Now if the file is not found, NEAT will create a new one with default values.

## [0.7.1] - 28-03-23

- Fixed issue with relationship diffing which caused diffing to not behave as expected
- Fixed issue with end_time of resurrected resources which was not property set to None
- Moved from using python dictionaries to using data frame as prime storage of relationships
- Better handling of updated relationships via RelationshipUpdate class

## [0.7.0] - 23-03-23

This changelog was introduced to the package.<|MERGE_RESOLUTION|>--- conflicted
+++ resolved
@@ -16,7 +16,6 @@
 - `Security` in case of vulnerabilities.
 
 
-<<<<<<< HEAD
 ## [0.81.10] - 19-06-24
 ### Added
 - `AssetEventConnector` transformer added
@@ -24,13 +23,8 @@
 ## [0.81.9] - 19-06-24
 ### Added
 - `AssetFilesConnector` transformer added
--
-=======
-## [0.81.9] - 19-06-24
-### Added
-- `AssetFilesConnector` transformer added
-
->>>>>>> 9e155cee
+
+
 ## [0.81.8] - 19-06-24
 ### Added
 - `AssetSequenceConnector` transformer added
