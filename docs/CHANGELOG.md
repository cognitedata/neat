--- conflicted
+++ resolved
@@ -19,14 +19,11 @@
 ### Added
 - Added provenance on rules in NeatSession
 - Option to move connections from reference to new model in DMS rules when generating Enterprise model
-<<<<<<< HEAD
 - Plotting of data model provenance
 - Plotting of data model implements
-=======
 - Support for loading `NeatEngine`.
 - Support for inspecting outcome of `neat.to.cdf.instances(...)` with `neat.inspect.outcome.instances(...)`.
 
->>>>>>> dadb0633
 ### Improved
 - Case-insensitive "direct" connection type in DMS Rules
 - Validation over view types for connections in DMS Rules
