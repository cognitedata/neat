--- conflicted
+++ resolved
@@ -15,7 +15,6 @@
 - `Fixed` for any bug fixes.
 - `Security` in case of vulnerabilities.
 
-<<<<<<< HEAD
 ## [0.41.0] - 14-11-23
 ## Added
 - Support for configuring the direction for child-parent relationship in `JSONImporter`, `YAMLImporter`, `DictImporter`.
@@ -24,21 +23,16 @@
 - `DMSExporter` does not write one-to-many edges to containers any more.
 - In the importers `JSONImporter`, `YAMLImporter`, `DictImporter` the `max_count` were not set leading all triples to
   be a one-to-many relationship. Now, only data which are of type `list` skips the `max_count` all other set it to 1.
-=======
 
 ## [0.40.2] - 14-11-23
-
 ## Fixed
 - Set lower bound of `cognite-sdk` to `6.39.2` as it is required due to a bug in earlier SDK versions.
-
 ## Improved
 - Improved Nodes and Edges validation and data validation reporting in rdf2nodes_and_edges and GenerateCDFNodesAndEdgesFromGraph steps.
->>>>>>> a4d33e70
 
 ## [0.40.1] - 08-11-23
 ## Changed
 - The `DMSExporter` is now configurable with `datamodel_id`. The `DMSImporter` also accepts a data model as input.
-
 
 ## [0.40.0] - 08-11-23
 ## Changed
