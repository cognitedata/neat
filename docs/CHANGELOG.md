--- conflicted
+++ resolved
@@ -15,8 +15,6 @@
 - `Fixed` for any bug fixes.
 - `Security` in case of vulnerabilities.
 
-<<<<<<< HEAD
-=======
 ## [0.86.0] - 15-07-24
 ### Changed
 - `NeatGraphStore.read()` is now iterable utilizing `DESCRIBE` query instead of `CONSTRUCT` query.
@@ -53,7 +51,6 @@
 ### Added
 - Option for setting lambda function `to_type` in the `AssetExtractor`.
 
->>>>>>> 6e469832
 ## [0.85.6] - 08-07-24
 ### Added
 - Analysis for `AssetRules`
