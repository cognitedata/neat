--- conflicted
+++ resolved
@@ -16,11 +16,6 @@
 - `Security` in case of vulnerabilities.
 
 ## TBD
-<<<<<<< HEAD
-### Added
-- Improved NeatSession summary for data models
-
-=======
 ### Fixed
 - `naet.show` working in a pyodide environment
 
@@ -44,7 +39,6 @@
 ### Improved
 - Reduced matplotlib version to 3.5.2 due to PYOD compatibility issues
 - Shorter and more concise summary of the data model in NeatSession
->>>>>>> e2515b78
 
 ## [0.94.0] - 29-10-**2024**
 ### Added
