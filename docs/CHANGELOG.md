# Changelog

All notable changes to this project will be documented in this file.

The format is based on [Keep a Changelog](https://keepachangelog.com/en/1.0.0/),
and this project adheres to [Semantic Versioning](https://semver.org/spec/v2.0.0.html).

Changes are grouped as follows:

- `Added` for new features.
- `Changed` for changes in existing functionality.
- `Deprecated` for soon-to-be removed features.
- `Improved` for transparent changes, e.g. better performance.
- `Removed` for now removed features.
- `Fixed` for any bug fixes.
- `Security` in case of vulnerabilities.

## TBD
### Added
- Added provenance on rules in NeatSession
- Option to move connections from reference to new model in DMS rules when generating Enterprise model
- Plotting of data model provenance
- Plotting of data model implements
- Support for loading `NeatEngine`.
- Support for inspecting outcome of `neat.to.cdf.instances(...)` with `neat.inspect.outcome.instances(...)`.
<<<<<<< HEAD
- `neat.prepare.instance.make_connection_on_exact_match` added to enable adding connections 
  between instances based on exact match of properties.
=======
- Support for reading instances from csv `neat.read.csv`. Including reading csv from a public GitHub repository.
>>>>>>> 90da1dda

### Improved
- Case-insensitive "direct" connection type in DMS Rules
- Validation over view types for connections in DMS Rules
- Validation of reverse connection feasibility in DMS Rules

## Changed
- The `neat.infer()` now always infer integer and float as their 64-bit counterparts long and double. The motivation
  for this change is to have a more flexible data model that can handle 64-bit integers and floats.

## [0.96.6] - 08-11-**2024**
### Fixed
- `neat.verify()` no longer gives a `PrincipleMatchingSpaceAndVersionWarning` when you include views from
  the `CogniteCore` or `CogniteProcessIndustry` data models.
- In the `DMSSheet` you will now get a `RowError` if you try to set `container` or `container property` for
  an edge or reverse direct relation as these are not stored in containers.
- `neat.read.excel(...)` now correctly reads the `Enum` and `Nodes` sheets.
- In the `DMSSheet`, `reverse` relations no longer give a `RowError` if the reverse property is referencing
  a property in the reference sheets.

## [0.96.5] - 07-11-**2024**
### Fixed
- Serializing `ResourceNotDefinedError` class no longer raises a `ValueError`. This happens when a `ResourceNotDefinedError`
  is found, for example, when calling `neat.verify()`.
- Setting `neat.to.cdf.data_model(existing_handling='force)` will now correctly delete and recreate views and containers
  if they already exist in CDF.

### Improved
- When running `neat.to.cdf.data_model()` the entire response from CDF is now stored as an error message, not just the
  text.

### Added
- `neat.to.cdf.data_model()` now has a `fallback_one_by_one` parameter. If set to `True`, the views/containers will
  be created one by one, if the batch creation fails.

## [0.96.4] - 05-11-**2024**
### Fixed
- `neat.to.excel` or `neat.to.yaml` now correctly writes `ViewTypes` and `Edge` that do not have the default
  value. For example, if the `Connection` was `edge(direction=inwards)` it would not be written to the Excel or
  YAML file as `edge` as `direction=inwards` was not the default value. This is now fixed.

## [0.96.3] - 05-11-**2024**
### Added
- Introduce `neat.inspect.outcome(...)` to check the outcome of `cdf.to.data_model`.

### Fixed
- `neat.to.cdf.data_model` no longer outputs warnings when creating a new data model in CDF.

## [0.96.2] - 05-11-**2024**
### Added
- Can configure `neat.to.cdf.data_model` behavior for data model components that already exist in CDF

### Changed
- When reading a data model from CDF, `inwards` edges are now treated as an edge with direction inwards and
  not the reverse edge.

## [0.96.1] - 04-11-**2024**
### Fixed
- `naet.show` working in a pyodide environment

## [0.96.0] - 04-11-**2024**
### Improved
- Handling of CDM extension
- Switched from Cytoscape to PyVis for data model and instances visualization
### Added
- `neat.prepare.reduce` now support dropping individual views from a `Cognite` model.
- `neat.set.data_model_id` a convenience method to set the data model id in a `NeatSession`.
- `neat.version` returns the version of the `neat` package.
- `neat.prepare.to_enterprise` prepares template for creation of an enterprise model in `Cognite Data Fusion`.
- `neat.prepare.to_solution` prepares template for creation of a solution model in `Cognite Data Fusion`.


## [0.95.0] - 29-10-**2024**
### Fixed
- `NeatSession` subcommands no longer gives traceback for `NeatSessionError` exceptions, instead it
  gives a more user-friendly error message.

### Improved
- Reduced matplotlib version to 3.5.2 due to PYOD compatibility issues
- Shorter and more concise summary of the data model in NeatSession

## [0.94.0] - 29-10-**2024**
### Added
- Support for information rules and instance plotting in NeatSession
- From Source to CDF tutorial

### Improved
- Better plotting of rules for dms and information rules in NeatSession (accounts for `subClassOf` and `implements`)

## [0.93.0] - 28-10-**2024**
### Improved
- IODD extractor to also extract XML elements that should map to time series data type
- This includes extracting `VariableCollection` elements and `ProcessDataIn` elements
- Will probably need to revise how the tag/id of the time series is created
- Interfaces for InferenceImporter, IMFImporter and OWLImporter are leveraging BaseRDFImporter
- Renamed rules.examples to rules.catalog to start building catalog od data models
- Improved IMF rules that will handle IMF AttributeType onboarding
- Improved handling of unknown, multi-data, multi-objet and mixed value types in conversion from Information to DMS rules
- Reorg prefixes
- Added more detail regex testing of entities
- Transformation is now generated for every RDF based rules importer
- Improved session overview in UI

### Added
- Added `NeatSession`
- Rules exporter that produces a spreadsheet template for instance creation based on definition of classes in the rules
- Rules transformer which converts information rules entities to be DMS compliant
- Rules transformer `RuleMapping` that maps rules from one data model to another
- Graph transformer `SplitMultiValueProperty` which splits multi-value properties into separate properties with single value
- Support for `xsd:decimal` which is now mapped to `float64` in DMS rules
- Added RDF based readers for `NeatSession`
- `NeatSession.read.rdf.examples.nordic44`
- `NeatSession.show.data_model` show data model in UI

### Removed
- State on DataType stored in `_dms_loaded` attribute

### Changed
- Required `env_file_name` explicitly set in the `get_cognite_client` function. This is to avoid loading the wrong
  environment file by accident when running the function in a notebook.
- `NeatIssue` are no longer immutable. This is to comply with the expectation of Exceptions in Python.
- [BREAKING] All `NEAT` former public methods are now private. Only `NeatSession` is public.

## [0.92.3] - 17-09-24
### Fixed
- Prefixes not being imported or exported to Excel
- Trailing whitespace in Excel files causing issues with importing

## [0.92.2] - 17-09-24
### Added
- Method in `InformationAnalysis` which returns class URI based on class entity
- Method in `InformationAnalysis` which returns definition of property types for give class entity
- Allow different class entity in transformations then classes for which transformation are written(typical use case when we are renaming classes from source to target graph)

### Improved
- Handling of namespace removal in Describe query (now only values which are of URIRef type or values of properties defined as object property get get namespace removed)

### Removed
- logging from `InformationAnalysis` module

### Fixed
- NEAT can now run in a minimal environment without raising a `KeyError` when using the default
  configuration in NEAT importers.
- NEAT now strips extra whitespace in all imported strings.


## [0.92.1] - 12-09-24
### Fixed
- The version of the released docker image was not updated correctly. This is now fixed.

## [0.92.0] - 12-09-24
### Added
- `ClassicExtactor` to extract all classic resource types from CDF from a given data set or root asset.

## [0.91.0] - 11-09-24
### Added
- IODDExtractor for IO-link standard: https://io-link.com/
- The extractor will parse XML files that follow the IO-link standard for an IODD device, and create rdf triples
that will form the knowledge graph for the device.
- Improved XML utils method `get_children` to be able to extract nested children as well as direct children, and ignore
namespace prefix of each tag element if the XML contains namespaces.

## [0.90.2] - 06-09-24
### Improved
- Visualize data model chapter in Knowledge Acquisition tutorial reduce to only export of data model to ontology
- New video made for the Export Semantic Data Model chapter in Knowledge Acquisition tutorial
- Workflow `Visualize_Semantic_Data_Model` renamed to `Export_Semantic_Data_Model` and reduce to only export

### Removed
- `Visualize_Data_Model_Using_Mock_Graph` removed since UI has been reduced to only have workflow builder & executor feature

## [0.90.1] - 06-09-24
### Fixed
- Fix issue with step doing file upload leading to blank screen in UI
- Fix issue with graph store step config, leading to not being able to load triples


## [0.90.0] - 05-09-24
### Added
- `DMSExtractor` added to extract instances from CDF into NeatStore.
- `DMSLoader` now sets the node type for instances.

### Fixed
- `DMSLoader` now correctly identifies edges based on type.

## [0.89.0] - 02-09-24
### Changed
- [BREAKING CHANGE] All conversion of rules object methods, for example, `InformationRules.as_dms_rules()`, have
  been removed. Instead, use the `cognite.neat.rules.transformers` module to get an appropriate transformar
  and use the `transform` method to convert the rules object.

### Fixed
- Circular dependency

### Improved
- Handling Default for connections in DMS rules
- Updated InformationToDMS to allow for dropping of properties with unknown value types
- Handling of properties which point to non-existing nodes when doing data model inference
- Handling of conversion of Information to DMS rules which contain properties with `Unknown` value type (defaulting to connection =`direct`, with no value type)

### Added
- Support for edges with properties in DMS rules.
- Support for explicitly setting node types in DMS Rules.
- Support for units on `fload64` and `float32` in DMS Rules.
- Support for enum in DMS Rules.


## [0.88.4] - 29-08-24
### Fixed
- IMF rules importer failed to publish to CDF due to non-compliant identifiers
- Duplicate generation of properties
### Improved
- Handling of cardinality for attribute properties
- Handling of multiple predicates used for concept definitions

## [0.88.3] - 20-08-24
### Fixed
- IMF rules importer failing due to references
### Improved
- Handling of references for OWL importer
### Added
- Test for IMF importer


## [0.88.2] - 24-07-24
### Added
- IMF rules importer
### Improved
- Organization of RDF based importers


## [0.88.1] - 24-07-24
### Improved
- Implementation of oxistore is now more robust and based on existing implementation by Oxigraph developer
### Removed
- Removed unused Oxistore implementation

## [0.88.0] - 22-07-24
### Removed
- [BREAKING] Legacy neat has been removed from the codebase. This includes `legacy` module,
  steps, and UI capabilities (such as explorer and rules editor).


## [0.87.6] - 22-07-24
### Added
- Labels generation from NeatGraphStore in AssetLoader


## [0.87.5] - 22-07-24
### Added
- Relationship generation from NeatGraphStore in AssetLoader


## [0.87.4] - 22-07-24
### Added
- Support for `Immutable` in `DMSRules`

## [0.87.3] - 18-07-24
### Added
- Handling of missing parents when generating assets
- Concept of orphanage asset for assets whose parents do not exist
- Uploader to CDF for assets
### Fixed
- Issue of not loading all asset fields when calling `AssetWrite.load()` method


## [0.87.2] - 17-07-24
### Added
- Topological sorting of classes and properties in `AssetRules` to provide proper order of asset creation
- Additional validation on `AssetRules` to ensure that mapped parent properties point to class not data value type
- Additional validation on `AssetRules` to ensure that rules do not have circular decadency

## [0.87.1] - 17-07-24
### Added
- `AddSelfReferenceProperty` transformer that handles `SelfReferenceProperty` RDF path in Rules
### Improved
- Better handling of property renaming in `DESCRIBE` query, which for example allows RDF:type property to be used
- Iterating over classes which have properties defined for them instead of all classes (which causes errors)
- Renamed `AllReferences` RDF path to `SelfReferenceProperty` to better reflect its purpose
### Removed
- `AllProperties` RDF path has been removed as we no longer want support implicit properties

## [0.87.0] - 17-07-24
### Added
- `AssetLoader` added to load assets to CDF
- `get_default_prefixes` method to provide default prefixes
### Removed
- `PREFIXES` dict that was used as default prefixes in `NeatGraphStore` and `Rules`
### Improved
- `AssetRules` properties have now mandatory `implementation` field
### Fixed
- Issue of properties not being renamed in `DESCRIBE` query


## [0.86.0] - 15-07-24
### Changed
- `NeatGraphStore.read()` is now iterable utilizing `DESCRIBE` query instead of `CONSTRUCT` query.
### Improved
- Order of magnitude improved query speed of instances for downstream graph loaders


## [0.85.12] - 11-07-24
### Added
- Added handling of Json fields in DMS loader

### Fixed
- DMS related datatype .python being wrongly mapped to python types

## [0.85.11] - 10-07-24
### Added
- Method `create_reference` to `DMSRules` to add reference dms rules and do the mapping of properties
  and views to the reference model.

## [0.85.10] - 10-07-24
### Added
- Depth-based typing in `AddAssetDepth` transformer
- Graph summary repr

## [0.85.9] - 09-07-24
### Added
- Option for checking for JSON value type when inferring data model

## [0.85.8] - 09-07-24
### Added
- Option for unpacking metadata from classic CDF resources graph extractor

## [0.85.7] - 08-07-24
### Added
- Option for setting lambda function `to_type` in the `AssetExtractor`.

## [0.85.6] - 08-07-24
### Added
- Analysis for `AssetRules`

## [0.85.5] - 07-07-24
### Fixed
- Prefix collision
- Fixed issue arising when value string "null" is threated as float "null" leading to error
  in DMS Instances

### Removed
- Relation to original data model used to develop neat

## [0.85.4] - 01-07-24
### Fixed
- Another issue with docker release.

## [0.85.3] - 01-07-24
### Fixed
- Another issue with docker release.

## [0.85.2] - 01-07-24
### Fixed
- Issues with docker release.

## [0.85.1] - 01-07-24
### Fixed
- Bug when using the `get_cognite_client` function with interactive login. This is now fixed.

## [0.85.0] - 25-06-24
### Changed
- [BREAKING] Interface for `Loaders`. Instead of `.export_to_cdf` now always return `UploadResultList` and
  the `.load_into_cdf_iterable` returns an iterable of `UploadResult`. It is no longer possible to return
  just the count. This is to make the interface more notebook friendly and easier to work with.

## [0.84.1] - 26-06-24
### Added
- Conversion between information, asset and dms rules
- Added serializer for transformations (i.e. RDFPATH)
- Placeholder for AssetLoader

## [0.84.0] - 25-06-24
### Changed
- [BREAKING] Interface for `Exporters`. Instead of `.export_to_cdf` returning an iterable, it now returns a list,
  and the `.export_to_cdf_iterable` returns an iterable. In addition, these method now returns a new type of
  objects `UploadResult`. This is to make the interface more notebook friendly and easier to work with.

## [0.83.1] - 26-06-24
### Added
- Conversion between information, asset and dms rules
- Added serializer for transformations (i.e. RDFPATH)
- Placeholder for AssetLoader


## [0.83.0] - 25-06-24
### Changed
- The dependency for running the neat service `fastapi`, `uvicorn`, and `prometheus-client` have been
  made optional. This is to make it easier to use `neat` as a Python package without the need for
  these dependencies.

## [0.82.3] - 25-06-24
### Improved
- Automatic conversion of `MultiValueType` in `InformationRules` to `DMSRules`.

## [0.82.2] - 25-06-24
### Fixed
- Conversion from Information to DMS rules incorrectly set `nullable` for a property if
  the property had `min_value` not set in the Information rules. This is now fixed.

## [0.82.1] - 21-06-24
### Added
- added new entities `AssetEntity` and `RelationshipEntity`
- added new rules type `AssetRules`

## [0.82.0] - 21-06-24
### Added
- Introduce `query` module under `neat.graph` which holds previous `_Queries` class
- Added generation of `SPARQL` `CONSTRUCT` queries based on `rdfpath` transformations defined in `InformationRules`
- Introduce `NeatGraphStore.read` method which takes class and returns all instances of that class
- Test for `NeatGraphStore.read` method which entails end-to-end process of loading triples, inferring data model and reading instances of a class
### Changed
- `DMSLoader` now uses `.read` method of `NeatGraphStore`


## [0.81.12] - 20-06-24
### Added
- Placeholder for `NeatGraphStore.read_view` method
### Improved
- Simplified InformationArchitect rules by remove `rule_type` and renaming `rule` to `transformation` instead


## [0.81.11] - 19-06-24
### Added
- `AssetRelationshipConnector` transformer added
### Improved
- Handling of ids for labels and relationships


## [0.81.10] - 19-06-24
### Added
- `AssetEventConnector` transformer added

## [0.81.9] - 19-06-24
### Added
- `AssetFilesConnector` transformer added


## [0.81.8] - 19-06-24
### Added
- `AssetSequenceConnector` transformer added

## [0.81.7] - 19-06-24
### Added
- `AssetTimeSeriesConnector` transformer added

### Fixed
- `NeatGraphStore.transform` was resetting provenance object, this is now fixed


## [0.81.6] - 18-06-24
### Added
- Transformers module to NeatGraphStore
- `AddAssetDepth` transformer added

## [0.81.5] - 14-06-24
### Improved
- Dexpi Extractor is significantly more extracting triples from Dexpi XML files
- More human readable class and property ids in Dexpi Extractor


## [0.81.4] - 14-06-24
### Fixed
- When creating a new Enterprise model, node types are automatically created for all views. This is such that
  the node types can be used in the filters for any solution model built on top of the enterprise model.

## [0.81.3] - 14-06-24
### Fixed
- If external id of edge is longer than 256 characters it will be hashed to avoid exceeding the limit of 256 characters.


## [0.81.2] - 12-06-24
### Fixed
- When converting from Information to DMS rules, `neat` now automatically creates more containers if
  the number of properties exceeds the maximum number of properties per container. In addition, a warning
  is issued to the user if the number of properties exceeds the maximum number of properties per container.

## [0.81.1] - 12-06-24
### Improved
- Classic CDF extractors now prefix ids with resource type

### Removed
- Dependency on pytz


## [0.81.0] - 11-06-24
### Added
- `DexpiExtractor` graph extractor added.

## [0.80.3] - 12-06-24
### Fixed
- Increased upper bound on `python-multipart` dependency.

## [0.80.2] - 11-06-24
### Fixed
- Fixed missing input for `Reference data model id` in  `DMSToRules` step

## [0.80.1] - 11-06-24
### Fixed
- Fixed issues with duplicated edges when different properties are referring to the same target node.


## [0.80.0] - 10-06-24

### Improved
- Single `NeatGraphStore` instantiated via three options:
  - `from_memory_store`
  - `from_oxi_store`
  - `from_sparql_store`
### Removed
- Removed various superclassing of `NeatGraphStore`
- Remove Prometheus reminisce in code base
- Remove logging
### Added
- `RdfFileExtractor` graph extractor added.

## [0.79.0] - 10-06-24
### Added
- `TimeSeriesExtractor` graph extractor added.
- `SequencesExtractor` graph extractor added.
- `EventsExtractor` graph extractor added.
- `FilesExtractor` graph extractor added.
- `LabelsExtractor` graph extractor added.
- Dedicate test data for Classic CDF data model created
- Tracking of graph provenance added to `NeatGraphStore`

## [0.78.5] - 05-06-24
### Changed
- Increased upper bound on `fastapi` dependency.


## [0.78.4] - 05-06-24
### Added
- `AssetsExtractor` graph extractor added.

## [0.78.3] - 03-06-24
### Added
- `MultiValueType` for the Information Architect rules, allowing multiple value types for a property.

### Improved
- `InferenceImporter` is retaining information on multi value type for properties.

## [0.78.2] - 31-05-24
### Improved
- `OWLImporter` is now opinionated and will attempt to make the imported ontology compliant with the rules.

## [0.78.1] - 30-05-24
### Added
- Added `RulesInferenceFromRdfFile` to the step library

## [0.78.0] - 30-05-24
### Added
- `make_compliant` feature added to `InferenceImporter` producing compliant rules from a knowledge graph.

## [0.77.10] - 23-05-30
### Changed
- Increased upper bound on `uvicorn` dependency.

## [0.77.9] - 23-05-24
### Added
- `InferenceImporter` added to the core library enabling inference of rules from a graph.

## [0.77.8] - 23-05-24
### Fixed
- In the conversion form Information to DMS Rules, when referencing a class in reference rules, the implements
  was not set correctly. This is now fixed.
- In the new implementation of the conversion between Information and DMS rules, containers that already exist
  in a last or reference rule object were recreated. This is now fixed.

## [0.77.7] - 23-05-24
### Fixed
- In the `DMSImporter`, if you imported a data model with multiple views referencing the same direct property
  in a container, it would return an error. This is allowed and thus no longer return an error.
- There was an edge case that could cause the conversion between Information and DMS rules to fail with
  `MissingContainerError`. The conversion is now reimplemented to ensure that Information rules always
  will create the necessary containers in the conversion to DMS rules.

## [0.77.6] - 23-05-24
### Improves
- Documentation on how to use raw filter
- Added a simple example of Rules with raw filter
- Added new test for raw filter

## [0.77.5] - 23-05-24
### Fixed
- `DMSExporter` creates the schema depending on `extension` in metadata field as defined in the
  [documentation](https://cognite-neat.readthedocs-hosted.com/en/latest/terminology/rules-excel-input.html).

## [0.77.4] - 22-05-24
### Improves
- Information rules are now read using InformationRulesInput data class, replicate the form of DMS rules.
- Information rules are now serialized using dedicated serializer class
- Information rules are now validated using dedicated validator class
- Defaulting to "enterprise" data model type and "partial" schema completeness set to avoid validation error on import
### Fixed
- Fixed bug in `ExcelImporter` when importing a data model with a last spreadsheet and no reference model.
  This would trigger an error `RefMetadata sheet is missing or it failed` even though the
  ReferenceMetadata sheet is not needed.

## [0.77.3] - 14-05-24
### Fixed
- When using `DMSExporter` and importing a data model with a view pointing to a view not in the data model,
  it would fail to convert to an `Information` rules. This is now fixed.
- In the `ExcelExporter`, the `metadata` sheet is now created correctly when you use the arguments `dump_as="last"`,
  or `dump_as="reference"`, combined with and without `new_model_id`. **[Note]** The order of the `dump_as` and
  `new_model_id` arguments have switched places. This is to make it more intuitive to use the `ExcelExporter`
  as `new_model_id` is only relevant if `dump_as` is set to `last` or `reference`.

## [0.77.2] - 14-05-24
### Added
- Missing warning when `RawFilter` is used to warn users that the usage of this filter is not recommended.


## [0.77.1] - 14-05-24
### Added
- Support for `RawFilter` allow arbitrary filters to be applied to the data model.


## [0.77.0] - 13-05-24
### Changed
- [BREAKING] The subpackage `cognite.neat.rules.models` is reorganized. All imports using this subpackage must be
  updated.

### Added
- Support for exporting/importing `Last` spreadsheets in the `ExcelExporter` and `ExcelImporter`.
- [BREAKING] As a result of the above, in the `ExcelExporter` the parameter `is_reference` is replaced by `dump_as`.
  To continue using the old behavior, set `dump_as='reference'`.
- In the `DMSImporter.from_data_model_id`, now supports setting `reference_model_id` to download a solution model
  with a reference model.

## [0.76.3] - 10-05-24
### Added
- Added schema validator for performance, specifically if views map to too many containers.


## [0.76.2] - 06-05-24
### Fixed
- Added missing "Is Reference" parameter back to the `ExcelExporter`step.


## [0.76.1] - 06-05-24
### Changed
- Updated DMS Architect Rules template to fit the new DMS Rules structure
- Update Terminology/Rules to reflect new DMS Rules structure

## [0.76.0] - 06-05-24
### Removed
- [BREAKING] In `DMSRules`, `default_view_version` is no longer supported. Instead, you will now get a warning if view versions
  are not matching the data model version.

### Added/Changed
- [BREAKING] The following renaming of columns in `DMSRules`, properties sheet:
    - `Relation` -> `Connection`
    - `ViewProperty` -> `View Property`
    - `ContainerProperty` -> `Container Property`
    - `IsList` -> `Is List`
    - `Class` -> `Class (linage)`
    - `Property` -> `Property (linage)`
- [BREAKING] The following renaming of columns in `DMSRules`, views sheet:
    - `InModel` -> `In Model`
    - `Class` -> `Class (linage)`
- [BREAKING] The following renaming of columns in `DMSRules`, containers sheet:
    - `Class` -> `Class (linage)`
- [BREAKING] Added support for listable direct relations in `DMSRules`. In addition, there is now a complete reimplementation
  of the `connection` column in the `DMRRules` `properties` sheet.
- [BREAKING] Connection (former relation) can now be `direct`, `reverse`, or `edge`.
  While `multiedge` and `reversedirectc` have been removed. For more details,
  see the [DMS Rules Details](https://cognite-neat.readthedocs-hosted.com/en/latest/terminology/dmsrules.html#relation)
  documentation.
- In `DMSRules`, added support for setting containerId and nodeId in `View.Filter`. Earlier, only `nodeType` and
  `hasData` were supported which always used an implicit `containerId` and `nodeId` respectively. Now, the user can
  specify the node type and container id(s) by setting `nodeType(my_space:my_node_type)` and
  `hasData(my_space:my_container_id, my_space:my_other_container_id)`.
- Introduced, `dataModelType` in `DMSRules` and `InformationRules` to explicitly set the type of data model. This
  will be used to different types of validation and make the user aware of the type of data model they are working with.
- In `DMSExporter`, created smart defaults for setting `view.filters`. This is now recommended that the user uses
  the default values for `view.filters` and only set them explicitly if they now very well what they are doing.

## [0.75.9] - 04-05-24
### Improved
- Steps are now categorized as `current`, `legacy`, and `io` steps
- Workflow fails if one mix `current` and `legacy` steps in the same workflow

## [0.75.8] - 02-05-24
### Fixed
- `DMSExporter` now correctly exports direct relations with unknown source.

## [0.75.7] - 29-04-24
### Added
- `DMSExporter` now supports deletion of data model and data model components
- `DeleteDataModelFromCDF` added to the step library

## [0.75.6] - 26-04-24
### Changed
- All `NEAT` importers does not have `is_reference` parameter in `.to_rules()` method. This has been moved
  to the `ExcelExporter` `__init__` method. This is because this is the only place where this parameter was used.

### Added
- `DMSExporter` now supports skipping of export of `node_types`.

### Fixed
- When importing an `Excel` rules set with a reference model, the `ExcelImporter` would produce the warning
  `The copy method is deprecated; use the model_copy instead`. This is now fixed.

## [0.75.5] - 24-04-24
### Fixed
- Potential of having duplicated spaces are now fixed

## [0.75.4] - 24-04-24
### Fixed
- Rendering of correct metadata in UI for information architect
### Added
- Added `OntologyToRules` that works with V2 Rules (profiling)

## [0.75.3] - 23-04-24
### Fixed
- Names and descriptions were not considered for views and view properties

## [0.75.2] - 23-04-24
### Fixed
- Allowing that multiple View properties can map to the same Container property

## [0.75.1] - 23-04-24
### Fixed
- No spaces in any of the subfolders of the `neat` package.

## [0.75.0] - 23-04-24
### Added
- Added and moved all v1 rules related code base under `legacy` module

## [0.74.0] - 23-04-24
### Added
- added UI+api support for RulesV2. Read-only in the release , editable in the next release.

## [0.73.4] - 19-04-24
### Fixed
- updated urllib3 to 2.2.1

## [0.73.3] - 19-04-24
### Fixed
- updated uvicorn to 0.20.0
- updated fastapi to 0.110

## [0.73.2] - 19-04-24
### Fixed
- updated prometheus-client to 0.20.0

## [0.73.1] - 17-04-24
### Added
- Extended DEXPI for schemas 3.3 (no Attibute URI in genericAttributes and text without label parent).
### Fixed
- added missing py.typed (to enable mypy in projects using neat, ie docparser)

## [0.73.0] - 17-04-24
### Added
- Proper parsing/serialization of `inf`
- Added `new_model_id` to `ExcelExporter` to allow automatically setting metadata sheet when creating a new model
- In `DMSRules`, the user can now set `EdgeType` or `HasData` filter.
- The `DMSExporter` now validates data models wrt to a reference model, when `schema=extended`.

### Fixed
- In `DMSExporter`, `edge_type` is set correctly when referencing a multiedge property.
- Updated `cognite-sdk` to `7.37.0`, this broke neat with `ImportError: cannot import name 'ListablePropertyType'...`.
  This is now fixed.

### Removed
- The `DMSExporter` no longer has a `standardize_casing` parameter. Neat is no longer opinionated about casing.

## [0.72.3] - 16-04-24
### Fixed
- `ExcelImporter` was resetting `role` value to value set in rules instead of keeping value provided as arg
### Changed
- Default namespace set to `http://purl.org/cognite/neat#` instead of `http://purl.org/cognite/app#`
- OwlImporter for rules v2 has `make_compliant` set to False by default
### Added
- When creating OWL from rules, prefix will be saved under property `neat:prefix` (hence change of default namespace)
- When reading OWL if there is `neat:prefix` value will be added to `rules.metadata.prefix`
- By default we are defaulting OWL properties to min 0 and max 1 occurrence if no occurrence is set
- Added test for generation of complete rules out of partial rules

## [0.72.2] - 15-04-24
### Fixed
- `rules2dms` API route is now producing expected `View` objects to be visualized in CDF
### Added
- `publish-rules` API route added allowing publishing rules as DMS Schema components to CDF


## [0.72.1] - 11-04-24
### Fixed
- rdf:PlainLiteral and rdf:Literal was not resolving as string handled when exporting Rules to DMS schemas, this is now fixed
- OwlImporter that works with v2 rules was using `XSD_VALUE_TYPE_MAPPINGS` for v1 rules, this is now fixed
- added missing mapping for reference when converting information architect rules to dms architect rules

## [0.72.0] - 11-04-24
### Improved
- Improved garbadge collection process in workflows. Now all resources are properly released after workflow execution or reloading.
This is expecially critical when working with statfull objects like graph stores or big objects allocated in memory.
## Removed
- Removed a lot of old and stale code from workflows engine.
## Changed
- Changed CORS policy for UI to allow all origins. This is a temporary solution until it is properly configured in the future.

## [0.71.0] - 10-04-24
### Added
- Added `/api/core/rules2dms`
- Enabled conversion of rules to DMS views and containers

## [0.70.3] - 10-04-24
### Fixed
- Bug when importing an OWL ontology while expecting compliant rules did not encounter for dangling classes (classes without a property or parent class). This is now fixed.
### Improved
- Handling of xsd types as case insensitive when importing an OWL ontology.
### Added
- Handling of rdf:Literals in OWL ontology import as xsd:string

## [0.70.2] - 03-04-24
### Fixed
- Bug when exporting an `addition` to of a ruleset in  `DMSExporter` when using the method `.export_to_cdf`
### Changed
- Updated the `DMSExporter` to sort views in data model by (`space`, `external_id`).

## [0.70.1] - 03-04-24
### Added
- The `DMSExporter` now supports deploying an `addition` extension of a ruleset.

## [0.70.0] - 09-04-24
### Added
- Added `/api/core/convert`
- Enabled OWL importer to produce DMS rules


## [0.69.3] - 03-04-24
### Fixed
- Validation of `InformationRules` gives a warning if a reference class is used. This is now fixed.
- Validation of `InformationRules` returns an error if a importing a value type `Unknown`. This is now fixed.

## [0.69.2] - 03-04-24
### Fixed
- Fixed issue with `DMSImporter` when importing data models with direct relations without `source` set. This would
  cause a validation issue. This is now fixed.

## [0.69.1] - 03-04-24
### Fixed
- Fixed issue with `DMSImporter` when importing data models with data models that reference views outside the data model.
  This is now fixed.

## [0.69.0] - 03-04-24
### Added
- Experimental support for working with a reference model in the Rules.

### Fixed
- When using `DMSExporter` with `standardize_casing=False`, the `DMSExporter` would fail to export containers and
  views. This is now fixed.

### Changed
- When using any exporter writing to file, the default new line character and encoding of the OS was used. This is now
  changed to always use `utf-8` encoding and `'\n'` as the new line character. This is for working with **NEAT** in,
  for example, git-history, across multiple users with different OSes.
- In the `DMSExporter`, setting `existing_handling=force` will now also force the creation of `Containers` in addition
  to `Views`.

## [0.68.9] - 03-04-24
### Added
- Helper method `from_directory` and `from_zip_file` to `DMSExporter` to load DMS schema from directory or zip file.
  These methods are the complement of the `export_to_file()` method in `DMSExporter`.

## [0.68.8] - 25-03-24
### Fixed
- Remove harsh regex on Expected Value Types in Rules v1 DMS exporter


## [0.68.7] - 25-03-24
### Improved
- Input for DmsArchitect DMS value types are now case insensitive.


## [0.68.6] - 25-03-24
### Improved
- Input for InformationArchitect XSD value types are now case insensitive.


## [0.68.5] - 22-03-24
### Improved
- `ExcelExporter` and `YAMLExporter` now skips the default spaces and version when exporting rules.

## [0.68.4] - 22-03-24
### Fixed
- remove_namespace missed check weather namespace is of actual HTTP type


## [0.68.3] - 20-03-24
### Fixed
- returned functionality that was accidentally removed in 0.68.1 release.
- removed excessive logging for workflow state endpoint.
- gracefull handling of transformations that do not return any data.

## [0.68.2] - 21-03-24
### Added

* Support for exporting DMS schema, in `DMSExporter`, to directory instead of just `.zip`.]

## [0.68.1] - 19-03-24
### Changed

* Default workflow `Export DMS` now also exports transformations and raw tables.

## [0.68.0] - 19-03-24
Multiple fixes and features for the upcoming v1.0.0 release.
## Added
* YAML (json) Exporter and Importer
* DMS Rules:
  * Support for revers direct relations
  * Views have support for InModel option to exclude views from the data model.
  * Views have support for Filters (`hasData` and `nodeType`)
  * List of direct relations are converted to edges.
* Robustify reading of rules, all extra whitespaces are now stripped.
* Option for exporting Transformations + Raw Tabels based on DMS rules.
* Workflows:
  * `ValidateWorklow` can also be used to covert rules.
  * Visualization of data model workflows.


## Fixed
* Bugs in the `ExcelImporter`:
  * It was not releasing the Excel file after reading it.
  * Warnings were not captured.
  * Pydantic errors were not captured.

## [0.67.5] - 14-03-24
## Fixed
* Replaced obsolete `dataModelID` Metadata filed to `external_id`


## [0.67.4] - 14-03-24
## Fixed
* Upgrade to `cognite-sdk` `7.28.2` which has fixed bug for retrieving more than 100 data models, containers,
  views, and spaces.

## [0.67.3] - 13-03-24
## Fixed
* `ExcelImporter` now returns rules for the correct role type based on the input.

## [0.67.2] - 13-03-24
## Added
- Standardization of casing in DMS exporter
- In DTDL importer infer data model name and space.
- Visualization of data model in UI through the new workflow `Visualize Data Model`
## Changed
- Deprecation of steps based on the single rule sheet, in favor of role-based rules.


## [0.67.1] - 12-03-24
## Changed
- Addeded configuraion that controls behaviour of embedded transformation logic in GenerateNodesAndEdgesFromGraph. Now user can disable default transfomation logic (before it was always on) , it is useful when transformation is done in dedicated transformation step.

## [0.67.0] - 07-03-24
## Fixed
- Fixed issue with prefixes not being updated during GraphStore (oxi) reinitialization
- Fixed graph store reset issue for JSON loader
- Small UI adjustments

## Added
- Added rules browser to the UI. Now user can browse all rules in UI from local store .
- Added configurable HTTP headers for `DownloadDataFromRestApiToFile` step. The feature is useful when the API requires specific headers to be set (has been requested by Cognite customer).

## [0.66.1] - 06-03-24
## Fixed
- `Import DMS` fails for data models without description. This is now fixed.

## [0.66.0] - 06-03-24
## Added
- Multiple experimental workflows `Export DMS`, `Import DMS`, `Validate Solution Model`, and `Validate Rules`

## [0.65.0] - 01-03-24
## Added
- Added support for scheduling on given weekdays for time trigger

## [0.64.0] - 21-03-24
## Added
- Added functionality to import and export global configuration file to and from CDF
- Added "latest" flag for workflows in CDF and spreadsheets.
- Added well formatted context viewer

## Changed
- Changed the way how workflows and rules loaded to CDF. Labels has been removed and replaced with additional metadata.

## Improved
- Improved UI around files upload and download. Improved File Uploader step.

## [0.63.0] - 20-02-24

## Added
- Added option to map edges as temporal solution prior shifting to Rules profiling


## [0.62.1] - 14-02-24

## Fixed
- Issue of `DeleteDMSSchemaComponents` deleting components in all spaces
- Issue of `ExportRulesToOntology` and `ExportRulesToSHACL` not creating missing folder

## [0.62.0] - 08-02-24

## Added
- Added `export_rules_to_ontology` workflow
- `LoadGraphToRdfFile` step to load graph to rdf file

## Fixed
- Issue of resetting graph for `MemoryStore` when loading graph from file
- Issue of not respecting add_base_prefix == False


## [0.61.0] - 06-02-24

## Added
- Ability to upload of all spaces components or only ones that are in space defined by `Rules.metadata.space`
- Ability to remove of all spaces components or only ones that are in space defined by `Rules.metadata.space`

## Improved
- DMS Schema components upload report add to step `ExportDMSSchemaComponentsToCDF`
- DMS Schema components removal report add to step `DeleteDMSSchemaComponents`
- Handling of multiple steps

## Removed
- `DataModelFromRulesToSourceGraph` it is confusing step and needs more work to be useful
- Workflows:
  - `json_to_data_model_rules`
  - `sheet2cdf`
  - `skos2cdf`

## Changed
- Renamed steps:
  - `LoadTransformationRules` to `ImportExcelToRules`
  - `InstancesFromRdfFileToSourceGraph` to `ExtractGraphFromRdfFile`
  - `InstancesFromRulesToSolutionGraph` to `ExtractGraphFromRulesInstanceSheet`
  - `GraphCapturingSheetToGraph` to `ExtractGraphFromGraphCapturingSheet`
  - `GenerateMockGraph` to `ExtractGraphFromMockGraph`
  - `InstancesFromJsonToGraph` to `ExtractGraphFromJsonFile`
  - `InstancesFromAvevaPiAF` to `ExtractGraphFromAvevaPiAssetFramework`
  - `DexpiToGraph` to `ExtractGraphFromDexpiFile`
  - `GenerateCDFAssetsFromGraph` to `GenerateAssetsFromGraph`
  - `GenerateCDFRelationshipsFromGraph` to `GenerateRelationshipsFromGraph`
  - `GenerateCDFNodesAndEdgesFromGraph` to `GenerateNodesAndEdgesFromGraph`
  - `UploadCDFAssets` to `LoadAssetsToCDF`
  - `UploadCDFRelationships` to `LoadRelationshipsToCDF`
  - `UploadCDFNodes` to `LoadNodesToCDF`
  - `UploadCDFEdges` to `LoadEdgesToCDF`
  - `CreateCDFLabels` to `LoadLabelsToCDF`
  - `OpenApiToRules` to `ImportOpenApiToRules
  - `ArbitraryJsonYamlToRules` to `ImportArbitraryJsonYamlToRules`
  - `GraphToRules` to `ImportGraphToRules`
  - `OntologyToRules` to `ImportOntologyToRules`
  - `GraphQLSchemaFromRules` to `ExportGraphQLSchemaFromRules`
  - `OntologyFromRules` to `ExportOntologyFromRules`
  - `SHACLFromRules` to `ExportSHACLFromRules`
  - `GraphCaptureSpreadsheetFromRules` to `ExportRulesToGraphCapturingSheet`
  - `ExcelFromRules` to `ExportRulesToExcel`
- Renamed workflows:
  - `graph_to_asset_hierarchy` to `extract_rdf_graph_generate_assets`
  - `dexpi2graph` to `extract_dexpi_graph_and_export_rules`
  - `ontology2data_model` to `import_ontology`

- **Note** this is a breaking change, but since we are on 0. version, we can do this.


## [0.60.0] - 30-01-24

## Added

- Configuration for which DMS schema components are to be uploaded to CDF
- Configuration for which DMS schema components are to be removed to CDF
- Configuration how to handle existing CDF schema components during upload

## Changed
- Renamed `UploadDMSDataModel` to `ExportDMSSchemaComponentsToCDF` step. **Note** this is a breaking change, but
  since we are on 0. version, we can do this.
- Renamed `DeleteDMSDataModel` to `DeleteDMSSchemaComponents` step. **Note** this is a breaking change, but
  since we are on 0. version, we can do this.
- Renamed `ExportDMSDataModel` to `ExportDMSSchemaComponentsToYAML` step. **Note** this is a breaking change, but
  since we are on 0. version, we can do this.
- Renamed `DataModel` class to `DMSSchemaComponents` to better reflect the content of the class. **Note** this is a breaking change, but
  since we are on 0. version, we can do this.
- Step that waits for human approval timeout set to 1 day

## [0.59.1] - 29-01-24

## Added

- Added pre-cleaning of spaces prior validation

## Fixed

- Fixed restrictive which did not allow multiple occurrence of [.-_]


## [0.59.0] - 24-01-24

## Added

- Added `ExportDMSDataModel` to dump data model (views) and containers as YAML

## Improved

- `DMSDataModelFromRules` is now extended such that one can update space/external_id/version of data model


## [0.58.0] - 20-01-24

## Changed

- `cognite.neat.graph.loaders.rdf_to_dms.rdf2nodes_and_edges` has been replaced by `cognite.neat.graph.loaders.DMSLoader`.
- Upgrade `cognite-sdk` to `v7`, thus now neat requires `cognite-sdk>=7.13.8`.

## Added

- Introduced an interface for `cognite.neat.graph.loaders` and implemented it for DMS.

## [0.57.0] - 11-01-24

## Improved

- Improved `GraphCapturingSheet` extractor allowing additional configuration and usage of external ids for properties and classes


## [0.56.1] - 10-01-24

## Fixed

- Add `alpha` tag to DEXPI step



## [0.56.0] - 09-01-24

## Added

- Added DEXPI example from DISC project (kindly provided by Jan Eivind Danielsen)


## [0.55.0] - 09-01-24

## Added

- Support for knowledge graph extraction from `DEXPI` P&ID provided as `XML`
- Added `DexpiToGraph` to step library


## [0.54.0] - 04-01-24

## Added
- Reset graph option for GraphDBStore

## Changed
- `cognite.neat.stores` module. This now only has four classes: `NeatGraphStoreBase`, `MemoryStore`, `OxiGraphStore`,
  and `GraphDBStore` as well as the constants `STORE_BY_TYPE` and `AVAILABLE_STORES`. All functions, enums, and previous
  classes are removed. Note `NeatGraphStoreBase` is a rename from `NeatGraphStore` and is now an abstract class.

## [0.53.0] - 03-01-24

## Improved

- Speed of nodes & edges generation
- Multi namespace support for nodes & edges generation (see [feature request](https://github.com/cognitedata/neat/issues/171))

## Changed
- `cognite.neat.extractors` module. This now only has three classes: `BaseExtractor`, `MockGraphGenerator`, `GraphCapturingSheet`.
   all the functions that were in the module is replaced with the above classes. The exception is the the function
   `rdf_file_to_graph` which is moved to `cognite.neat.graph.stores`.

## [0.52.0] - 22-12-23

## Added

- Advance data modeling support introduced
- Multi space containers support introduced


## [0.51.0] - 05-12-23

## Improved

- Turning `ParentClass` string into `Entity`
- Added new fields to Class and Property as last step to enable advance data modeling

## Removed

- Removed two validators from Rules which would otherwise block advance data modeling, specifically referring to Views and/or Containers in different spaces


## [0.50.0] - 15-12-23

## Fixed

- Fixed bug in GenerateCDFAssetsFromGraph class for assets_cleanup_type "orphans"/"full" where not all orphans assets were removed. No all asset under a created orphan parent asset are removed.


## [0.49.0] - 05-12-23

## Deprecated

- `data_set_id`, `cdfSpaceName`, `externalIdPrefix` in `Metadata` sheet has been removed

## Improved

- `Metadata` sheet now contains only two mandatory fields, namely: `prefix`, `version`, other fields are optional or generated automatically
- Generation of `Labels`, `Asset` and `Relationship` requires explicit configuration of `data_set_id` and external id prefixes, enabling reuse of same rules for multiple data sets

## [0.48.0] - 05-12-23

## Added

- Value types are now resolved as `ValueType` object instances

## [0.47.0] - 01-12-23

## Deprecated

- `type_mapping` in `rules` replaced by `value_types`

## [0.46.0] - 30-11-23

## Improved

- Improved `Triple` pydantic class to be used across the package as prep for advanced data modeling
- Improved `Entity` pydantic class to be used across the package as prep for advanced data modeling
- Moved all base regex patterns to `neat.rules.models._base`
- Reduced and cleaned up `neat.rules.models.rdfpath`

## Added

- `neat.rules.value_types` to create default ValueType class to be used to improve `Rules`

## [0.45.0] - 24-11-23

## Improved

- Validators skipping now made through two decorators `skip_field_validator` and `skip_model_validator`
- Small fixes in `cognite.neat.rules.models.rules`
- Allow single character properties/classes in `rdfpath`

## [0.44.0] - 24-11-23

## Fixed

- Fixed bug in GenerateCDFAssetsFromGraph class for assets_cleanup_type "orphans" where children of orphans assets were not removed. No all asset under an orphan parent asset are removed.

## [0.43.0] - 23-11-23

## Added

- All neat specific validators for `Rules` can be now skipped by specifying them in `validators_to_skip`, alternatively one can set `validators_to_skip=["all"]` to skip all validators.

## Fixed

- Single character properties/classes are now allowed in `rdfpath`

## [0.42.4] - 22-11-23

## Fixed

- Fixed missing oxi graph in docker

## [0.42.3] - 22-11-23

## Fixed

- Fixed max character length for `Description` to 1024 characters.

## [0.42.2] - 22-11-23

## Fixed

- Fixed absolute path in `neat` steps.

## [0.42.1] - 22-11-23

## Fixed

- `DownloadFileFromCDF` now can autocreate missing folders
- `DownloadDataFromRestApiToFile` now can autocreate missing folders

## [0.42.0] - 22-11-23

## Improved

- `OWLImporter` improved to handle exceptions often found in OWL files

## Added

- `OWLImporter` supports conversion of information to data model through flag `make_compliant`

## Fixed

- Description of properties, classes and data model updated to allow for 1028 characters

## [0.41.6] - 20-11-23

## Changed

- cdf space name regex

## [0.41.5] - 20-11-23

## Changed

- version regex

## [0.41.4] - 18-11-23

## Changed

- Python depedency `openpyxl` made mandatory

## [0.41.3] - 18-11-23

## Changed

- Python depedency `pyoxigraph` made optional

## [0.41.2] - 17-11-23

## Changed

- Python depedency from `python = ">=3.10,<3.13"` to `python = "^3.10"`

## [0.41.1] - 14-11-23

## Fixed

- Fixed `DMSImporter` to properly set `version` and `cdfSpaceName` when using single View as input.
- Fixed `rules_to_pydantic_models` to skip creating `edges-one-to-one` if `externalID` is missing

## [0.41.0] - 14-11-23

## Changed

- Renamed `JSONImporter`, `YAMLImporter`, `DictImporter` to `ArbitraryJSONmporter`, `ArbitraryYAMLImporter`, `ArbitraryDictImporter` to
  reflect that these importers infer the data model from raw input data, and are not reading a serialized file.

## Added

- Support for configuring the direction for child-parent relationship in `ArbitraryJSONmporter`, `ArbitraryYAMLImporter`, `ArbitraryDictImporter`.
- Support for `datetime` in `ArbitraryJSONmporter`, `ArbitraryYAMLImporter`, `ArbitraryDictImporter`.

## Fixed

- `DMSExporter` does not write one-to-many edges to containers any more.
- In the importers `ArbitraryJSONmporter`, `ArbitraryYAMLImporter`, `ArbitraryDictImporter` the `max_count` were not set leading all triples to
  be a one-to-many relationship. Now, only data which are of type `list` skips the `max_count` all other set it to 1.

## [0.40.2] - 14-11-23

## Fixed

- Set lower bound of `cognite-sdk` to `6.39.2` as it is required due to a bug in earlier SDK versions.

## Improved

- Improved Nodes and Edges validation and data validation reporting in rdf2nodes_and_edges and GenerateCDFNodesAndEdgesFromGraph steps.

## [0.40.1] - 08-11-23

## Changed

- The `DMSExporter` is now configurable with `datamodel_id`. The `DMSImporter` also accepts a data model as input.

## [0.40.0] - 08-11-23

## Changed

- The interface for `cognite.neat.rules.exporters`. Now, they have the following methods `.export()`, `.export_to_file()`,
  `.from_rule()`.

## [0.39.1] - 08-11-23

## Fixed

- Changed `attributes`, `edges_one_to_one`, `edges_one_to_many` instance to class property methods

## [0.39.0] - 03-11-23

## Fixed

- Not allowing DMS non-compliant Rules to be turned into pydantic models

## Added

- class property methods to the generated pydantic models accessing descriptions and names of models and fields
- controlling whether `neat` specific fields should be added or not to pydantic models using arg `add_extra_fields`
- `OntologyToRules` step added to the step library

## Improves

- Documentation of `rules_to_pydantic_models`

## [0.38.3] - 03-11-23

## Fixed

- Fixed CDF database configuration for rawlookup rule in TransformSourceToSolutionGraph . https://github.com/cognitedata/neat/issues/157

## [0.38.2] - 03-11-23

## Fixed

- Added type mapping for data type Date

## [0.38.1] - 01-11-23

## Fixed

- Proper min_count for `DMSImporter` base on CDF `View` implementation

## [0.38.0] - 31-10-23

## Added

- Ability to partially validate Rules
- Description and name of fields added to rules generated pydantic models

## Improved

- Improved naming of internal variables in `cognite/neat/rules/exporter/rules2pydantic_models.py`

## [0.37.0] - 31-10-23

## Added

- Configurable assets cleanup in GenerateCDFAssetsFromGraph step. Now user can specify if he/she wants to delete all ophan or circular assets or keep them.

### Fixed

- https://github.com/cognitedata/neat/issues/146
- https://github.com/cognitedata/neat/issues/139

## [0.36.0] - 30-10-23

### Added

- Added `DMSImporter`
-

## [0.35.0] - 27-10-23

### Improved

- Improved stability and resource usage of Oxigraph when working with large graphs.

### Added

- Added `InstancesFromAvevaPiAF` step.

### Fixed

- UI bug fixes and improvements.

## [0.34.0] - 27-10-23

### Improved

- Bug fix: Removed condition not allowing an asset to change its parent asset.

## [0.33.0] - 22-10-23

### Improved

- Implementation of class prefix to external ids for edges

## [0.32.0] - 22-10-23

### Improved

- Refactor importers
- Simplified data modeling flow by introducing RawRules as a first class citizen
- Fix small bugs
- Initiated refactor of exporters

## [0.31.0] - 18-10-23

### Added

- Importer `GraphImporter`

### Improved

- Base importer with generic, yet configurable, exceptions

## [0.30.0] - 11-10-23

### Added

- Three importers `JSONImporter`, `YAMLImporter`, and `DictImporter`.

## [0.29.0] - 07-10-23

### Changed

- The importer `owl2excel` is written as a class `OWLImporter`. **Note** this is a breaking change, but
  since we are on 0. version, we can do this.

## [0.28.0] - 07-10-23

### Added

- Classes for extractors `MockGraphGenerator` and `GraphCapturingSheet` available at `cognite.neat.graph.extractors`.

## [0.27.1] - 07-10-23

### Improved

- Introduced container classes for `Classes` and `Properties` in `TransformationRules`. Implemented `.to_pandas()`
  methods for both classes.

## [0.27.0] - 07-10-23

### Added

- `neat` support Python `3.10`.

## [0.26.1] - 05-10-23

### Fixed

- Small fixes related to steps compatibility with mypy.
- Fixed UI crash in case if workflow state cannot be loaded.
- Fixed step loader from data_folder/steps path.

### Added

- Workflow id and run id are now available as step object variables.

## [0.26.0] - 04-10-23

### Added

- Added rules2excel rules exporter. Now users can export rules from TransformationRules object to excel file.
- Added rules generator step from arbitrary object (must be in json or yaml formats)
- Added eperimental rules parser from OpenApi/Swagger specification. Rules generates based on schema part of OpenApi specification.
- Added version , source and docs_urs metadata to Steps class.

## [0.25.9] - 30-09-23

### Fixed

- Loading `neat` from environment variables, the variable `NEAT_LOAD_EXAMPLES` would always return `true`
  even if it was set to `false`. This is now fixed.

## [0.25.8] - 20-09-23

### Improved

- Many UI improvements and bug fixes.
- Improved data exploration capabilities.

### Added

- Added universal JSON to Graph extractor step.

## [0.25.7] - 14-09-23

### Added

- Drop down menu for selection of property which hold value for nodes in Data Explorer

## [0.25.6] - 12-09-23

### Fixed

- Fixed Nodes and Edges step
- Fixed issues with regex

### Added

- Mock Graph Generation Step
- Regex patterns from CDF API documentation

## [0.25.5] - 5-09-23

### Added

- Support for upload of various RDF formats to `NeatGraph` store

## [0.25.4] - 5-09-23

### Fixed

- Fixed issue when columns names are non-string
- Fixed missing start_time in relationships
- Fixed upload_nodes/edges
- Fixed DMS upload step

### Added

- Handling of edge cases when creating Assets in which name was pushed to be None even though there is alt property
- Notebook 5 with walk through about fDM, nodes and edges

## [0.25.3] - 4-09-23

### Fixed

- Fixed Github rules loader.

### Changed

- Github rules loader now split into Github downloader step and RulesLoader.

### Added

- Added Input/Output steps for downloading and uploading rules from/to Github and from/to CDF files.

## [0.25.2] - 1-09-23

### Fixed

- Multiple UI usability improvements and bug fixes.

## [0.25.1] - 31-08-23

### Fixed

- Fixed issues with regex validations for entity ids

## [0.25.0] - 30-08-23

### Changed

- New way of configuring workflows steps . Now steps are configured individually and not as a part of workflow manifest.
- Added access_token autentication for Cognite client. If client_id is not set in config.yaml, NEAT will use client_secret as access_token.
- Multiple UI usability improvements and bug fixes.

### Added

- Added SimpleContextualization step . The step can be used to create links between nodes in a graph either by using regex or exact match between source and target properties.
- Added single store configuration step. Now solution and graph stores can be configured individually.

## [0.24.2] - 29-08-23

### Added

- Multi parent classes are now allowed
- Validation of parent classes ids against class id regex
- New Exception in case of ill-formed parent class ids

### Fixed

- Bug raising when generating Ontology triples in case when there are multi parent classes

## [0.24.1] - 29-08-23

### Added

- Docstring to `cognite.neat.rules.exceptions` and `cognite.neat.graph.exceptions`
- URL to exception definition added to exception message
- Rendering of exceptions in `docs` (mkdocs)

### Fixed

- `fix_namespace_ending` was returning `str` instead of `Namespace` causing issues

### Improved

- Split docs config of importers to importers and parsers to avoid confusion

## [0.24.0] - 24-08-23

### Added

- Generation of DM instances
- `DMSDataModelFromRules`, `GenerateCDFNodesAndEdgesFromGraph`, `UploadCDFNodes` and `UploadCDFEdges` added to step libary

### Improved

- Handling of generation of pydantic model instances in case of incomplete graph instances

## [0.22.0] - 22-08-23

### Changed

- Re-org and re-name step library
- Update workflows according to new step library org

### Added

- `OntologyFromRules` step to step library
- `SHACLFromRules` step to step library
- `DownloadTransformationRulesFromGitHub` to step library

### Improved

- `data_model_generation` workflow has been extended to produce ontological and shape constraints representation
- input parameters description for workflow steps in step library

## [0.21.2] - 18-08-23

### Changed

- `cognite.neat.rules.exceptions` warnings and errors names changed to human-readable form

## [0.21.1] - 18-08-23

### Changed

- `rules2dms` is updated to query for specific version of views

## [0.21.0] - 17-08-23

### Changed

- BIG workflow refactoring. New workflow concept is more modular and easier to extend.
- Steps are defined as independent components with well defined inputs and output data contracts/types and configurations.
- Steps are now reusable and scoped to 3 categories: `global`, `project` and `workflow`. Global steps are available to all workflows and maintained by NEAT project, `project`scoped steps are available to all workflows in a project and `workflow` scoped steps defined and available only to a specific workflow.
- Workflows are now defined as a composition of steps via manifest file , pytyhon file is no longer needed. Workflow Base class inheritance is still possible but not recomended and reserved for very advanced use cases.

### Removed

- Removed `base`and `default` workflows.

### Added

- Workflows can be added via UI.

### Improved

- Improved drop operations for NeatGraph store.

## [0.20.0] - 08-08-23

### Added

- Generation of data model in DMS through `sdk` interaction with DMS endpoint

## [0.19.0] - 08-08-23

### Added

- Generation of in-memory pydantic models based on class/property definitions in `TransformationRules`
- Generation of `CONSTRUCT` query which provides "views" into source graph and in most cases alleviate the need of creating solution graph

## [0.18.3] - 01-08-23

### Changed

- First pass of refactoring / reorg of `app/api` package

### Added

- With exception of `get-nodes-and-edges` route and routes that need CDF all other are now tested

### Removed

- Running tests only on `graph_to_asset_hierarchy`, `sheet2cdf` is commented out

## [0.18.2] - 26-07-23

### Changed

- First pass of refactoring / reorg of `workflows` package
- Removed some of examples data from `neat` and place them under tests

## [0.18.1] - 25-07-23

### Changed

- Structure of `neat` package
- Structure of `neat` tests to reflect package structure
- Renamed rules loaders into readers
- Merged rules readers and parsers into parser

## [0.18.0] - 25-07-23

### Changed

- Structure of `neat` package.

## [0.17.4] - 24-07-23

### Added

- Generation of ontology, shape constraint objects and semantic data model out of transformation rules

## [0.17.3] - 24-07-23

### Added

- Added new composition based method of building step-components for NEAT workflows.

## [0.17.2] - 20-07-23

### Changed

- Switch to using `jinja2` template engine instead of `graphql-core` for generation of GraphQL schema

### Added

- Downloading rules from private github repository

## [0.17.1] - 19-07-23

### Changed

- Organized various methods that work with `TransformationRules` to importers/exporters and set of methods that perform rules analysis

## [0.17.0] - 16-07-23

### Changed

- Parsing of Transformation Rules from Excel files more stricter validations
- BREAKING CHANGE: Transformation Rules which contain Instances sheet now required namespace to be explicitly set in Metadata sheet !

### Added

- Dedicated module for exceptions (warnings/errors) for Transformation Rules parsing
- Ability to generate parsing report containing warnings/errors
- Conversion of OWL ontologies to Transformation Rules
- Tests for notebooks

## [0.16.0] - 10-07-23

### Changed

- The subpackage inside `cognite-neat` `core.rules` has now a defined inteface with three different load methods
  along with the data classes those load methods returns.
- Started making dependencies optional and setting up options for installing `neat` for different use cases.

## [0.15.0] - 08-07-23

### Changed

- Require `pydantic` `v2`.

## [0.14.2] - 07-07-23

### Added

- Added additional validators to comply with CDF DM
- Added new fields to handle request for having both entity ids and entity names
- Added new fields to capture necessary information to resolve sheets as (f)DM

## [0.14.1] - 30-06-23

### Fixed

- Fixed bugs in base workflows

### Improved

- Improved graph based data exploration capabilities.

## [0.14.0] - 21-06-23

### Added

- Base workflow concept. Most of common functionality is moved to base workflows. Now it is possible to create custom
  workflows by inheriting from base workflow. More infor in docs
- Added 3 main workflow start methods . More info in docs

### Fixed

- Fixed error propagation from sub workflows to main workflow. Now if sub workflow fails, main workflow will fail as well.
- Small UI improvements.

## [0.13.1] - 11-06-23

### Added

- Configurable cdf client timeout and max workers size. See [getting started](installation.md) for details.
- Additional logic for handling `CogniteReadTimeoutError` and `CogniteDuplicatedError` during retries. This is an attempt
  to handle cases when under heavy load, requests to CDF may timeout even though the requests were processed successfully
  in eventual consistancy manner.

## [0.13.0] - 11-06-23

### Added

- Configuration option for metadata keys used by neat in the `sheet2cdf` workflow.

## [0.12.10] - 11-06-23

### Improved

- `cognite-neat` package metadata.

## [0.12.9] - 11-06-23

### Fixed

- Existing CDF asset without a label caused the `sheet2cdf` workflow to fail. This is now fixed.

## [0.12.8] - 09-06-23

### Fixed

- Clean labels from assets which do not exist in CDF. This one does the cleaning correct, while `0.12.7` assumed
  the wrong internal format for asset, and thus, did not work.

## [0.12.7] - 07-06-23

### Fixed

- Handling assets in CDF with non-existing labels.

## [0.12.6] - 06-06-23

### Fixed

- Handling assets without labels in CDF.

## [0.12.5] - 04-06-23

### Added

- Automatic update (configurable) of workflow configurations (using new file name) on the rules file upload completion
- Automatic triggering (configurable) of workflow execution on rules file upload completion

## [0.12.4] - 30-05-23

### Added

- SME graph capturing workflow that make use of core method from 0.12.3
- FDM schema generation workflow that make use of core method from 0.11.2
- FDM schema generation notebook in docs
- SME graph capturing notebook in docs

### Improved

- Notebooks overall

### Fixed

- Handling of Instances sheet, issue with cell datatypes

### Changed

- Renamed `fast_graph` workflow to `graph_to_asset_hierarchy`

### Removed

- Default workflow

## [0.12.3] - 30-05-23

### Added

- Added generation of knowledge graph capturing sheet based on data model definitions in transformation rules
- Added generation of knowledge graph from graph capturing sheets

## [0.12.2] - 30-05-23

### Fixed

- Default `config.yaml` could not be reloaded.

### Improved

- The output messages for `load_transformation_rules_step` in all workflows by specifying which file is used.

## [0.12.1] - 26-05-23

### Added

- Added retry logic to asset and relationship update micro batching
- Added generic workflow steps retry logic
- Added examples of how to use update safety guards and human approval steps in workflows

### Fixed

- Fixed UI state polling bug.

## [0.12.0] - 23-05-23

### Added

- Added workflow documentation.
- Added `wait_for_event` task. This task will wait for a specific event to occur.Can be used to pause/resume workflow execution , for instance when a user needs to approve the workflow execution.
- Added metrics helper functions. These functions can be used to create metrics for the workflow.
- Added UI configuration editor. Now it supports all UI operations.
- Added workflow source code viewer.
- Added rules file download link. Now user can upload and download rules file via NEAT UI .
- Added error reporting in UI if the rules file is not valid or not present. The same for data exploration view.

### Improved

- Many UI improvements and visual regrouping of UI views.
- Improved http trigger. Now it can receive arbitrary data in json format.
- Global configurations moved to its own view.
- Steps and System components editor supports node removal.

### Changed

- Groups section was renamed to Solution/System components overview. In manifest it was renamed to `system_components`.

## [0.11.5] - 23-05-23

### Fixed

- Removed `data/config.yaml` dump. This is not used.
- If the config is not specified, the default `config.yaml` now dumps it content as yaml and not `json`.

## [0.11.4] - 22-05-23

### Added

- Reporting on categorized assets and relationships
- Safety gauge to skip assets which are changing asset hierarchy or to raise exception

## [0.11.3] - 19-05-23

### Fixed

- When running `neat` with two different datasets without an external_id prefix, the creation of an orphanage asset
  caused a DuplicationError. This is now fixed by suffixing the dataset to the orphanage asset.

## [0.11.2] - 15-05-23

### Added

- Generation of GraphQL schema from transformation rules
- Fixing names of classes/properties to be aligned to GraphQL allowed characters
- Allowing pure data modeling transformation rules, i.e. no data on mapping rules

## [0.11.1] - 08-05-23

### Fixed

- Set the license of the package in poetry build.

## [0.11.0] - 08-05-23

- Refactored application bootrap procese and core application functions aggregated into NeatApp class.
- Small bug fixes.
- Fixed global configurations via UI and API.

## [0.10.4] - 28-04-23

- Added readme to publish process on pypi.org.

## [0.10.3] - 26-04-23

- Handling edge case in graph that results in decommissioned relationships

## [0.10.2] - 23-04-23

- Fix issue with duplicated labels for relationships

## [0.10.1] - 20-04-23

- Fix for issue of creation of relationships for assets that do not exist

## [0.10.0] - 17-04-24

- Refactor `rdf_to_asset` to use micro batching
- Refactor `rdf_to_relationships` to use micro batching
- Improved logging and performance for `rdf_to_asset` and `rdf_to_relationships`
- Additional labels for relationships

## [0.9.2] - 05-04-23

- Refactor TransformationRules to entail data modeling, relationship definition, label creation methods

## [0.9.1] - 05-04-23

- Remove duplicated rules for relationships which are causing duplicated relationships
- Improve performance of relationship categorization
- Improve NeatGraphStore to better handle graph.drop() for in-memory store
- Improved current example workflows

## [0.9.0] - 03-04-23

- Created mock module
- Added generation of mock graphs based on data model provided in transformation rules
- DataModelingDefinition class extended with methods:
  - `reduce_data_model`: Reduces the data model to desired set of classes
  - `to_dataframe` : Converts DataModelingDefinition instance to a pandas dataframe for easier manipulation
  - `get_class_linkage`: gets the linkage between classes in the data model
  - `get_symmetric_pairs`: gets the symmetric pairs of classes in the data model
- Added descriptive notebook demoing the use of the mock graph generator

## [0.8.0] - 30-03-23

### Added

- Entry point for launching neat application, `neat`.

## [0.7.2] - 28-03-23

- Removed unused API methods
- Added Workflow Execution History to the UI and API (viewer only)
- Added workflow methods for reinitializing CogniteClient from within a workflow. Should be used by workflows to adress memmory leaks in the CogniteClient.
- Improved config.yaml handling. Now if the file is not found, NEAT will create a new one with default values.

## [0.7.1] - 28-03-23

- Fixed issue with relationship diffing which caused diffing to not behave as expected
- Fixed issue with end_time of resurrected resources which was not property set to None
- Moved from using python dictionaries to using data frame as prime storage of relationships
- Better handling of updated relationships via RelationshipUpdate class

## [0.7.0] - 23-03-23

This changelog was introduced to the package.<|MERGE_RESOLUTION|>--- conflicted
+++ resolved
@@ -23,12 +23,9 @@
 - Plotting of data model implements
 - Support for loading `NeatEngine`.
 - Support for inspecting outcome of `neat.to.cdf.instances(...)` with `neat.inspect.outcome.instances(...)`.
-<<<<<<< HEAD
 - `neat.prepare.instance.make_connection_on_exact_match` added to enable adding connections 
   between instances based on exact match of properties.
-=======
 - Support for reading instances from csv `neat.read.csv`. Including reading csv from a public GitHub repository.
->>>>>>> 90da1dda
 
 ### Improved
 - Case-insensitive "direct" connection type in DMS Rules
