--- conflicted
+++ resolved
@@ -15,13 +15,12 @@
 - `Fixed` for any bug fixes.
 - `Security` in case of vulnerabilities.
 
-<<<<<<< HEAD
-## [0.71.1] - 10-04-24
+## [0.72.1] - 11-04-24
 ### Fixed
 - rdf:PlainLiteral and rdf:Literal was not resolving as string handled when exporting Rules to DMS schemas, this is now fixed
 - OwlImporter that works with v2 rules was using `XSD_VALUE_TYPE_MAPPINGS` for v1 rules, this is now fixed
 - added missing mapping for reference when converting information architect rules to dms architect rules
-=======
+
 ## [0.72.0] - 11-04-24
 ### Improved
 - Improved garbadge collection process in workflows. Now all resources are properly released after workflow execution or reloading.
@@ -30,7 +29,6 @@
 - Removed a lot of old and stale code from workflows engine.
 ## Changed
 - Changed CORS policy for UI to allow all origins. This is a temporary solution until it is properly configured in the future.
->>>>>>> 9b4df1d7
 
 ## [0.71.0] - 10-04-24
 ### Added
