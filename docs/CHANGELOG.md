# Changelog

All notable changes to this project will be documented in this file.

The format is based on [Keep a Changelog](https://keepachangelog.com/en/1.0.0/),
and this project adheres to [Semantic Versioning](https://semver.org/spec/v2.0.0.html).

Changes are grouped as follows:

- `Added` for new features.
- `Changed` for changes in existing functionality.
- `Deprecated` for soon-to-be removed features.
- `Improved` for transparent changes, e.g. better performance.
- `Removed` for now removed features.
- `Fixed` for any bug fixes.
- `Security` in case of vulnerabilities.


<<<<<<< HEAD
## [0.82.1] - 25-06-24
### Fixed
- Conversion from Information to DMS rules incorrectly set `nullable` for a property if
  the property had `min_value` not set in the Information rules. This is now fixed.
=======
## [0.82.1] - 21-06-24
### Added
- added new entities `AssetEntity` and `RelationshipEntity`
- added new rules type `AssetRules`

>>>>>>> 9b3b2b9d

## [0.82.0] - 21-06-24
### Added
- Introduce `query` module under `neat.graph` which holds previous `_Queries` class
- Added generation of `SPARQL` `CONSTRUCT` queries based on `rdfpath` transformations defined in `InformationRules`
- Introduce `NeatGraphStore.read` method which takes class and returns all instances of that class
- Test for `NeatGraphStore.read` method which entails end-to-end process of loading triples, inferring data model and reading instances of a class
### Changed
- `DMSLoader` now uses `.read` method of `NeatGraphStore`


## [0.81.12] - 20-06-24
### Added
- Placeholder for `NeatGraphStore.read_view` method
### Improved
- Simplified InformationArchitect rules by remove `rule_type` and renaming `rule` to `transformation` instead


## [0.81.11] - 19-06-24
### Added
- `AssetRelationshipConnector` transformer added
### Improved
- Handling of ids for labels and relationships


## [0.81.10] - 19-06-24
### Added
- `AssetEventConnector` transformer added

## [0.81.9] - 19-06-24
### Added
- `AssetFilesConnector` transformer added


## [0.81.8] - 19-06-24
### Added
- `AssetSequenceConnector` transformer added

## [0.81.7] - 19-06-24
### Added
- `AssetTimeSeriesConnector` transformer added

### Fixed
- `NeatGraphStore.transform` was resetting provenance object, this is now fixed


## [0.81.6] - 18-06-24
### Added
- Transformers module to NeatGraphStore
- `AddAssetDepth` transformer added

## [0.81.5] - 14-06-24
### Improved
- Dexpi Extractor is significantly more extracting triples from Dexpi XML files
- More human readable class and property ids in Dexpi Extractor


## [0.81.4] - 14-06-24
### Fixed
- When creating a new Enterprise model, node types are automatically created for all views. This is such that
  the node types can be used in the filters for any solution model built on top of the enterprise model.

## [0.81.3] - 14-06-24
### Fixed
- If external id of edge is longer than 256 characters it will be hashed to avoid exceeding the limit of 256 characters.


## [0.81.2] - 12-06-24
### Fixed
- When converting from Information to DMS rules, `neat` now automatically creates more containers if
  the number of properties exceeds the maximum number of properties per container. In addition, a warning
  is issued to the user if the number of properties exceeds the maximum number of properties per container.

## [0.81.1] - 12-06-24
### Improved
- Classic CDF extractors now prefix ids with resource type

### Removed
- Dependency on pytz


## [0.81.0] - 11-06-24
### Added
- `DexpiExtractor` graph extractor added.

## [0.80.3] - 12-06-24
### Fixed
- Increased upper bound on `python-multipart` dependency.

## [0.80.2] - 11-06-24
### Fixed
- Fixed missing input for `Reference data model id` in  `DMSToRules` step

## [0.80.1] - 11-06-24
### Fixed
- Fixed issues with duplicated edges when different properties are referring to the same target node.


## [0.80.0] - 10-06-24

### Improved
- Single `NeatGraphStore` instantiated via three options:
  - `from_memory_store`
  - `from_oxi_store`
  - `from_sparql_store`
### Removed
- Removed various superclassing of `NeatGraphStore`
- Remove Prometheus reminisce in code base
- Remove logging
### Added
- `RdfFileExtractor` graph extractor added.

## [0.79.0] - 10-06-24
### Added
- `TimeSeriesExtractor` graph extractor added.
- `SequencesExtractor` graph extractor added.
- `EventsExtractor` graph extractor added.
- `FilesExtractor` graph extractor added.
- `LabelsExtractor` graph extractor added.
- Dedicate test data for Classic CDF data model created
- Tracking of graph provenance added to `NeatGraphStore`

## [0.78.5] - 05-06-24
### Changed
- Increased upper bound on `fastapi` dependency.


## [0.78.4] - 05-06-24
### Added
- `AssetsExtractor` graph extractor added.

## [0.78.3] - 03-06-24
### Added
- `MultiValueType` for the Information Architect rules, allowing multiple value types for a property.

### Improved
- `InferenceImporter` is retaining information on multi value type for properties.

## [0.78.2] - 31-05-24
### Improved
- `OWLImporter` is now opinionated and will attempt to make the imported ontology compliant with the rules.

## [0.78.1] - 30-05-24
### Added
- Added `RulesInferenceFromRdfFile` to the step library

## [0.78.0] - 30-05-24
### Added
- `make_compliant` feature added to `InferenceImporter` producing compliant rules from a knowledge graph.

## [0.77.10] - 23-05-30
### Changed
- Increased upper bound on `uvicorn` dependency.

## [0.77.9] - 23-05-24
### Added
- `InferenceImporter` added to the core library enabling inference of rules from a graph.

## [0.77.8] - 23-05-24
### Fixed
- In the conversion form Information to DMS Rules, when referencing a class in reference rules, the implements
  was not set correctly. This is now fixed.
- In the new implementation of the conversion between Information and DMS rules, containers that already exist
  in a last or reference rule object were recreated. This is now fixed.

## [0.77.7] - 23-05-24
### Fixed
- In the `DMSImporter`, if you imported a data model with multiple views referencing the same direct property
  in a container, it would return an error. This is allowed and thus no longer return an error.
- There was an edge case that could cause the conversion between Information and DMS rules to fail with
  `MissingContainerError`. The conversion is now reimplemented to ensure that Information rules always
  will create the necessary containers in the conversion to DMS rules.

## [0.77.6] - 23-05-24
### Improves
- Documentation on how to use raw filter
- Added a simple example of Rules with raw filter
- Added new test for raw filter

## [0.77.5] - 23-05-24
### Fixed
- `DMSExporter` creates the schema depending on `extension` in metadata field as defined in the
  [documentation](https://cognite-neat.readthedocs-hosted.com/en/latest/terminology/rules-excel-input.html).

## [0.77.4] - 22-05-24
### Improves
- Information rules are now read using InformationRulesInput data class, replicate the form of DMS rules.
- Information rules are now serialized using dedicated serializer class
- Information rules are now validated using dedicated validator class
- Defaulting to "enterprise" data model type and "partial" schema completeness set to avoid validation error on import
### Fixed
- Fixed bug in `ExcelImporter` when importing a data model with a last spreadsheet and no reference model.
  This would trigger an error `RefMetadata sheet is missing or it failed` even though the
  ReferenceMetadata sheet is not needed.

## [0.77.3] - 14-05-24
### Fixed
- When using `DMSExporter` and importing a data model with a view pointing to a view not in the data model,
  it would fail to convert to an `Information` rules. This is now fixed.
- In the `ExcelExporter`, the `metadata` sheet is now created correctly when you use the arguments `dump_as="last"`,
  or `dump_as="reference"`, combined with and without `new_model_id`. **[Note]** The order of the `dump_as` and
  `new_model_id` arguments have switched places. This is to make it more intuitive to use the `ExcelExporter`
  as `new_model_id` is only relevant if `dump_as` is set to `last` or `reference`.

## [0.77.2] - 14-05-24
### Added
- Missing warning when `RawFilter` is used to warn users that the usage of this filter is not recommended.


## [0.77.1] - 14-05-24
### Added
- Support for `RawFilter` allow arbitrary filters to be applied to the data model.


## [0.77.0] - 13-05-24
### Changed
- [BREAKING] The subpackage `cognite.neat.rules.models` is reorganized. All imports using this subpackage must be
  updated.

### Added
- Support for exporting/importing `Last` spreadsheets in the `ExcelExporter` and `ExcelImporter`.
- [BREAKING] As a result of the above, in the `ExcelExporter` the parameter `is_reference` is replaced by `dump_as`.
  To continue using the old behavior, set `dump_as='reference'`.
- In the `DMSImporter.from_data_model_id`, now supports setting `reference_model_id` to download a solution model
  with a reference model.

## [0.76.3] - 10-05-24
### Added
- Added schema validator for performance, specifically if views map to too many containers.


## [0.76.2] - 06-05-24
### Fixed
- Added missing "Is Reference" parameter back to the `ExcelExporter`step.


## [0.76.1] - 06-05-24
### Changed
- Updated DMS Architect Rules template to fit the new DMS Rules structure
- Update Terminology/Rules to reflect new DMS Rules structure

## [0.76.0] - 06-05-24
### Removed
- [BREAKING] In `DMSRules`, `default_view_version` is no longer supported. Instead, you will now get a warning if view versions
  are not matching the data model version.

### Added/Changed
- [BREAKING] The following renaming of columns in `DMSRules`, properties sheet:
    - `Relation` -> `Connection`
    - `ViewProperty` -> `View Property`
    - `ContainerProperty` -> `Container Property`
    - `IsList` -> `Is List`
    - `Class` -> `Class (linage)`
    - `Property` -> `Property (linage)`
- [BREAKING] The following renaming of columns in `DMSRules`, views sheet:
    - `InModel` -> `In Model`
    - `Class` -> `Class (linage)`
- [BREAKING] The following renaming of columns in `DMSRules`, containers sheet:
    - `Class` -> `Class (linage)`
- [BREAKING] Added support for listable direct relations in `DMSRules`. In addition, there is now a complete reimplementation
  of the `connection` column in the `DMRRules` `properties` sheet.
- [BREAKING] Connection (former relation) can now be `direct`, `reverse`, or `edge`.
  While `multiedge` and `reversedirectc` have been removed. For more details,
  see the [DMS Rules Details](https://cognite-neat.readthedocs-hosted.com/en/latest/terminology/dmsrules.html#relation)
  documentation.
- In `DMSRules`, added support for setting containerId and nodeId in `View.Filter`. Earlier, only `nodeType` and
  `hasData` were supported which always used an implicit `containerId` and `nodeId` respectively. Now, the user can
  specify the node type and container id(s) by setting `nodeType(my_space:my_node_type)` and
  `hasData(my_space:my_container_id, my_space:my_other_container_id)`.
- Introduced, `dataModelType` in `DMSRules` and `InformationRules` to explicitly set the type of data model. This
  will be used to different types of validation and make the user aware of the type of data model they are working with.
- In `DMSExporter`, created smart defaults for setting `view.filters`. This is now recommended that the user uses
  the default values for `view.filters` and only set them explicitly if they now very well what they are doing.

## [0.75.9] - 04-05-24
### Improved
- Steps are now categorized as `current`, `legacy`, and `io` steps
- Workflow fails if one mix `current` and `legacy` steps in the same workflow

## [0.75.8] - 02-05-24
### Fixed
- `DMSExporter` now correctly exports direct relations with unknown source.

## [0.75.7] - 29-04-24
### Added
- `DMSExporter` now supports deletion of data model and data model components
- `DeleteDataModelFromCDF` added to the step library

## [0.75.6] - 26-04-24
### Changed
- All `NEAT` importers does not have `is_reference` parameter in `.to_rules()` method. This has been moved
  to the `ExcelExporter` `__init__` method. This is because this is the only place where this parameter was used.

### Added
- `DMSExporter` now supports skipping of export of `node_types`.

### Fixed
- When importing an `Excel` rules set with a reference model, the `ExcelImporter` would produce the warning
  `The copy method is deprecated; use the model_copy instead`. This is now fixed.

## [0.75.5] - 24-04-24
### Fixed
- Potential of having duplicated spaces are now fixed

## [0.75.4] - 24-04-24
### Fixed
- Rendering of correct metadata in UI for information architect
### Added
- Added `OntologyToRules` that works with V2 Rules (profiling)

## [0.75.3] - 23-04-24
### Fixed
- Names and descriptions were not considered for views and view properties

## [0.75.2] - 23-04-24
### Fixed
- Allowing that multiple View properties can map to the same Container property

## [0.75.1] - 23-04-24
### Fixed
- No spaces in any of the subfolders of the `neat` package.

## [0.75.0] - 23-04-24
### Added
- Added and moved all v1 rules related code base under `legacy` module

## [0.74.0] - 23-04-24
### Added
- added UI+api support for RulesV2. Read-only in the release , editable in the next release.

## [0.73.4] - 19-04-24
### Fixed
- updated urllib3 to 2.2.1

## [0.73.3] - 19-04-24
### Fixed
- updated uvicorn to 0.20.0
- updated fastapi to 0.110

## [0.73.2] - 19-04-24
### Fixed
- updated prometheus-client to 0.20.0

## [0.73.1] - 17-04-24
### Added
- Extended DEXPI for schemas 3.3 (no Attibute URI in genericAttributes and text without label parent).
### Fixed
- added missing py.typed (to enable mypy in projects using neat, ie docparser)

## [0.73.0] - 17-04-24
### Added
- Proper parsing/serialization of `inf`
- Added `new_model_id` to `ExcelExporter` to allow automatically setting metadata sheet when creating a new model
- In `DMSRules`, the user can now set `EdgeType` or `HasData` filter.
- The `DMSExporter` now validates data models wrt to a reference model, when `schema=extended`.

### Fixed
- In `DMSExporter`, `edge_type` is set correctly when referencing a multiedge property.
- Updated `cognite-sdk` to `7.37.0`, this broke neat with `ImportError: cannot import name 'ListablePropertyType'...`.
  This is now fixed.

### Removed
- The `DMSExporter` no longer has a `standardize_casing` parameter. Neat is no longer opinionated about casing.

## [0.72.3] - 16-04-24
### Fixed
- `ExcelImporter` was resetting `role` value to value set in rules instead of keeping value provided as arg
### Changed
- Default namespace set to `http://purl.org/cognite/neat#` instead of `http://purl.org/cognite/app#`
- OwlImporter for rules v2 has `make_compliant` set to False by default
### Added
- When creating OWL from rules, prefix will be saved under property `neat:prefix` (hence change of default namespace)
- When reading OWL if there is `neat:prefix` value will be added to `rules.metadata.prefix`
- By default we are defaulting OWL properties to min 0 and max 1 occurrence if no occurrence is set
- Added test for generation of complete rules out of partial rules

## [0.72.2] - 15-04-24
### Fixed
- `rules2dms` API route is now producing expected `View` objects to be visualized in CDF
### Added
- `publish-rules` API route added allowing publishing rules as DMS Schema components to CDF


## [0.72.1] - 11-04-24
### Fixed
- rdf:PlainLiteral and rdf:Literal was not resolving as string handled when exporting Rules to DMS schemas, this is now fixed
- OwlImporter that works with v2 rules was using `XSD_VALUE_TYPE_MAPPINGS` for v1 rules, this is now fixed
- added missing mapping for reference when converting information architect rules to dms architect rules

## [0.72.0] - 11-04-24
### Improved
- Improved garbadge collection process in workflows. Now all resources are properly released after workflow execution or reloading.
This is expecially critical when working with statfull objects like graph stores or big objects allocated in memory.
## Removed
- Removed a lot of old and stale code from workflows engine.
## Changed
- Changed CORS policy for UI to allow all origins. This is a temporary solution until it is properly configured in the future.

## [0.71.0] - 10-04-24
### Added
- Added `/api/core/rules2dms`
- Enabled conversion of rules to DMS views and containers

## [0.70.3] - 10-04-24
### Fixed
- Bug when importing an OWL ontology while expecting compliant rules did not encounter for dangling classes (classes without a property or parent class). This is now fixed.
### Improved
- Handling of xsd types as case insensitive when importing an OWL ontology.
### Added
- Handling of rdf:Literals in OWL ontology import as xsd:string

## [0.70.2] - 03-04-24
### Fixed
- Bug when exporting an `addition` to of a ruleset in  `DMSExporter` when using the method `.export_to_cdf`
### Changed
- Updated the `DMSExporter` to sort views in data model by (`space`, `external_id`).

## [0.70.1] - 03-04-24
### Added
- The `DMSExporter` now supports deploying an `addition` extension of a ruleset.

## [0.70.0] - 09-04-24
### Added
- Added `/api/core/convert`
- Enabled OWL importer to produce DMS rules


## [0.69.3] - 03-04-24
### Fixed
- Validation of `InformationRules` gives a warning if a reference class is used. This is now fixed.
- Validation of `InformationRules` returns an error if a importing a value type `Unknown`. This is now fixed.

## [0.69.2] - 03-04-24
### Fixed
- Fixed issue with `DMSImporter` when importing data models with direct relations without `source` set. This would
  cause a validation issue. This is now fixed.

## [0.69.1] - 03-04-24
### Fixed
- Fixed issue with `DMSImporter` when importing data models with data models that reference views outside the data model.
  This is now fixed.

## [0.69.0] - 03-04-24
### Added
- Experimental support for working with a reference model in the Rules.

### Fixed
- When using `DMSExporter` with `standardize_casing=False`, the `DMSExporter` would fail to export containers and
  views. This is now fixed.

### Changed
- When using any exporter writing to file, the default new line character and encoding of the OS was used. This is now
  changed to always use `utf-8` encoding and `'\n'` as the new line character. This is for working with **NEAT** in,
  for example, git-history, across multiple users with different OSes.
- In the `DMSExporter`, setting `existing_handling=force` will now also force the creation of `Containers` in addition
  to `Views`.

## [0.68.9] - 03-04-24
### Added
- Helper method `from_directory` and `from_zip_file` to `DMSExporter` to load DMS schema from directory or zip file.
  These methods are the complement of the `export_to_file()` method in `DMSExporter`.

## [0.68.8] - 25-03-24
### Fixed
- Remove harsh regex on Expected Value Types in Rules v1 DMS exporter


## [0.68.7] - 25-03-24
### Improved
- Input for DmsArchitect DMS value types are now case insensitive.


## [0.68.6] - 25-03-24
### Improved
- Input for InformationArchitect XSD value types are now case insensitive.


## [0.68.5] - 22-03-24
### Improved
- `ExcelExporter` and `YAMLExporter` now skips the default spaces and version when exporting rules.

## [0.68.4] - 22-03-24
### Fixed
- remove_namespace missed check weather namespace is of actual HTTP type


## [0.68.3] - 20-03-24
### Fixed
- returned functionality that was accidentally removed in 0.68.1 release.
- removed excessive logging for workflow state endpoint.
- gracefull handling of transformations that do not return any data.

## [0.68.2] - 21-03-24
### Added

* Support for exporting DMS schema, in `DMSExporter`, to directory instead of just `.zip`.]

## [0.68.1] - 19-03-24
### Changed

* Default workflow `Export DMS` now also exports transformations and raw tables.

## [0.68.0] - 19-03-24
Multiple fixes and features for the upcoming v1.0.0 release.
## Added
* YAML (json) Exporter and Importer
* DMS Rules:
  * Support for revers direct relations
  * Views have support for InModel option to exclude views from the data model.
  * Views have support for Filters (`hasData` and `nodeType`)
  * List of direct relations are converted to edges.
* Robustify reading of rules, all extra whitespaces are now stripped.
* Option for exporting Transformations + Raw Tabels based on DMS rules.
* Workflows:
  * `ValidateWorklow` can also be used to covert rules.
  * Visualization of data model workflows.


## Fixed
* Bugs in the `ExcelImporter`:
  * It was not releasing the Excel file after reading it.
  * Warnings were not captured.
  * Pydantic errors were not captured.

## [0.67.5] - 14-03-24
## Fixed
* Replaced obsolete `dataModelID` Metadata filed to `external_id`


## [0.67.4] - 14-03-24
## Fixed
* Upgrade to `cognite-sdk` `7.28.2` which has fixed bug for retrieving more than 100 data models, containers,
  views, and spaces.

## [0.67.3] - 13-03-24
## Fixed
* `ExcelImporter` now returns rules for the correct role type based on the input.

## [0.67.2] - 13-03-24
## Added
- Standardization of casing in DMS exporter
- In DTDL importer infer data model name and space.
- Visualization of data model in UI through the new workflow `Visualize Data Model`
## Changed
- Deprecation of steps based on the single rule sheet, in favor of role-based rules.


## [0.67.1] - 12-03-24
## Changed
- Addeded configuraion that controls behaviour of embedded transformation logic in GenerateNodesAndEdgesFromGraph. Now user can disable default transfomation logic (before it was always on) , it is useful when transformation is done in dedicated transformation step.

## [0.67.0] - 07-03-24
## Fixed
- Fixed issue with prefixes not being updated during GraphStore (oxi) reinitialization
- Fixed graph store reset issue for JSON loader
- Small UI adjustments

## Added
- Added rules browser to the UI. Now user can browse all rules in UI from local store .
- Added configurable HTTP headers for `DownloadDataFromRestApiToFile` step. The feature is useful when the API requires specific headers to be set (has been requested by Cognite customer).

## [0.66.1] - 06-03-24
## Fixed
- `Import DMS` fails for data models without description. This is now fixed.

## [0.66.0] - 06-03-24
## Added
- Multiple experimental workflows `Export DMS`, `Import DMS`, `Validate Solution Model`, and `Validate Rules`

## [0.65.0] - 01-03-24
## Added
- Added support for scheduling on given weekdays for time trigger

## [0.64.0] - 21-03-24
## Added
- Added functionality to import and export global configuration file to and from CDF
- Added "latest" flag for workflows in CDF and spreadsheets.
- Added well formatted context viewer

## Changed
- Changed the way how workflows and rules loaded to CDF. Labels has been removed and replaced with additional metadata.

## Improved
- Improved UI around files upload and download. Improved File Uploader step.

## [0.63.0] - 20-02-24

## Added
- Added option to map edges as temporal solution prior shifting to Rules profiling


## [0.62.1] - 14-02-24

## Fixed
- Issue of `DeleteDMSSchemaComponents` deleting components in all spaces
- Issue of `ExportRulesToOntology` and `ExportRulesToSHACL` not creating missing folder

## [0.62.0] - 08-02-24

## Added
- Added `export_rules_to_ontology` workflow
- `LoadGraphToRdfFile` step to load graph to rdf file

## Fixed
- Issue of resetting graph for `MemoryStore` when loading graph from file
- Issue of not respecting add_base_prefix == False


## [0.61.0] - 06-02-24

## Added
- Ability to upload of all spaces components or only ones that are in space defined by `Rules.metadata.space`
- Ability to remove of all spaces components or only ones that are in space defined by `Rules.metadata.space`

## Improved
- DMS Schema components upload report add to step `ExportDMSSchemaComponentsToCDF`
- DMS Schema components removal report add to step `DeleteDMSSchemaComponents`
- Handling of multiple steps

## Removed
- `DataModelFromRulesToSourceGraph` it is confusing step and needs more work to be useful
- Workflows:
  - `json_to_data_model_rules`
  - `sheet2cdf`
  - `skos2cdf`

## Changed
- Renamed steps:
  - `LoadTransformationRules` to `ImportExcelToRules`
  - `InstancesFromRdfFileToSourceGraph` to `ExtractGraphFromRdfFile`
  - `InstancesFromRulesToSolutionGraph` to `ExtractGraphFromRulesInstanceSheet`
  - `GraphCapturingSheetToGraph` to `ExtractGraphFromGraphCapturingSheet`
  - `GenerateMockGraph` to `ExtractGraphFromMockGraph`
  - `InstancesFromJsonToGraph` to `ExtractGraphFromJsonFile`
  - `InstancesFromAvevaPiAF` to `ExtractGraphFromAvevaPiAssetFramework`
  - `DexpiToGraph` to `ExtractGraphFromDexpiFile`
  - `GenerateCDFAssetsFromGraph` to `GenerateAssetsFromGraph`
  - `GenerateCDFRelationshipsFromGraph` to `GenerateRelationshipsFromGraph`
  - `GenerateCDFNodesAndEdgesFromGraph` to `GenerateNodesAndEdgesFromGraph`
  - `UploadCDFAssets` to `LoadAssetsToCDF`
  - `UploadCDFRelationships` to `LoadRelationshipsToCDF`
  - `UploadCDFNodes` to `LoadNodesToCDF`
  - `UploadCDFEdges` to `LoadEdgesToCDF`
  - `CreateCDFLabels` to `LoadLabelsToCDF`
  - `OpenApiToRules` to `ImportOpenApiToRules
  - `ArbitraryJsonYamlToRules` to `ImportArbitraryJsonYamlToRules`
  - `GraphToRules` to `ImportGraphToRules`
  - `OntologyToRules` to `ImportOntologyToRules`
  - `GraphQLSchemaFromRules` to `ExportGraphQLSchemaFromRules`
  - `OntologyFromRules` to `ExportOntologyFromRules`
  - `SHACLFromRules` to `ExportSHACLFromRules`
  - `GraphCaptureSpreadsheetFromRules` to `ExportRulesToGraphCapturingSheet`
  - `ExcelFromRules` to `ExportRulesToExcel`
- Renamed workflows:
  - `graph_to_asset_hierarchy` to `extract_rdf_graph_generate_assets`
  - `dexpi2graph` to `extract_dexpi_graph_and_export_rules`
  - `ontology2data_model` to `import_ontology`

- **Note** this is a breaking change, but since we are on 0. version, we can do this.


## [0.60.0] - 30-01-24

## Added

- Configuration for which DMS schema components are to be uploaded to CDF
- Configuration for which DMS schema components are to be removed to CDF
- Configuration how to handle existing CDF schema components during upload

## Changed
- Renamed `UploadDMSDataModel` to `ExportDMSSchemaComponentsToCDF` step. **Note** this is a breaking change, but
  since we are on 0. version, we can do this.
- Renamed `DeleteDMSDataModel` to `DeleteDMSSchemaComponents` step. **Note** this is a breaking change, but
  since we are on 0. version, we can do this.
- Renamed `ExportDMSDataModel` to `ExportDMSSchemaComponentsToYAML` step. **Note** this is a breaking change, but
  since we are on 0. version, we can do this.
- Renamed `DataModel` class to `DMSSchemaComponents` to better reflect the content of the class. **Note** this is a breaking change, but
  since we are on 0. version, we can do this.
- Step that waits for human approval timeout set to 1 day

## [0.59.1] - 29-01-24

## Added

- Added pre-cleaning of spaces prior validation

## Fixed

- Fixed restrictive which did not allow multiple occurrence of [.-_]


## [0.59.0] - 24-01-24

## Added

- Added `ExportDMSDataModel` to dump data model (views) and containers as YAML

## Improved

- `DMSDataModelFromRules` is now extended such that one can update space/external_id/version of data model


## [0.58.0] - 20-01-24

## Changed

- `cognite.neat.graph.loaders.rdf_to_dms.rdf2nodes_and_edges` has been replaced by `cognite.neat.graph.loaders.DMSLoader`.
- Upgrade `cognite-sdk` to `v7`, thus now neat requires `cognite-sdk>=7.13.8`.

## Added

- Introduced an interface for `cognite.neat.graph.loaders` and implemented it for DMS.

## [0.57.0] - 11-01-24

## Improved

- Improved `GraphCapturingSheet` extractor allowing additional configuration and usage of external ids for properties and classes


## [0.56.1] - 10-01-24

## Fixed

- Add `alpha` tag to DEXPI step



## [0.56.0] - 09-01-24

## Added

- Added DEXPI example from DISC project (kindly provided by Jan Eivind Danielsen)


## [0.55.0] - 09-01-24

## Added

- Support for knowledge graph extraction from `DEXPI` P&ID provided as `XML`
- Added `DexpiToGraph` to step library


## [0.54.0] - 04-01-24

## Added
- Reset graph option for GraphDBStore

## Changed
- `cognite.neat.stores` module. This now only has four classes: `NeatGraphStoreBase`, `MemoryStore`, `OxiGraphStore`,
  and `GraphDBStore` as well as the constants `STORE_BY_TYPE` and `AVAILABLE_STORES`. All functions, enums, and previous
  classes are removed. Note `NeatGraphStoreBase` is a rename from `NeatGraphStore` and is now an abstract class.

## [0.53.0] - 03-01-24

## Improved

- Speed of nodes & edges generation
- Multi namespace support for nodes & edges generation (see [feature request](https://github.com/cognitedata/neat/issues/171))

## Changed
- `cognite.neat.extractors` module. This now only has three classes: `BaseExtractor`, `MockGraphGenerator`, `GraphCapturingSheet`.
   all the functions that were in the module is replaced with the above classes. The exception is the the function
   `rdf_file_to_graph` which is moved to `cognite.neat.graph.stores`.

## [0.52.0] - 22-12-23

## Added

- Advance data modeling support introduced
- Multi space containers support introduced


## [0.51.0] - 05-12-23

## Improved

- Turning `ParentClass` string into `Entity`
- Added new fields to Class and Property as last step to enable advance data modeling

## Removed

- Removed two validators from Rules which would otherwise block advance data modeling, specifically referring to Views and/or Containers in different spaces


## [0.50.0] - 15-12-23

## Fixed

- Fixed bug in GenerateCDFAssetsFromGraph class for assets_cleanup_type "orphans"/"full" where not all orphans assets were removed. No all asset under a created orphan parent asset are removed.


## [0.49.0] - 05-12-23

## Deprecated

- `data_set_id`, `cdfSpaceName`, `externalIdPrefix` in `Metadata` sheet has been removed

## Improved

- `Metadata` sheet now contains only two mandatory fields, namely: `prefix`, `version`, other fields are optional or generated automatically
- Generation of `Labels`, `Asset` and `Relationship` requires explicit configuration of `data_set_id` and external id prefixes, enabling reuse of same rules for multiple data sets

## [0.48.0] - 05-12-23

## Added

- Value types are now resolved as `ValueType` object instances

## [0.47.0] - 01-12-23

## Deprecated

- `type_mapping` in `rules` replaced by `value_types`

## [0.46.0] - 30-11-23

## Improved

- Improved `Triple` pydantic class to be used across the package as prep for advanced data modeling
- Improved `Entity` pydantic class to be used across the package as prep for advanced data modeling
- Moved all base regex patterns to `neat.rules.models._base`
- Reduced and cleaned up `neat.rules.models.rdfpath`

## Added

- `neat.rules.value_types` to create default ValueType class to be used to improve `Rules`

## [0.45.0] - 24-11-23

## Improved

- Validators skipping now made through two decorators `skip_field_validator` and `skip_model_validator`
- Small fixes in `cognite.neat.rules.models.rules`
- Allow single character properties/classes in `rdfpath`

## [0.44.0] - 24-11-23

## Fixed

- Fixed bug in GenerateCDFAssetsFromGraph class for assets_cleanup_type "orphans" where children of orphans assets were not removed. No all asset under an orphan parent asset are removed.

## [0.43.0] - 23-11-23

## Added

- All neat specific validators for `Rules` can be now skipped by specifying them in `validators_to_skip`, alternatively one can set `validators_to_skip=["all"]` to skip all validators.

## Fixed

- Single character properties/classes are now allowed in `rdfpath`

## [0.42.4] - 22-11-23

## Fixed

- Fixed missing oxi graph in docker

## [0.42.3] - 22-11-23

## Fixed

- Fixed max character length for `Description` to 1024 characters.

## [0.42.2] - 22-11-23

## Fixed

- Fixed absolute path in `neat` steps.

## [0.42.1] - 22-11-23

## Fixed

- `DownloadFileFromCDF` now can autocreate missing folders
- `DownloadDataFromRestApiToFile` now can autocreate missing folders

## [0.42.0] - 22-11-23

## Improved

- `OWLImporter` improved to handle exceptions often found in OWL files

## Added

- `OWLImporter` supports conversion of information to data model through flag `make_compliant`

## Fixed

- Description of properties, classes and data model updated to allow for 1028 characters

## [0.41.6] - 20-11-23

## Changed

- cdf space name regex

## [0.41.5] - 20-11-23

## Changed

- version regex

## [0.41.4] - 18-11-23

## Changed

- Python depedency `openpyxl` made mandatory

## [0.41.3] - 18-11-23

## Changed

- Python depedency `pyoxigraph` made optional

## [0.41.2] - 17-11-23

## Changed

- Python depedency from `python = ">=3.10,<3.13"` to `python = "^3.10"`

## [0.41.1] - 14-11-23

## Fixed

- Fixed `DMSImporter` to properly set `version` and `cdfSpaceName` when using single View as input.
- Fixed `rules_to_pydantic_models` to skip creating `edges-one-to-one` if `externalID` is missing

## [0.41.0] - 14-11-23

## Changed

- Renamed `JSONImporter`, `YAMLImporter`, `DictImporter` to `ArbitraryJSONmporter`, `ArbitraryYAMLImporter`, `ArbitraryDictImporter` to
  reflect that these importers infer the data model from raw input data, and are not reading a serialized file.

## Added

- Support for configuring the direction for child-parent relationship in `ArbitraryJSONmporter`, `ArbitraryYAMLImporter`, `ArbitraryDictImporter`.
- Support for `datetime` in `ArbitraryJSONmporter`, `ArbitraryYAMLImporter`, `ArbitraryDictImporter`.

## Fixed

- `DMSExporter` does not write one-to-many edges to containers any more.
- In the importers `ArbitraryJSONmporter`, `ArbitraryYAMLImporter`, `ArbitraryDictImporter` the `max_count` were not set leading all triples to
  be a one-to-many relationship. Now, only data which are of type `list` skips the `max_count` all other set it to 1.

## [0.40.2] - 14-11-23

## Fixed

- Set lower bound of `cognite-sdk` to `6.39.2` as it is required due to a bug in earlier SDK versions.

## Improved

- Improved Nodes and Edges validation and data validation reporting in rdf2nodes_and_edges and GenerateCDFNodesAndEdgesFromGraph steps.

## [0.40.1] - 08-11-23

## Changed

- The `DMSExporter` is now configurable with `datamodel_id`. The `DMSImporter` also accepts a data model as input.

## [0.40.0] - 08-11-23

## Changed

- The interface for `cognite.neat.rules.exporters`. Now, they have the following methods `.export()`, `.export_to_file()`,
  `.from_rule()`.

## [0.39.1] - 08-11-23

## Fixed

- Changed `attributes`, `edges_one_to_one`, `edges_one_to_many` instance to class property methods

## [0.39.0] - 03-11-23

## Fixed

- Not allowing DMS non-compliant Rules to be turned into pydantic models

## Added

- class property methods to the generated pydantic models accessing descriptions and names of models and fields
- controlling whether `neat` specific fields should be added or not to pydantic models using arg `add_extra_fields`
- `OntologyToRules` step added to the step library

## Improves

- Documentation of `rules_to_pydantic_models`

## [0.38.3] - 03-11-23

## Fixed

- Fixed CDF database configuration for rawlookup rule in TransformSourceToSolutionGraph . https://github.com/cognitedata/neat/issues/157

## [0.38.2] - 03-11-23

## Fixed

- Added type mapping for data type Date

## [0.38.1] - 01-11-23

## Fixed

- Proper min_count for `DMSImporter` base on CDF `View` implementation

## [0.38.0] - 31-10-23

## Added

- Ability to partially validate Rules
- Description and name of fields added to rules generated pydantic models

## Improved

- Improved naming of internal variables in `cognite/neat/rules/exporter/rules2pydantic_models.py`

## [0.37.0] - 31-10-23

## Added

- Configurable assets cleanup in GenerateCDFAssetsFromGraph step. Now user can specify if he/she wants to delete all ophan or circular assets or keep them.

### Fixed

- https://github.com/cognitedata/neat/issues/146
- https://github.com/cognitedata/neat/issues/139

## [0.36.0] - 30-10-23

### Added

- Added `DMSImporter`
-

## [0.35.0] - 27-10-23

### Improved

- Improved stability and resource usage of Oxigraph when working with large graphs.

### Added

- Added `InstancesFromAvevaPiAF` step.

### Fixed

- UI bug fixes and improvements.

## [0.34.0] - 27-10-23

### Improved

- Bug fix: Removed condition not allowing an asset to change its parent asset.

## [0.33.0] - 22-10-23

### Improved

- Implementation of class prefix to external ids for edges

## [0.32.0] - 22-10-23

### Improved

- Refactor importers
- Simplified data modeling flow by introducing RawRules as a first class citizen
- Fix small bugs
- Initiated refactor of exporters

## [0.31.0] - 18-10-23

### Added

- Importer `GraphImporter`

### Improved

- Base importer with generic, yet configurable, exceptions

## [0.30.0] - 11-10-23

### Added

- Three importers `JSONImporter`, `YAMLImporter`, and `DictImporter`.

## [0.29.0] - 07-10-23

### Changed

- The importer `owl2excel` is written as a class `OWLImporter`. **Note** this is a breaking change, but
  since we are on 0. version, we can do this.

## [0.28.0] - 07-10-23

### Added

- Classes for extractors `MockGraphGenerator` and `GraphCapturingSheet` available at `cognite.neat.graph.extractors`.

## [0.27.1] - 07-10-23

### Improved

- Introduced container classes for `Classes` and `Properties` in `TransformationRules`. Implemented `.to_pandas()`
  methods for both classes.

## [0.27.0] - 07-10-23

### Added

- `neat` support Python `3.10`.

## [0.26.1] - 05-10-23

### Fixed

- Small fixes related to steps compatibility with mypy.
- Fixed UI crash in case if workflow state cannot be loaded.
- Fixed step loader from data_folder/steps path.

### Added

- Workflow id and run id are now available as step object variables.

## [0.26.0] - 04-10-23

### Added

- Added rules2excel rules exporter. Now users can export rules from TransformationRules object to excel file.
- Added rules generator step from arbitrary object (must be in json or yaml formats)
- Added eperimental rules parser from OpenApi/Swagger specification. Rules generates based on schema part of OpenApi specification.
- Added version , source and docs_urs metadata to Steps class.

## [0.25.9] - 30-09-23

### Fixed

- Loading `neat` from environment variables, the variable `NEAT_LOAD_EXAMPLES` would always return `true`
  even if it was set to `false`. This is now fixed.

## [0.25.8] - 20-09-23

### Improved

- Many UI improvements and bug fixes.
- Improved data exploration capabilities.

### Added

- Added universal JSON to Graph extractor step.

## [0.25.7] - 14-09-23

### Added

- Drop down menu for selection of property which hold value for nodes in Data Explorer

## [0.25.6] - 12-09-23

### Fixed

- Fixed Nodes and Edges step
- Fixed issues with regex

### Added

- Mock Graph Generation Step
- Regex patterns from CDF API documentation

## [0.25.5] - 5-09-23

### Added

- Support for upload of various RDF formats to `NeatGraph` store

## [0.25.4] - 5-09-23

### Fixed

- Fixed issue when columns names are non-string
- Fixed missing start_time in relationships
- Fixed upload_nodes/edges
- Fixed DMS upload step

### Added

- Handling of edge cases when creating Assets in which name was pushed to be None even though there is alt property
- Notebook 5 with walk through about fDM, nodes and edges

## [0.25.3] - 4-09-23

### Fixed

- Fixed Github rules loader.

### Changed

- Github rules loader now split into Github downloader step and RulesLoader.

### Added

- Added Input/Output steps for downloading and uploading rules from/to Github and from/to CDF files.

## [0.25.2] - 1-09-23

### Fixed

- Multiple UI usability improvements and bug fixes.

## [0.25.1] - 31-08-23

### Fixed

- Fixed issues with regex validations for entity ids

## [0.25.0] - 30-08-23

### Changed

- New way of configuring workflows steps . Now steps are configured individually and not as a part of workflow manifest.
- Added access_token autentication for Cognite client. If client_id is not set in config.yaml, NEAT will use client_secret as access_token.
- Multiple UI usability improvements and bug fixes.

### Added

- Added SimpleContextualization step . The step can be used to create links between nodes in a graph either by using regex or exact match between source and target properties.
- Added single store configuration step. Now solution and graph stores can be configured individually.

## [0.24.2] - 29-08-23

### Added

- Multi parent classes are now allowed
- Validation of parent classes ids against class id regex
- New Exception in case of ill-formed parent class ids

### Fixed

- Bug raising when generating Ontology triples in case when there are multi parent classes

## [0.24.1] - 29-08-23

### Added

- Docstring to `cognite.neat.rules.exceptions` and `cognite.neat.graph.exceptions`
- URL to exception definition added to exception message
- Rendering of exceptions in `docs` (mkdocs)

### Fixed

- `fix_namespace_ending` was returning `str` instead of `Namespace` causing issues

### Improved

- Split docs config of importers to importers and parsers to avoid confusion

## [0.24.0] - 24-08-23

### Added

- Generation of DM instances
- `DMSDataModelFromRules`, `GenerateCDFNodesAndEdgesFromGraph`, `UploadCDFNodes` and `UploadCDFEdges` added to step libary

### Improved

- Handling of generation of pydantic model instances in case of incomplete graph instances

## [0.22.0] - 22-08-23

### Changed

- Re-org and re-name step library
- Update workflows according to new step library org

### Added

- `OntologyFromRules` step to step library
- `SHACLFromRules` step to step library
- `DownloadTransformationRulesFromGitHub` to step library

### Improved

- `data_model_generation` workflow has been extended to produce ontological and shape constraints representation
- input parameters description for workflow steps in step library

## [0.21.2] - 18-08-23

### Changed

- `cognite.neat.rules.exceptions` warnings and errors names changed to human-readable form

## [0.21.1] - 18-08-23

### Changed

- `rules2dms` is updated to query for specific version of views

## [0.21.0] - 17-08-23

### Changed

- BIG workflow refactoring. New workflow concept is more modular and easier to extend.
- Steps are defined as independent components with well defined inputs and output data contracts/types and configurations.
- Steps are now reusable and scoped to 3 categories: `global`, `project` and `workflow`. Global steps are available to all workflows and maintained by NEAT project, `project`scoped steps are available to all workflows in a project and `workflow` scoped steps defined and available only to a specific workflow.
- Workflows are now defined as a composition of steps via manifest file , pytyhon file is no longer needed. Workflow Base class inheritance is still possible but not recomended and reserved for very advanced use cases.

### Removed

- Removed `base`and `default` workflows.

### Added

- Workflows can be added via UI.

### Improved

- Improved drop operations for NeatGraph store.

## [0.20.0] - 08-08-23

### Added

- Generation of data model in DMS through `sdk` interaction with DMS endpoint

## [0.19.0] - 08-08-23

### Added

- Generation of in-memory pydantic models based on class/property definitions in `TransformationRules`
- Generation of `CONSTRUCT` query which provides "views" into source graph and in most cases alleviate the need of creating solution graph

## [0.18.3] - 01-08-23

### Changed

- First pass of refactoring / reorg of `app/api` package

### Added

- With exception of `get-nodes-and-edges` route and routes that need CDF all other are now tested

### Removed

- Running tests only on `graph_to_asset_hierarchy`, `sheet2cdf` is commented out

## [0.18.2] - 26-07-23

### Changed

- First pass of refactoring / reorg of `workflows` package
- Removed some of examples data from `neat` and place them under tests

## [0.18.1] - 25-07-23

### Changed

- Structure of `neat` package
- Structure of `neat` tests to reflect package structure
- Renamed rules loaders into readers
- Merged rules readers and parsers into parser

## [0.18.0] - 25-07-23

### Changed

- Structure of `neat` package.

## [0.17.4] - 24-07-23

### Added

- Generation of ontology, shape constraint objects and semantic data model out of transformation rules

## [0.17.3] - 24-07-23

### Added

- Added new composition based method of building step-components for NEAT workflows.

## [0.17.2] - 20-07-23

### Changed

- Switch to using `jinja2` template engine instead of `graphql-core` for generation of GraphQL schema

### Added

- Downloading rules from private github repository

## [0.17.1] - 19-07-23

### Changed

- Organized various methods that work with `TransformationRules` to importers/exporters and set of methods that perform rules analysis

## [0.17.0] - 16-07-23

### Changed

- Parsing of Transformation Rules from Excel files more stricter validations
- BREAKING CHANGE: Transformation Rules which contain Instances sheet now required namespace to be explicitly set in Metadata sheet !

### Added

- Dedicated module for exceptions (warnings/errors) for Transformation Rules parsing
- Ability to generate parsing report containing warnings/errors
- Conversion of OWL ontologies to Transformation Rules
- Tests for notebooks

## [0.16.0] - 10-07-23

### Changed

- The subpackage inside `cognite-neat` `core.rules` has now a defined inteface with three different load methods
  along with the data classes those load methods returns.
- Started making dependencies optional and setting up options for installing `neat` for different use cases.

## [0.15.0] - 08-07-23

### Changed

- Require `pydantic` `v2`.

## [0.14.2] - 07-07-23

### Added

- Added additional validators to comply with CDF DM
- Added new fields to handle request for having both entity ids and entity names
- Added new fields to capture necessary information to resolve sheets as (f)DM

## [0.14.1] - 30-06-23

### Fixed

- Fixed bugs in base workflows

### Improved

- Improved graph based data exploration capabilities.

## [0.14.0] - 21-06-23

### Added

- Base workflow concept. Most of common functionality is moved to base workflows. Now it is possible to create custom
  workflows by inheriting from base workflow. More infor in docs
- Added 3 main workflow start methods . More info in docs

### Fixed

- Fixed error propagation from sub workflows to main workflow. Now if sub workflow fails, main workflow will fail as well.
- Small UI improvements.

## [0.13.1] - 11-06-23

### Added

- Configurable cdf client timeout and max workers size. See [getting started](installation.md) for details.
- Additional logic for handling `CogniteReadTimeoutError` and `CogniteDuplicatedError` during retries. This is an attempt
  to handle cases when under heavy load, requests to CDF may timeout even though the requests were processed successfully
  in eventual consistancy manner.

## [0.13.0] - 11-06-23

### Added

- Configuration option for metadata keys used by neat in the `sheet2cdf` workflow.

## [0.12.10] - 11-06-23

### Improved

- `cognite-neat` package metadata.

## [0.12.9] - 11-06-23

### Fixed

- Existing CDF asset without a label caused the `sheet2cdf` workflow to fail. This is now fixed.

## [0.12.8] - 09-06-23

### Fixed

- Clean labels from assets which do not exist in CDF. This one does the cleaning correct, while `0.12.7` assumed
  the wrong internal format for asset, and thus, did not work.

## [0.12.7] - 07-06-23

### Fixed

- Handling assets in CDF with non-existing labels.

## [0.12.6] - 06-06-23

### Fixed

- Handling assets without labels in CDF.

## [0.12.5] - 04-06-23

### Added

- Automatic update (configurable) of workflow configurations (using new file name) on the rules file upload completion
- Automatic triggering (configurable) of workflow execution on rules file upload completion

## [0.12.4] - 30-05-23

### Added

- SME graph capturing workflow that make use of core method from 0.12.3
- FDM schema generation workflow that make use of core method from 0.11.2
- FDM schema generation notebook in docs
- SME graph capturing notebook in docs

### Improved

- Notebooks overall

### Fixed

- Handling of Instances sheet, issue with cell datatypes

### Changed

- Renamed `fast_graph` workflow to `graph_to_asset_hierarchy`

### Removed

- Default workflow

## [0.12.3] - 30-05-23

### Added

- Added generation of knowledge graph capturing sheet based on data model definitions in transformation rules
- Added generation of knowledge graph from graph capturing sheets

## [0.12.2] - 30-05-23

### Fixed

- Default `config.yaml` could not be reloaded.

### Improved

- The output messages for `load_transformation_rules_step` in all workflows by specifying which file is used.

## [0.12.1] - 26-05-23

### Added

- Added retry logic to asset and relationship update micro batching
- Added generic workflow steps retry logic
- Added examples of how to use update safety guards and human approval steps in workflows

### Fixed

- Fixed UI state polling bug.

## [0.12.0] - 23-05-23

### Added

- Added workflow documentation.
- Added `wait_for_event` task. This task will wait for a specific event to occur.Can be used to pause/resume workflow execution , for instance when a user needs to approve the workflow execution.
- Added metrics helper functions. These functions can be used to create metrics for the workflow.
- Added UI configuration editor. Now it supports all UI operations.
- Added workflow source code viewer.
- Added rules file download link. Now user can upload and download rules file via NEAT UI .
- Added error reporting in UI if the rules file is not valid or not present. The same for data exploration view.

### Improved

- Many UI improvements and visual regrouping of UI views.
- Improved http trigger. Now it can receive arbitrary data in json format.
- Global configurations moved to its own view.
- Steps and System components editor supports node removal.

### Changed

- Groups section was renamed to Solution/System components overview. In manifest it was renamed to `system_components`.

## [0.11.5] - 23-05-23

### Fixed

- Removed `data/config.yaml` dump. This is not used.
- If the config is not specified, the default `config.yaml` now dumps it content as yaml and not `json`.

## [0.11.4] - 22-05-23

### Added

- Reporting on categorized assets and relationships
- Safety gauge to skip assets which are changing asset hierarchy or to raise exception

## [0.11.3] - 19-05-23

### Fixed

- When running `neat` with two different datasets without an external_id prefix, the creation of an orphanage asset
  caused a DuplicationError. This is now fixed by suffixing the dataset to the orphanage asset.

## [0.11.2] - 15-05-23

### Added

- Generation of GraphQL schema from transformation rules
- Fixing names of classes/properties to be aligned to GraphQL allowed characters
- Allowing pure data modeling transformation rules, i.e. no data on mapping rules

## [0.11.1] - 08-05-23

### Fixed

- Set the license of the package in poetry build.

## [0.11.0] - 08-05-23

- Refactored application bootrap procese and core application functions aggregated into NeatApp class.
- Small bug fixes.
- Fixed global configurations via UI and API.

## [0.10.4] - 28-04-23

- Added readme to publish process on pypi.org.

## [0.10.3] - 26-04-23

- Handling edge case in graph that results in decommissioned relationships

## [0.10.2] - 23-04-23

- Fix issue with duplicated labels for relationships

## [0.10.1] - 20-04-23

- Fix for issue of creation of relationships for assets that do not exist

## [0.10.0] - 17-04-24

- Refactor `rdf_to_asset` to use micro batching
- Refactor `rdf_to_relationships` to use micro batching
- Improved logging and performance for `rdf_to_asset` and `rdf_to_relationships`
- Additional labels for relationships

## [0.9.2] - 05-04-23

- Refactor TransformationRules to entail data modeling, relationship definition, label creation methods

## [0.9.1] - 05-04-23

- Remove duplicated rules for relationships which are causing duplicated relationships
- Improve performance of relationship categorization
- Improve NeatGraphStore to better handle graph.drop() for in-memory store
- Improved current example workflows

## [0.9.0] - 03-04-23

- Created mock module
- Added generation of mock graphs based on data model provided in transformation rules
- DataModelingDefinition class extended with methods:
  - `reduce_data_model`: Reduces the data model to desired set of classes
  - `to_dataframe` : Converts DataModelingDefinition instance to a pandas dataframe for easier manipulation
  - `get_class_linkage`: gets the linkage between classes in the data model
  - `get_symmetric_pairs`: gets the symmetric pairs of classes in the data model
- Added descriptive notebook demoing the use of the mock graph generator

## [0.8.0] - 30-03-23

### Added

- Entry point for launching neat application, `neat`.

## [0.7.2] - 28-03-23

- Removed unused API methods
- Added Workflow Execution History to the UI and API (viewer only)
- Added workflow methods for reinitializing CogniteClient from within a workflow. Should be used by workflows to adress memmory leaks in the CogniteClient.
- Improved config.yaml handling. Now if the file is not found, NEAT will create a new one with default values.

## [0.7.1] - 28-03-23

- Fixed issue with relationship diffing which caused diffing to not behave as expected
- Fixed issue with end_time of resurrected resources which was not property set to None
- Moved from using python dictionaries to using data frame as prime storage of relationships
- Better handling of updated relationships via RelationshipUpdate class

## [0.7.0] - 23-03-23

This changelog was introduced to the package.<|MERGE_RESOLUTION|>--- conflicted
+++ resolved
@@ -16,18 +16,16 @@
 - `Security` in case of vulnerabilities.
 
 
-<<<<<<< HEAD
-## [0.82.1] - 25-06-24
+## [0.82.2] - 25-06-24
 ### Fixed
 - Conversion from Information to DMS rules incorrectly set `nullable` for a property if
   the property had `min_value` not set in the Information rules. This is now fixed.
-=======
+
 ## [0.82.1] - 21-06-24
 ### Added
 - added new entities `AssetEntity` and `RelationshipEntity`
 - added new rules type `AssetRules`
 
->>>>>>> 9b3b2b9d
 
 ## [0.82.0] - 21-06-24
 ### Added
