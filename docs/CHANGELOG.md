# Changelog

All notable changes to this project will be documented in this file.

The format is based on [Keep a Changelog](https://keepachangelog.com/en/1.0.0/),
and this project adheres to [Semantic Versioning](https://semver.org/spec/v2.0.0.html).

Changes are grouped as follows:

- `Added` for new features.
- `Changed` for changes in existing functionality.
- `Deprecated` for soon-to-be removed features.
- `Improved` for transparent changes, e.g. better performance.
- `Removed` for now removed features.
- `Fixed` for any bug fixes.
- `Security` in case of vulnerabilities.

<<<<<<< HEAD
## TBD
### Added
- In `DMSRules`, added support for setting containerId and nodeId in `View.Filter`. Earlier, only `nodeType` and
  `hasData` were supported which always used an implicit `containerId` and `nodeId` respectively. Now, the user can
  specify the node type and container id(s) by setting `nodeType(my_space:my_node_type)` and
  `hasData(my_space:my_container_id, my_space:my_other_container_id)`.
=======
## [0.75.9] - 04-05-24
### Improved
- Steps are now categorized as `current`, `legacy`, and `io` steps
- Workflow fails if one mix `current` and `legacy` steps in the same workflow
>>>>>>> d30432ec

## [0.75.8] - 02-05-24
### Fixed
- `DMSExporter` now correctly exports direct relations with unknown source.

## [0.75.7] - 29-04-24
### Added
- `DMSExporter` now supports deletion of data model and data model components
- `DeleteDataModelFromCDF` added to the step library

## [0.75.6] - 26-04-24
### Changed
- All `NEAT` importers does not have `is_reference` parameter in `.to_rules()` method. This has been moved
  to the `ExcelExporter` `__init__` method. This is because this is the only place where this parameter was used.

### Added
- `DMSExporter` now supports skipping of export of `node_types`.

### Fixed
- When importing an `Excel` rules set with a reference model, the `ExcelImporter` would produce the warning
  `The copy method is deprecated; use the model_copy instead`. This is now fixed.

## [0.75.5] - 24-04-24
### Fixed
- Potential of having duplicated spaces are now fixed

## [0.75.4] - 24-04-24
### Fixed
- Rendering of correct metadata in UI for information architect
### Added
- Added `OntologyToRules` that works with V2 Rules (profiling)

## [0.75.3] - 23-04-24
### Fixed
- Names and descriptions were not considered for views and view properties

## [0.75.2] - 23-04-24
### Fixed
- Allowing that multiple View properties can map to the same Container property

## [0.75.1] - 23-04-24
### Fixed
- No spaces in any of the subfolders of the `neat` package.

## [0.75.0] - 23-04-24
### Added
- Added and moved all v1 rules related code base under `legacy` module

## [0.74.0] - 23-04-24
### Added
- added UI+api support for RulesV2. Read-only in the release , editable in the next release.

## [0.73.4] - 19-04-24
### Fixed
- updated urllib3 to 2.2.1

## [0.73.3] - 19-04-24
### Fixed
- updated uvicorn to 0.20.0
- updated fastapi to 0.110

## [0.73.2] - 19-04-24
### Fixed
- updated prometheus-client to 0.20.0

## [0.73.1] - 17-04-24
### Added
- Extended DEXPI for schemas 3.3 (no Attibute URI in genericAttributes and text without label parent).
### Fixed
- added missing py.typed (to enable mypy in projects using neat, ie docparser)

## [0.73.0] - 17-04-24
### Added
- Proper parsing/serialization of `inf`
- Added `new_model_id` to `ExcelExporter` to allow automatically setting metadata sheet when creating a new model
- In `DMSRules`, the user can now set `EdgeType` or `HasData` filter.
- The `DMSExporter` now validates data models wrt to a reference model, when `schema=extended`.

### Fixed
- In `DMSExporter`, `edge_type` is set correctly when referencing a multiedge property.
- Updated `cognite-sdk` to `7.37.0`, this broke neat with `ImportError: cannot import name 'ListablePropertyType'...`.
  This is now fixed.

### Removed
- The `DMSExporter` no longer has a `standardize_casing` parameter. Neat is no longer opinionated about casing.

## [0.72.3] - 16-04-24
### Fixed
- `ExcelImporter` was resetting `role` value to value set in rules instead of keeping value provided as arg
### Changed
- Default namespace set to `http://purl.org/cognite/neat#` instead of `http://purl.org/cognite/app#`
- OwlImporter for rules v2 has `make_compliant` set to False by default
### Added
- When creating OWL from rules, prefix will be saved under property `neat:prefix` (hence change of default namespace)
- When reading OWL if there is `neat:prefix` value will be added to `rules.metadata.prefix`
- By default we are defaulting OWL properties to min 0 and max 1 occurrence if no occurrence is set
- Added test for generation of complete rules out of partial rules

## [0.72.2] - 15-04-24
### Fixed
- `rules2dms` API route is now producing expected `View` objects to be visualized in CDF
### Added
- `publish-rules` API route added allowing publishing rules as DMS Schema components to CDF


## [0.72.1] - 11-04-24
### Fixed
- rdf:PlainLiteral and rdf:Literal was not resolving as string handled when exporting Rules to DMS schemas, this is now fixed
- OwlImporter that works with v2 rules was using `XSD_VALUE_TYPE_MAPPINGS` for v1 rules, this is now fixed
- added missing mapping for reference when converting information architect rules to dms architect rules

## [0.72.0] - 11-04-24
### Improved
- Improved garbadge collection process in workflows. Now all resources are properly released after workflow execution or reloading.
This is expecially critical when working with statfull objects like graph stores or big objects allocated in memory.
## Removed
- Removed a lot of old and stale code from workflows engine.
## Changed
- Changed CORS policy for UI to allow all origins. This is a temporary solution until it is properly configured in the future.

## [0.71.0] - 10-04-24
### Added
- Added `/api/core/rules2dms`
- Enabled conversion of rules to DMS views and containers

## [0.70.3] - 10-04-24
### Fixed
- Bug when importing an OWL ontology while expecting compliant rules did not encounter for dangling classes (classes without a property or parent class). This is now fixed.
### Improved
- Handling of xsd types as case insensitive when importing an OWL ontology.
### Added
- Handling of rdf:Literals in OWL ontology import as xsd:string

## [0.70.2] - 03-04-24
### Fixed
- Bug when exporting an `addition` to of a ruleset in  `DMSExporter` when using the method `.export_to_cdf`
### Changed
- Updated the `DMSExporter` to sort views in data model by (`space`, `external_id`).

## [0.70.1] - 03-04-24
### Added
- The `DMSExporter` now supports deploying an `addition` extension of a ruleset.

## [0.70.0] - 09-04-24
### Added
- Added `/api/core/convert`
- Enabled OWL importer to produce DMS rules


## [0.69.3] - 03-04-24
### Fixed
- Validation of `InformationRules` gives a warning if a reference class is used. This is now fixed.
- Validation of `InformationRules` returns an error if a importing a value type `Unknown`. This is now fixed.

## [0.69.2] - 03-04-24
### Fixed
- Fixed issue with `DMSImporter` when importing data models with direct relations without `source` set. This would
  cause a validation issue. This is now fixed.

## [0.69.1] - 03-04-24
### Fixed
- Fixed issue with `DMSImporter` when importing data models with data models that reference views outside the data model.
  This is now fixed.

## [0.69.0] - 03-04-24
### Added
- Experimental support for working with a reference model in the Rules.

### Fixed
- When using `DMSExporter` with `standardize_casing=False`, the `DMSExporter` would fail to export containers and
  views. This is now fixed.

### Changed
- When using any exporter writing to file, the default new line character and encoding of the OS was used. This is now
  changed to always use `utf-8` encoding and `'\n'` as the new line character. This is for working with **NEAT** in,
  for example, git-history, across multiple users with different OSes.
- In the `DMSExporter`, setting `existing_handling=force` will now also force the creation of `Containers` in addition
  to `Views`.

## [0.68.9] - 03-04-24
### Added
- Helper method `from_directory` and `from_zip_file` to `DMSExporter` to load DMS schema from directory or zip file.
  These methods are the complement of the `export_to_file()` method in `DMSExporter`.

## [0.68.8] - 25-03-24
### Fixed
- Remove harsh regex on Expected Value Types in Rules v1 DMS exporter


## [0.68.7] - 25-03-24
### Improved
- Input for DmsArchitect DMS value types are now case insensitive.


## [0.68.6] - 25-03-24
### Improved
- Input for InformationArchitect XSD value types are now case insensitive.


## [0.68.5] - 22-03-24
### Improved
- `ExcelExporter` and `YAMLExporter` now skips the default spaces and version when exporting rules.

## [0.68.4] - 22-03-24
### Fixed
- remove_namespace missed check weather namespace is of actual HTTP type


## [0.68.3] - 20-03-24
### Fixed
- returned functionality that was accidentally removed in 0.68.1 release.
- removed excessive logging for workflow state endpoint.
- gracefull handling of transformations that do not return any data.

## [0.68.2] - 21-03-24
### Added

* Support for exporting DMS schema, in `DMSExporter`, to directory instead of just `.zip`.]

## [0.68.1] - 19-03-24
### Changed

* Default workflow `Export DMS` now also exports transformations and raw tables.

## [0.68.0] - 19-03-24
Multiple fixes and features for the upcoming v1.0.0 release.
## Added
* YAML (json) Exporter and Importer
* DMS Rules:
  * Support for revers direct relations
  * Views have support for InModel option to exclude views from the data model.
  * Views have support for Filters (`hasData` and `nodeType`)
  * List of direct relations are converted to edges.
* Robustify reading of rules, all extra whitespaces are now stripped.
* Option for exporting Transformations + Raw Tabels based on DMS rules.
* Workflows:
  * `ValidateWorklow` can also be used to covert rules.
  * Visualization of data model workflows.


## Fixed
* Bugs in the `ExcelImporter`:
  * It was not releasing the Excel file after reading it.
  * Warnings were not captured.
  * Pydantic errors were not captured.

## [0.67.5] - 14-03-24
## Fixed
* Replaced obsolete `dataModelID` Metadata filed to `external_id`


## [0.67.4] - 14-03-24
## Fixed
* Upgrade to `cognite-sdk` `7.28.2` which has fixed bug for retrieving more than 100 data models, containers,
  views, and spaces.

## [0.67.3] - 13-03-24
## Fixed
* `ExcelImporter` now returns rules for the correct role type based on the input.

## [0.67.2] - 13-03-24
## Added
- Standardization of casing in DMS exporter
- In DTDL importer infer data model name and space.
- Visualization of data model in UI through the new workflow `Visualize Data Model`
## Changed
- Deprecation of steps based on the single rule sheet, in favor of role-based rules.


## [0.67.1] - 12-03-24
## Changed
- Addeded configuraion that controls behaviour of embedded transformation logic in GenerateNodesAndEdgesFromGraph. Now user can disable default transfomation logic (before it was always on) , it is useful when transformation is done in dedicated transformation step.

## [0.67.0] - 07-03-24
## Fixed
- Fixed issue with prefixes not being updated during GraphStore (oxi) reinitialization
- Fixed graph store reset issue for JSON loader
- Small UI adjustments

## Added
- Added rules browser to the UI. Now user can browse all rules in UI from local store .
- Added configurable HTTP headers for `DownloadDataFromRestApiToFile` step. The feature is useful when the API requires specific headers to be set (has been requested by Cognite customer).

## [0.66.1] - 06-03-24
## Fixed
- `Import DMS` fails for data models without description. This is now fixed.

## [0.66.0] - 06-03-24
## Added
- Multiple experimental workflows `Export DMS`, `Import DMS`, `Validate Solution Model`, and `Validate Rules`

## [0.65.0] - 01-03-24
## Added
- Added support for scheduling on given weekdays for time trigger

## [0.64.0] - 21-03-24
## Added
- Added functionality to import and export global configuration file to and from CDF
- Added "latest" flag for workflows in CDF and spreadsheets.
- Added well formatted context viewer

## Changed
- Changed the way how workflows and rules loaded to CDF. Labels has been removed and replaced with additional metadata.

## Improved
- Improved UI around files upload and download. Improved File Uploader step.

## [0.63.0] - 20-02-24

## Added
- Added option to map edges as temporal solution prior shifting to Rules profiling


## [0.62.1] - 14-02-24

## Fixed
- Issue of `DeleteDMSSchemaComponents` deleting components in all spaces
- Issue of `ExportRulesToOntology` and `ExportRulesToSHACL` not creating missing folder

## [0.62.0] - 08-02-24

## Added
- Added `export_rules_to_ontology` workflow
- `LoadGraphToRdfFile` step to load graph to rdf file

## Fixed
- Issue of resetting graph for `MemoryStore` when loading graph from file
- Issue of not respecting add_base_prefix == False


## [0.61.0] - 06-02-24

## Added
- Ability to upload of all spaces components or only ones that are in space defined by `Rules.metadata.space`
- Ability to remove of all spaces components or only ones that are in space defined by `Rules.metadata.space`

## Improved
- DMS Schema components upload report add to step `ExportDMSSchemaComponentsToCDF`
- DMS Schema components removal report add to step `DeleteDMSSchemaComponents`
- Handling of multiple steps

## Removed
- `DataModelFromRulesToSourceGraph` it is confusing step and needs more work to be useful
- Workflows:
  - `json_to_data_model_rules`
  - `sheet2cdf`
  - `skos2cdf`

## Changed
- Renamed steps:
  - `LoadTransformationRules` to `ImportExcelToRules`
  - `InstancesFromRdfFileToSourceGraph` to `ExtractGraphFromRdfFile`
  - `InstancesFromRulesToSolutionGraph` to `ExtractGraphFromRulesInstanceSheet`
  - `GraphCapturingSheetToGraph` to `ExtractGraphFromGraphCapturingSheet`
  - `GenerateMockGraph` to `ExtractGraphFromMockGraph`
  - `InstancesFromJsonToGraph` to `ExtractGraphFromJsonFile`
  - `InstancesFromAvevaPiAF` to `ExtractGraphFromAvevaPiAssetFramework`
  - `DexpiToGraph` to `ExtractGraphFromDexpiFile`
  - `GenerateCDFAssetsFromGraph` to `GenerateAssetsFromGraph`
  - `GenerateCDFRelationshipsFromGraph` to `GenerateRelationshipsFromGraph`
  - `GenerateCDFNodesAndEdgesFromGraph` to `GenerateNodesAndEdgesFromGraph`
  - `UploadCDFAssets` to `LoadAssetsToCDF`
  - `UploadCDFRelationships` to `LoadRelationshipsToCDF`
  - `UploadCDFNodes` to `LoadNodesToCDF`
  - `UploadCDFEdges` to `LoadEdgesToCDF`
  - `CreateCDFLabels` to `LoadLabelsToCDF`
  - `OpenApiToRules` to `ImportOpenApiToRules
  - `ArbitraryJsonYamlToRules` to `ImportArbitraryJsonYamlToRules`
  - `GraphToRules` to `ImportGraphToRules`
  - `OntologyToRules` to `ImportOntologyToRules`
  - `GraphQLSchemaFromRules` to `ExportGraphQLSchemaFromRules`
  - `OntologyFromRules` to `ExportOntologyFromRules`
  - `SHACLFromRules` to `ExportSHACLFromRules`
  - `GraphCaptureSpreadsheetFromRules` to `ExportRulesToGraphCapturingSheet`
  - `ExcelFromRules` to `ExportRulesToExcel`
- Renamed workflows:
  - `graph_to_asset_hierarchy` to `extract_rdf_graph_generate_assets`
  - `dexpi2graph` to `extract_dexpi_graph_and_export_rules`
  - `ontology2data_model` to `import_ontology`

- **Note** this is a breaking change, but since we are on 0. version, we can do this.


## [0.60.0] - 30-01-24

## Added

- Configuration for which DMS schema components are to be uploaded to CDF
- Configuration for which DMS schema components are to be removed to CDF
- Configuration how to handle existing CDF schema components during upload

## Changed
- Renamed `UploadDMSDataModel` to `ExportDMSSchemaComponentsToCDF` step. **Note** this is a breaking change, but
  since we are on 0. version, we can do this.
- Renamed `DeleteDMSDataModel` to `DeleteDMSSchemaComponents` step. **Note** this is a breaking change, but
  since we are on 0. version, we can do this.
- Renamed `ExportDMSDataModel` to `ExportDMSSchemaComponentsToYAML` step. **Note** this is a breaking change, but
  since we are on 0. version, we can do this.
- Renamed `DataModel` class to `DMSSchemaComponents` to better reflect the content of the class. **Note** this is a breaking change, but
  since we are on 0. version, we can do this.
- Step that waits for human approval timeout set to 1 day

## [0.59.1] - 29-01-24

## Added

- Added pre-cleaning of spaces prior validation

## Fixed

- Fixed restrictive which did not allow multiple occurrence of [.-_]


## [0.59.0] - 24-01-24

## Added

- Added `ExportDMSDataModel` to dump data model (views) and containers as YAML

## Improved

- `DMSDataModelFromRules` is now extended such that one can update space/external_id/version of data model


## [0.58.0] - 20-01-24

## Changed

- `cognite.neat.graph.loaders.rdf_to_dms.rdf2nodes_and_edges` has been replaced by `cognite.neat.graph.loaders.DMSLoader`.
- Upgrade `cognite-sdk` to `v7`, thus now neat requires `cognite-sdk>=7.13.8`.

## Added

- Introduced an interface for `cognite.neat.graph.loaders` and implemented it for DMS.

## [0.57.0] - 11-01-24

## Improved

- Improved `GraphCapturingSheet` extractor allowing additional configuration and usage of external ids for properties and classes


## [0.56.1] - 10-01-24

## Fixed

- Add `alpha` tag to DEXPI step



## [0.56.0] - 09-01-24

## Added

- Added DEXPI example from DISC project (kindly provided by Jan Eivind Danielsen)


## [0.55.0] - 09-01-24

## Added

- Support for knowledge graph extraction from `DEXPI` P&ID provided as `XML`
- Added `DexpiToGraph` to step library


## [0.54.0] - 04-01-24

## Added
- Reset graph option for GraphDBStore

## Changed
- `cognite.neat.stores` module. This now only has four classes: `NeatGraphStoreBase`, `MemoryStore`, `OxiGraphStore`,
  and `GraphDBStore` as well as the constants `STORE_BY_TYPE` and `AVAILABLE_STORES`. All functions, enums, and previous
  classes are removed. Note `NeatGraphStoreBase` is a rename from `NeatGraphStore` and is now an abstract class.

## [0.53.0] - 03-01-24

## Improved

- Speed of nodes & edges generation
- Multi namespace support for nodes & edges generation (see [feature request](https://github.com/cognitedata/neat/issues/171))

## Changed
- `cognite.neat.extractors` module. This now only has three classes: `BaseExtractor`, `MockGraphGenerator`, `GraphCapturingSheet`.
   all the functions that were in the module is replaced with the above classes. The exception is the the function
   `rdf_file_to_graph` which is moved to `cognite.neat.graph.stores`.

## [0.52.0] - 22-12-23

## Added

- Advance data modeling support introduced
- Multi space containers support introduced


## [0.51.0] - 05-12-23

## Improved

- Turning `ParentClass` string into `Entity`
- Added new fields to Class and Property as last step to enable advance data modeling

## Removed

- Removed two validators from Rules which would otherwise block advance data modeling, specifically referring to Views and/or Containers in different spaces


## [0.50.0] - 15-12-23

## Fixed

- Fixed bug in GenerateCDFAssetsFromGraph class for assets_cleanup_type "orphans"/"full" where not all orphans assets were removed. No all asset under a created orphan parent asset are removed.


## [0.49.0] - 05-12-23

## Deprecated

- `data_set_id`, `cdfSpaceName`, `externalIdPrefix` in `Metadata` sheet has been removed

## Improved

- `Metadata` sheet now contains only two mandatory fields, namely: `prefix`, `version`, other fields are optional or generated automatically
- Generation of `Labels`, `Asset` and `Relationship` requires explicit configuration of `data_set_id` and external id prefixes, enabling reuse of same rules for multiple data sets

## [0.48.0] - 05-12-23

## Added

- Value types are now resolved as `ValueType` object instances

## [0.47.0] - 01-12-23

## Deprecated

- `type_mapping` in `rules` replaced by `value_types`

## [0.46.0] - 30-11-23

## Improved

- Improved `Triple` pydantic class to be used across the package as prep for advanced data modeling
- Improved `Entity` pydantic class to be used across the package as prep for advanced data modeling
- Moved all base regex patterns to `neat.rules.models._base`
- Reduced and cleaned up `neat.rules.models.rdfpath`

## Added

- `neat.rules.value_types` to create default ValueType class to be used to improve `Rules`

## [0.45.0] - 24-11-23

## Improved

- Validators skipping now made through two decorators `skip_field_validator` and `skip_model_validator`
- Small fixes in `cognite.neat.rules.models.rules`
- Allow single character properties/classes in `rdfpath`

## [0.44.0] - 24-11-23

## Fixed

- Fixed bug in GenerateCDFAssetsFromGraph class for assets_cleanup_type "orphans" where children of orphans assets were not removed. No all asset under an orphan parent asset are removed.

## [0.43.0] - 23-11-23

## Added

- All neat specific validators for `Rules` can be now skipped by specifying them in `validators_to_skip`, alternatively one can set `validators_to_skip=["all"]` to skip all validators.

## Fixed

- Single character properties/classes are now allowed in `rdfpath`

## [0.42.4] - 22-11-23

## Fixed

- Fixed missing oxi graph in docker

## [0.42.3] - 22-11-23

## Fixed

- Fixed max character length for `Description` to 1024 characters.

## [0.42.2] - 22-11-23

## Fixed

- Fixed absolute path in `neat` steps.

## [0.42.1] - 22-11-23

## Fixed

- `DownloadFileFromCDF` now can autocreate missing folders
- `DownloadDataFromRestApiToFile` now can autocreate missing folders

## [0.42.0] - 22-11-23

## Improved

- `OWLImporter` improved to handle exceptions often found in OWL files

## Added

- `OWLImporter` supports conversion of information to data model through flag `make_compliant`

## Fixed

- Description of properties, classes and data model updated to allow for 1028 characters

## [0.41.6] - 20-11-23

## Changed

- cdf space name regex

## [0.41.5] - 20-11-23

## Changed

- version regex

## [0.41.4] - 18-11-23

## Changed

- Python depedency `openpyxl` made mandatory

## [0.41.3] - 18-11-23

## Changed

- Python depedency `pyoxigraph` made optional

## [0.41.2] - 17-11-23

## Changed

- Python depedency from `python = ">=3.10,<3.13"` to `python = "^3.10"`

## [0.41.1] - 14-11-23

## Fixed

- Fixed `DMSImporter` to properly set `version` and `cdfSpaceName` when using single View as input.
- Fixed `rules_to_pydantic_models` to skip creating `edges-one-to-one` if `externalID` is missing

## [0.41.0] - 14-11-23

## Changed

- Renamed `JSONImporter`, `YAMLImporter`, `DictImporter` to `ArbitraryJSONmporter`, `ArbitraryYAMLImporter`, `ArbitraryDictImporter` to
  reflect that these importers infer the data model from raw input data, and are not reading a serialized file.

## Added

- Support for configuring the direction for child-parent relationship in `ArbitraryJSONmporter`, `ArbitraryYAMLImporter`, `ArbitraryDictImporter`.
- Support for `datetime` in `ArbitraryJSONmporter`, `ArbitraryYAMLImporter`, `ArbitraryDictImporter`.

## Fixed

- `DMSExporter` does not write one-to-many edges to containers any more.
- In the importers `ArbitraryJSONmporter`, `ArbitraryYAMLImporter`, `ArbitraryDictImporter` the `max_count` were not set leading all triples to
  be a one-to-many relationship. Now, only data which are of type `list` skips the `max_count` all other set it to 1.

## [0.40.2] - 14-11-23

## Fixed

- Set lower bound of `cognite-sdk` to `6.39.2` as it is required due to a bug in earlier SDK versions.

## Improved

- Improved Nodes and Edges validation and data validation reporting in rdf2nodes_and_edges and GenerateCDFNodesAndEdgesFromGraph steps.

## [0.40.1] - 08-11-23

## Changed

- The `DMSExporter` is now configurable with `datamodel_id`. The `DMSImporter` also accepts a data model as input.

## [0.40.0] - 08-11-23

## Changed

- The interface for `cognite.neat.rules.exporters`. Now, they have the following methods `.export()`, `.export_to_file()`,
  `.from_rule()`.

## [0.39.1] - 08-11-23

## Fixed

- Changed `attributes`, `edges_one_to_one`, `edges_one_to_many` instance to class property methods

## [0.39.0] - 03-11-23

## Fixed

- Not allowing DMS non-compliant Rules to be turned into pydantic models

## Added

- class property methods to the generated pydantic models accessing descriptions and names of models and fields
- controlling whether `neat` specific fields should be added or not to pydantic models using arg `add_extra_fields`
- `OntologyToRules` step added to the step library

## Improves

- Documentation of `rules_to_pydantic_models`

## [0.38.3] - 03-11-23

## Fixed

- Fixed CDF database configuration for rawlookup rule in TransformSourceToSolutionGraph . https://github.com/cognitedata/neat/issues/157

## [0.38.2] - 03-11-23

## Fixed

- Added type mapping for data type Date

## [0.38.1] - 01-11-23

## Fixed

- Proper min_count for `DMSImporter` base on CDF `View` implementation

## [0.38.0] - 31-10-23

## Added

- Ability to partially validate Rules
- Description and name of fields added to rules generated pydantic models

## Improved

- Improved naming of internal variables in `cognite/neat/rules/exporter/rules2pydantic_models.py`

## [0.37.0] - 31-10-23

## Added

- Configurable assets cleanup in GenerateCDFAssetsFromGraph step. Now user can specify if he/she wants to delete all ophan or circular assets or keep them.

### Fixed

- https://github.com/cognitedata/neat/issues/146
- https://github.com/cognitedata/neat/issues/139

## [0.36.0] - 30-10-23

### Added

- Added `DMSImporter`
-

## [0.35.0] - 27-10-23

### Improved

- Improved stability and resource usage of Oxigraph when working with large graphs.

### Added

- Added `InstancesFromAvevaPiAF` step.

### Fixed

- UI bug fixes and improvements.

## [0.34.0] - 27-10-23

### Improved

- Bug fix: Removed condition not allowing an asset to change its parent asset.

## [0.33.0] - 22-10-23

### Improved

- Implementation of class prefix to external ids for edges

## [0.32.0] - 22-10-23

### Improved

- Refactor importers
- Simplified data modeling flow by introducing RawRules as a first class citizen
- Fix small bugs
- Initiated refactor of exporters

## [0.31.0] - 18-10-23

### Added

- Importer `GraphImporter`

### Improved

- Base importer with generic, yet configurable, exceptions

## [0.30.0] - 11-10-23

### Added

- Three importers `JSONImporter`, `YAMLImporter`, and `DictImporter`.

## [0.29.0] - 07-10-23

### Changed

- The importer `owl2excel` is written as a class `OWLImporter`. **Note** this is a breaking change, but
  since we are on 0. version, we can do this.

## [0.28.0] - 07-10-23

### Added

- Classes for extractors `MockGraphGenerator` and `GraphCapturingSheet` available at `cognite.neat.graph.extractors`.

## [0.27.1] - 07-10-23

### Improved

- Introduced container classes for `Classes` and `Properties` in `TransformationRules`. Implemented `.to_pandas()`
  methods for both classes.

## [0.27.0] - 07-10-23

### Added

- `neat` support Python `3.10`.

## [0.26.1] - 05-10-23

### Fixed

- Small fixes related to steps compatibility with mypy.
- Fixed UI crash in case if workflow state cannot be loaded.
- Fixed step loader from data_folder/steps path.

### Added

- Workflow id and run id are now available as step object variables.

## [0.26.0] - 04-10-23

### Added

- Added rules2excel rules exporter. Now users can export rules from TransformationRules object to excel file.
- Added rules generator step from arbitrary object (must be in json or yaml formats)
- Added eperimental rules parser from OpenApi/Swagger specification. Rules generates based on schema part of OpenApi specification.
- Added version , source and docs_urs metadata to Steps class.

## [0.25.9] - 30-09-23

### Fixed

- Loading `neat` from environment variables, the variable `NEAT_LOAD_EXAMPLES` would always return `true`
  even if it was set to `false`. This is now fixed.

## [0.25.8] - 20-09-23

### Improved

- Many UI improvements and bug fixes.
- Improved data exploration capabilities.

### Added

- Added universal JSON to Graph extractor step.

## [0.25.7] - 14-09-23

### Added

- Drop down menu for selection of property which hold value for nodes in Data Explorer

## [0.25.6] - 12-09-23

### Fixed

- Fixed Nodes and Edges step
- Fixed issues with regex

### Added

- Mock Graph Generation Step
- Regex patterns from CDF API documentation

## [0.25.5] - 5-09-23

### Added

- Support for upload of various RDF formats to `NeatGraph` store

## [0.25.4] - 5-09-23

### Fixed

- Fixed issue when columns names are non-string
- Fixed missing start_time in relationships
- Fixed upload_nodes/edges
- Fixed DMS upload step

### Added

- Handling of edge cases when creating Assets in which name was pushed to be None even though there is alt property
- Notebook 5 with walk through about fDM, nodes and edges

## [0.25.3] - 4-09-23

### Fixed

- Fixed Github rules loader.

### Changed

- Github rules loader now split into Github downloader step and RulesLoader.

### Added

- Added Input/Output steps for downloading and uploading rules from/to Github and from/to CDF files.

## [0.25.2] - 1-09-23

### Fixed

- Multiple UI usability improvements and bug fixes.

## [0.25.1] - 31-08-23

### Fixed

- Fixed issues with regex validations for entity ids

## [0.25.0] - 30-08-23

### Changed

- New way of configuring workflows steps . Now steps are configured individually and not as a part of workflow manifest.
- Added access_token autentication for Cognite client. If client_id is not set in config.yaml, NEAT will use client_secret as access_token.
- Multiple UI usability improvements and bug fixes.

### Added

- Added SimpleContextualization step . The step can be used to create links between nodes in a graph either by using regex or exact match between source and target properties.
- Added single store configuration step. Now solution and graph stores can be configured individually.

## [0.24.2] - 29-08-23

### Added

- Multi parent classes are now allowed
- Validation of parent classes ids against class id regex
- New Exception in case of ill-formed parent class ids

### Fixed

- Bug raising when generating Ontology triples in case when there are multi parent classes

## [0.24.1] - 29-08-23

### Added

- Docstring to `cognite.neat.rules.exceptions` and `cognite.neat.graph.exceptions`
- URL to exception definition added to exception message
- Rendering of exceptions in `docs` (mkdocs)

### Fixed

- `fix_namespace_ending` was returning `str` instead of `Namespace` causing issues

### Improved

- Split docs config of importers to importers and parsers to avoid confusion

## [0.24.0] - 24-08-23

### Added

- Generation of DM instances
- `DMSDataModelFromRules`, `GenerateCDFNodesAndEdgesFromGraph`, `UploadCDFNodes` and `UploadCDFEdges` added to step libary

### Improved

- Handling of generation of pydantic model instances in case of incomplete graph instances

## [0.22.0] - 22-08-23

### Changed

- Re-org and re-name step library
- Update workflows according to new step library org

### Added

- `OntologyFromRules` step to step library
- `SHACLFromRules` step to step library
- `DownloadTransformationRulesFromGitHub` to step library

### Improved

- `data_model_generation` workflow has been extended to produce ontological and shape constraints representation
- input parameters description for workflow steps in step library

## [0.21.2] - 18-08-23

### Changed

- `cognite.neat.rules.exceptions` warnings and errors names changed to human-readable form

## [0.21.1] - 18-08-23

### Changed

- `rules2dms` is updated to query for specific version of views

## [0.21.0] - 17-08-23

### Changed

- BIG workflow refactoring. New workflow concept is more modular and easier to extend.
- Steps are defined as independent components with well defined inputs and output data contracts/types and configurations.
- Steps are now reusable and scoped to 3 categories: `global`, `project` and `workflow`. Global steps are available to all workflows and maintained by NEAT project, `project`scoped steps are available to all workflows in a project and `workflow` scoped steps defined and available only to a specific workflow.
- Workflows are now defined as a composition of steps via manifest file , pytyhon file is no longer needed. Workflow Base class inheritance is still possible but not recomended and reserved for very advanced use cases.

### Removed

- Removed `base`and `default` workflows.

### Added

- Workflows can be added via UI.

### Improved

- Improved drop operations for NeatGraph store.

## [0.20.0] - 08-08-23

### Added

- Generation of data model in DMS through `sdk` interaction with DMS endpoint

## [0.19.0] - 08-08-23

### Added

- Generation of in-memory pydantic models based on class/property definitions in `TransformationRules`
- Generation of `CONSTRUCT` query which provides "views" into source graph and in most cases alleviate the need of creating solution graph

## [0.18.3] - 01-08-23

### Changed

- First pass of refactoring / reorg of `app/api` package

### Added

- With exception of `get-nodes-and-edges` route and routes that need CDF all other are now tested

### Removed

- Running tests only on `graph_to_asset_hierarchy`, `sheet2cdf` is commented out

## [0.18.2] - 26-07-23

### Changed

- First pass of refactoring / reorg of `workflows` package
- Removed some of examples data from `neat` and place them under tests

## [0.18.1] - 25-07-23

### Changed

- Structure of `neat` package
- Structure of `neat` tests to reflect package structure
- Renamed rules loaders into readers
- Merged rules readers and parsers into parser

## [0.18.0] - 25-07-23

### Changed

- Structure of `neat` package.

## [0.17.4] - 24-07-23

### Added

- Generation of ontology, shape constraint objects and semantic data model out of transformation rules

## [0.17.3] - 24-07-23

### Added

- Added new composition based method of building step-components for NEAT workflows.

## [0.17.2] - 20-07-23

### Changed

- Switch to using `jinja2` template engine instead of `graphql-core` for generation of GraphQL schema

### Added

- Downloading rules from private github repository

## [0.17.1] - 19-07-23

### Changed

- Organized various methods that work with `TransformationRules` to importers/exporters and set of methods that perform rules analysis

## [0.17.0] - 16-07-23

### Changed

- Parsing of Transformation Rules from Excel files more stricter validations
- BREAKING CHANGE: Transformation Rules which contain Instances sheet now required namespace to be explicitly set in Metadata sheet !

### Added

- Dedicated module for exceptions (warnings/errors) for Transformation Rules parsing
- Ability to generate parsing report containing warnings/errors
- Conversion of OWL ontologies to Transformation Rules
- Tests for notebooks

## [0.16.0] - 10-07-23

### Changed

- The subpackage inside `cognite-neat` `core.rules` has now a defined inteface with three different load methods
  along with the data classes those load methods returns.
- Started making dependencies optional and setting up options for installing `neat` for different use cases.

## [0.15.0] - 08-07-23

### Changed

- Require `pydantic` `v2`.

## [0.14.2] - 07-07-23

### Added

- Added additional validators to comply with CDF DM
- Added new fields to handle request for having both entity ids and entity names
- Added new fields to capture necessary information to resolve sheets as (f)DM

## [0.14.1] - 30-06-23

### Fixed

- Fixed bugs in base workflows

### Improved

- Improved graph based data exploration capabilities.

## [0.14.0] - 21-06-23

### Added

- Base workflow concept. Most of common functionality is moved to base workflows. Now it is possible to create custom
  workflows by inheriting from base workflow. More infor in docs
- Added 3 main workflow start methods . More info in docs

### Fixed

- Fixed error propagation from sub workflows to main workflow. Now if sub workflow fails, main workflow will fail as well.
- Small UI improvements.

## [0.13.1] - 11-06-23

### Added

- Configurable cdf client timeout and max workers size. See [getting started](installation.md) for details.
- Additional logic for handling `CogniteReadTimeoutError` and `CogniteDuplicatedError` during retries. This is an attempt
  to handle cases when under heavy load, requests to CDF may timeout even though the requests were processed successfully
  in eventual consistancy manner.

## [0.13.0] - 11-06-23

### Added

- Configuration option for metadata keys used by neat in the `sheet2cdf` workflow.

## [0.12.10] - 11-06-23

### Improved

- `cognite-neat` package metadata.

## [0.12.9] - 11-06-23

### Fixed

- Existing CDF asset without a label caused the `sheet2cdf` workflow to fail. This is now fixed.

## [0.12.8] - 09-06-23

### Fixed

- Clean labels from assets which do not exist in CDF. This one does the cleaning correct, while `0.12.7` assumed
  the wrong internal format for asset, and thus, did not work.

## [0.12.7] - 07-06-23

### Fixed

- Handling assets in CDF with non-existing labels.

## [0.12.6] - 06-06-23

### Fixed

- Handling assets without labels in CDF.

## [0.12.5] - 04-06-23

### Added

- Automatic update (configurable) of workflow configurations (using new file name) on the rules file upload completion
- Automatic triggering (configurable) of workflow execution on rules file upload completion

## [0.12.4] - 30-05-23

### Added

- SME graph capturing workflow that make use of core method from 0.12.3
- FDM schema generation workflow that make use of core method from 0.11.2
- FDM schema generation notebook in docs
- SME graph capturing notebook in docs

### Improved

- Notebooks overall

### Fixed

- Handling of Instances sheet, issue with cell datatypes

### Changed

- Renamed `fast_graph` workflow to `graph_to_asset_hierarchy`

### Removed

- Default workflow

## [0.12.3] - 30-05-23

### Added

- Added generation of knowledge graph capturing sheet based on data model definitions in transformation rules
- Added generation of knowledge graph from graph capturing sheets

## [0.12.2] - 30-05-23

### Fixed

- Default `config.yaml` could not be reloaded.

### Improved

- The output messages for `load_transformation_rules_step` in all workflows by specifying which file is used.

## [0.12.1] - 26-05-23

### Added

- Added retry logic to asset and relationship update micro batching
- Added generic workflow steps retry logic
- Added examples of how to use update safety guards and human approval steps in workflows

### Fixed

- Fixed UI state polling bug.

## [0.12.0] - 23-05-23

### Added

- Added workflow documentation.
- Added `wait_for_event` task. This task will wait for a specific event to occur.Can be used to pause/resume workflow execution , for instance when a user needs to approve the workflow execution.
- Added metrics helper functions. These functions can be used to create metrics for the workflow.
- Added UI configuration editor. Now it supports all UI operations.
- Added workflow source code viewer.
- Added rules file download link. Now user can upload and download rules file via NEAT UI .
- Added error reporting in UI if the rules file is not valid or not present. The same for data exploration view.

### Improved

- Many UI improvements and visual regrouping of UI views.
- Improved http trigger. Now it can receive arbitrary data in json format.
- Global configurations moved to its own view.
- Steps and System components editor supports node removal.

### Changed

- Groups section was renamed to Solution/System components overview. In manifest it was renamed to `system_components`.

## [0.11.5] - 23-05-23

### Fixed

- Removed `data/config.yaml` dump. This is not used.
- If the config is not specified, the default `config.yaml` now dumps it content as yaml and not `json`.

## [0.11.4] - 22-05-23

### Added

- Reporting on categorized assets and relationships
- Safety gauge to skip assets which are changing asset hierarchy or to raise exception

## [0.11.3] - 19-05-23

### Fixed

- When running `neat` with two different datasets without an external_id prefix, the creation of an orphanage asset
  caused a DuplicationError. This is now fixed by suffixing the dataset to the orphanage asset.

## [0.11.2] - 15-05-23

### Added

- Generation of GraphQL schema from transformation rules
- Fixing names of classes/properties to be aligned to GraphQL allowed characters
- Allowing pure data modeling transformation rules, i.e. no data on mapping rules

## [0.11.1] - 08-05-23

### Fixed

- Set the license of the package in poetry build.

## [0.11.0] - 08-05-23

- Refactored application bootrap procese and core application functions aggregated into NeatApp class.
- Small bug fixes.
- Fixed global configurations via UI and API.

## [0.10.4] - 28-04-23

- Added readme to publish process on pypi.org.

## [0.10.3] - 26-04-23

- Handling edge case in graph that results in decommissioned relationships

## [0.10.2] - 23-04-23

- Fix issue with duplicated labels for relationships

## [0.10.1] - 20-04-23

- Fix for issue of creation of relationships for assets that do not exist

## [0.10.0] - 17-04-24

- Refactor `rdf_to_asset` to use micro batching
- Refactor `rdf_to_relationships` to use micro batching
- Improved logging and performance for `rdf_to_asset` and `rdf_to_relationships`
- Additional labels for relationships

## [0.9.2] - 05-04-23

- Refactor TransformationRules to entail data modeling, relationship definition, label creation methods

## [0.9.1] - 05-04-23

- Remove duplicated rules for relationships which are causing duplicated relationships
- Improve performance of relationship categorization
- Improve NeatGraphStore to better handle graph.drop() for in-memory store
- Improved current example workflows

## [0.9.0] - 03-04-23

- Created mock module
- Added generation of mock graphs based on data model provided in transformation rules
- DataModelingDefinition class extended with methods:
  - `reduce_data_model`: Reduces the data model to desired set of classes
  - `to_dataframe` : Converts DataModelingDefinition instance to a pandas dataframe for easier manipulation
  - `get_class_linkage`: gets the linkage between classes in the data model
  - `get_symmetric_pairs`: gets the symmetric pairs of classes in the data model
- Added descriptive notebook demoing the use of the mock graph generator

## [0.8.0] - 30-03-23

### Added

- Entry point for launching neat application, `neat`.

## [0.7.2] - 28-03-23

- Removed unused API methods
- Added Workflow Execution History to the UI and API (viewer only)
- Added workflow methods for reinitializing CogniteClient from within a workflow. Should be used by workflows to adress memmory leaks in the CogniteClient.
- Improved config.yaml handling. Now if the file is not found, NEAT will create a new one with default values.

## [0.7.1] - 28-03-23

- Fixed issue with relationship diffing which caused diffing to not behave as expected
- Fixed issue with end_time of resurrected resources which was not property set to None
- Moved from using python dictionaries to using data frame as prime storage of relationships
- Better handling of updated relationships via RelationshipUpdate class

## [0.7.0] - 23-03-23

This changelog was introduced to the package.<|MERGE_RESOLUTION|>--- conflicted
+++ resolved
@@ -15,19 +15,18 @@
 - `Fixed` for any bug fixes.
 - `Security` in case of vulnerabilities.
 
-<<<<<<< HEAD
+
 ## TBD
 ### Added
 - In `DMSRules`, added support for setting containerId and nodeId in `View.Filter`. Earlier, only `nodeType` and
   `hasData` were supported which always used an implicit `containerId` and `nodeId` respectively. Now, the user can
   specify the node type and container id(s) by setting `nodeType(my_space:my_node_type)` and
   `hasData(my_space:my_container_id, my_space:my_other_container_id)`.
-=======
+
 ## [0.75.9] - 04-05-24
 ### Improved
 - Steps are now categorized as `current`, `legacy`, and `io` steps
 - Workflow fails if one mix `current` and `legacy` steps in the same workflow
->>>>>>> d30432ec
 
 ## [0.75.8] - 02-05-24
 ### Fixed
