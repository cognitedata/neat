--- conflicted
+++ resolved
@@ -16,11 +16,6 @@
 - `Security` in case of vulnerabilities.
 
 ## TBD
-<<<<<<< HEAD
-### Fixed
-- Change the `Instance source` field on InformationProperty to be less restrictive. All URIs are now allowed.
-- The `neat.infer()` maintains acronyms when renaming invalid properties/classes. 
-=======
 ### Added
 - [ALPHA] Added standardization of version and space for views in DMS data model under `neat.prepare.data_model.standardize_space_and_version()`.
 - The `neat.to.excel(...)` now supports passing a data model directly in the `include_reference` parameter.
@@ -35,7 +30,6 @@
 
 ### Improved
 - The `neat.read.excel(...)` now gives more information about the location of the error in the Excel file.
->>>>>>> 48de8a42
 
 ## [0.109.4] - 03-02-**2025**
 ### Fixed
