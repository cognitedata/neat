--- conflicted
+++ resolved
@@ -15,18 +15,16 @@
 - `Fixed` for any bug fixes.
 - `Security` in case of vulnerabilities.
 
-<<<<<<< HEAD
 ## TBD
 ### Added
 - Support for reading `YAML`
 - Support for writing `YAML` in toolkit format.
-=======
+
 ## [0.97.3] - 16-11-**2024**
 ### Improved
 - `...make_connection_on_exact_match` now takes strings instead of URIRefs
 ### Fixed
 - Smart filling in of container properties lead to bug (triggered by edge case)
->>>>>>> 593811ab
 
 ## [0.97.2] - 14-11-**2024**
 ### Added
