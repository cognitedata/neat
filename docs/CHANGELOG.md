# Changelog

All notable changes to this project will be documented in this file.

The format is based on [Keep a Changelog](https://keepachangelog.com/en/1.0.0/),
and this project adheres to [Semantic Versioning](https://semver.org/spec/v2.0.0.html).

Changes are grouped as follows:

- `Added` for new features.
- `Changed` for changes in existing functionality.
- `Deprecated` for soon-to-be removed features.
- `Improved` for transparent changes, e.g. better performance.
- `Removed` for now removed features.
- `Fixed` for any bug fixes.
- `Security` in case of vulnerabilities.


<<<<<<< HEAD
## [0.81.9] - 19-06-24
### Added
- `AssetFilesConnector` transformer added
-
=======
>>>>>>> f900367e
## [0.81.8] - 19-06-24
### Added
- `AssetSequenceConnector` transformer added

## [0.81.7] - 19-06-24
### Added
- `AssetTimeSeriesConnector` transformer added

### Fixed
- `NeatGraphStore.transform` was resetting provenance object, this is now fixed


## [0.81.6] - 18-06-24
### Added
- Transformers module to NeatGraphStore
- `AddAssetDepth` transformer added

## [0.81.5] - 14-06-24
### Improved
- Dexpi Extractor is significantly more extracting triples from Dexpi XML files
- More human readable class and property ids in Dexpi Extractor


## [0.81.4] - 14-06-24
### Fixed
- When creating a new Enterprise model, node types are automatically created for all views. This is such that
  the node types can be used in the filters for any solution model built on top of the enterprise model.

## [0.81.3] - 14-06-24
### Fixed
- If external id of edge is longer than 256 characters it will be hashed to avoid exceeding the limit of 256 characters.


## [0.81.2] - 12-06-24
### Fixed
- When converting from Information to DMS rules, `neat` now automatically creates more containers if
  the number of properties exceeds the maximum number of properties per container. In addition, a warning
  is issued to the user if the number of properties exceeds the maximum number of properties per container.

## [0.81.1] - 12-06-24
### Improved
- Classic CDF extractors now prefix ids with resource type

### Removed
- Dependency on pytz


## [0.81.0] - 11-06-24
### Added
- `DexpiExtractor` graph extractor added.

## [0.80.3] - 12-06-24
### Fixed
- Increased upper bound on `python-multipart` dependency.

## [0.80.2] - 11-06-24
### Fixed
- Fixed missing input for `Reference data model id` in  `DMSToRules` step

## [0.80.1] - 11-06-24
### Fixed
- Fixed issues with duplicated edges when different properties are referring to the same target node.


## [0.80.0] - 10-06-24

### Improved
- Single `NeatGraphStore` instantiated via three options:
  - `from_memory_store`
  - `from_oxi_store`
  - `from_sparql_store`
### Removed
- Removed various superclassing of `NeatGraphStore`
- Remove Prometheus reminisce in code base
- Remove logging
### Added
- `RdfFileExtractor` graph extractor added.

## [0.79.0] - 10-06-24
### Added
- `TimeSeriesExtractor` graph extractor added.
- `SequencesExtractor` graph extractor added.
- `EventsExtractor` graph extractor added.
- `FilesExtractor` graph extractor added.
- `LabelsExtractor` graph extractor added.
- Dedicate test data for Classic CDF data model created
- Tracking of graph provenance added to `NeatGraphStore`

## [0.78.5] - 05-06-24
### Changed
- Increased upper bound on `fastapi` dependency.


## [0.78.4] - 05-06-24
### Added
- `AssetsExtractor` graph extractor added.

## [0.78.3] - 03-06-24
### Added
- `MultiValueType` for the Information Architect rules, allowing multiple value types for a property.

### Improved
- `InferenceImporter` is retaining information on multi value type for properties.

## [0.78.2] - 31-05-24
### Improved
- `OWLImporter` is now opinionated and will attempt to make the imported ontology compliant with the rules.

## [0.78.1] - 30-05-24
### Added
- Added `RulesInferenceFromRdfFile` to the step library

## [0.78.0] - 30-05-24
### Added
- `make_compliant` feature added to `InferenceImporter` producing compliant rules from a knowledge graph.

## [0.77.10] - 23-05-30
### Changed
- Increased upper bound on `uvicorn` dependency.

## [0.77.9] - 23-05-24
### Added
- `InferenceImporter` added to the core library enabling inference of rules from a graph.

## [0.77.8] - 23-05-24
### Fixed
- In the conversion form Information to DMS Rules, when referencing a class in reference rules, the implements
  was not set correctly. This is now fixed.
- In the new implementation of the conversion between Information and DMS rules, containers that already exist
  in a last or reference rule object were recreated. This is now fixed.

## [0.77.7] - 23-05-24
### Fixed
- In the `DMSImporter`, if you imported a data model with multiple views referencing the same direct property
  in a container, it would return an error. This is allowed and thus no longer return an error.
- There was an edge case that could cause the conversion between Information and DMS rules to fail with
  `MissingContainerError`. The conversion is now reimplemented to ensure that Information rules always
  will create the necessary containers in the conversion to DMS rules.

## [0.77.6] - 23-05-24
### Improves
- Documentation on how to use raw filter
- Added a simple example of Rules with raw filter
- Added new test for raw filter

## [0.77.5] - 23-05-24
### Fixed
- `DMSExporter` creates the schema depending on `extension` in metadata field as defined in the
  [documentation](https://cognite-neat.readthedocs-hosted.com/en/latest/terminology/rules-excel-input.html).

## [0.77.4] - 22-05-24
### Improves
- Information rules are now read using InformationRulesInput data class, replicate the form of DMS rules.
- Information rules are now serialized using dedicated serializer class
- Information rules are now validated using dedicated validator class
- Defaulting to "enterprise" data model type and "partial" schema completeness set to avoid validation error on import
### Fixed
- Fixed bug in `ExcelImporter` when importing a data model with a last spreadsheet and no reference model.
  This would trigger an error `RefMetadata sheet is missing or it failed` even though the
  ReferenceMetadata sheet is not needed.

## [0.77.3] - 14-05-24
### Fixed
- When using `DMSExporter` and importing a data model with a view pointing to a view not in the data model,
  it would fail to convert to an `Information` rules. This is now fixed.
- In the `ExcelExporter`, the `metadata` sheet is now created correctly when you use the arguments `dump_as="last"`,
  or `dump_as="reference"`, combined with and without `new_model_id`. **[Note]** The order of the `dump_as` and
  `new_model_id` arguments have switched places. This is to make it more intuitive to use the `ExcelExporter`
  as `new_model_id` is only relevant if `dump_as` is set to `last` or `reference`.

## [0.77.2] - 14-05-24
### Added
- Missing warning when `RawFilter` is used to warn users that the usage of this filter is not recommended.


## [0.77.1] - 14-05-24
### Added
- Support for `RawFilter` allow arbitrary filters to be applied to the data model.


## [0.77.0] - 13-05-24
### Changed
- [BREAKING] The subpackage `cognite.neat.rules.models` is reorganized. All imports using this subpackage must be
  updated.

### Added
- Support for exporting/importing `Last` spreadsheets in the `ExcelExporter` and `ExcelImporter`.
- [BREAKING] As a result of the above, in the `ExcelExporter` the parameter `is_reference` is replaced by `dump_as`.
  To continue using the old behavior, set `dump_as='reference'`.
- In the `DMSImporter.from_data_model_id`, now supports setting `reference_model_id` to download a solution model
  with a reference model.

## [0.76.3] - 10-05-24
### Added
- Added schema validator for performance, specifically if views map to too many containers.


## [0.76.2] - 06-05-24
### Fixed
- Added missing "Is Reference" parameter back to the `ExcelExporter`step.


## [0.76.1] - 06-05-24
### Changed
- Updated DMS Architect Rules template to fit the new DMS Rules structure
- Update Terminology/Rules to reflect new DMS Rules structure

## [0.76.0] - 06-05-24
### Removed
- [BREAKING] In `DMSRules`, `default_view_version` is no longer supported. Instead, you will now get a warning if view versions
  are not matching the data model version.

### Added/Changed
- [BREAKING] The following renaming of columns in `DMSRules`, properties sheet:
    - `Relation` -> `Connection`
    - `ViewProperty` -> `View Property`
    - `ContainerProperty` -> `Container Property`
    - `IsList` -> `Is List`
    - `Class` -> `Class (linage)`
    - `Property` -> `Property (linage)`
- [BREAKING] The following renaming of columns in `DMSRules`, views sheet:
    - `InModel` -> `In Model`
    - `Class` -> `Class (linage)`
- [BREAKING] The following renaming of columns in `DMSRules`, containers sheet:
    - `Class` -> `Class (linage)`
- [BREAKING] Added support for listable direct relations in `DMSRules`. In addition, there is now a complete reimplementation
  of the `connection` column in the `DMRRules` `properties` sheet.
- [BREAKING] Connection (former relation) can now be `direct`, `reverse`, or `edge`.
  While `multiedge` and `reversedirectc` have been removed. For more details,
  see the [DMS Rules Details](https://cognite-neat.readthedocs-hosted.com/en/latest/terminology/dmsrules.html#relation)
  documentation.
- In `DMSRules`, added support for setting containerId and nodeId in `View.Filter`. Earlier, only `nodeType` and
  `hasData` were supported which always used an implicit `containerId` and `nodeId` respectively. Now, the user can
  specify the node type and container id(s) by setting `nodeType(my_space:my_node_type)` and
  `hasData(my_space:my_container_id, my_space:my_other_container_id)`.
- Introduced, `dataModelType` in `DMSRules` and `InformationRules` to explicitly set the type of data model. This
  will be used to different types of validation and make the user aware of the type of data model they are working with.
- In `DMSExporter`, created smart defaults for setting `view.filters`. This is now recommended that the user uses
  the default values for `view.filters` and only set them explicitly if they now very well what they are doing.

## [0.75.9] - 04-05-24
### Improved
- Steps are now categorized as `current`, `legacy`, and `io` steps
- Workflow fails if one mix `current` and `legacy` steps in the same workflow

## [0.75.8] - 02-05-24
### Fixed
- `DMSExporter` now correctly exports direct relations with unknown source.

## [0.75.7] - 29-04-24
### Added
- `DMSExporter` now supports deletion of data model and data model components
- `DeleteDataModelFromCDF` added to the step library

## [0.75.6] - 26-04-24
### Changed
- All `NEAT` importers does not have `is_reference` parameter in `.to_rules()` method. This has been moved
  to the `ExcelExporter` `__init__` method. This is because this is the only place where this parameter was used.

### Added
- `DMSExporter` now supports skipping of export of `node_types`.

### Fixed
- When importing an `Excel` rules set with a reference model, the `ExcelImporter` would produce the warning
  `The copy method is deprecated; use the model_copy instead`. This is now fixed.

## [0.75.5] - 24-04-24
### Fixed
- Potential of having duplicated spaces are now fixed

## [0.75.4] - 24-04-24
### Fixed
- Rendering of correct metadata in UI for information architect
### Added
- Added `OntologyToRules` that works with V2 Rules (profiling)

## [0.75.3] - 23-04-24
### Fixed
- Names and descriptions were not considered for views and view properties

## [0.75.2] - 23-04-24
### Fixed
- Allowing that multiple View properties can map to the same Container property

## [0.75.1] - 23-04-24
### Fixed
- No spaces in any of the subfolders of the `neat` package.

## [0.75.0] - 23-04-24
### Added
- Added and moved all v1 rules related code base under `legacy` module

## [0.74.0] - 23-04-24
### Added
- added UI+api support for RulesV2. Read-only in the release , editable in the next release.

## [0.73.4] - 19-04-24
### Fixed
- updated urllib3 to 2.2.1

## [0.73.3] - 19-04-24
### Fixed
- updated uvicorn to 0.20.0
- updated fastapi to 0.110

## [0.73.2] - 19-04-24
### Fixed
- updated prometheus-client to 0.20.0

## [0.73.1] - 17-04-24
### Added
- Extended DEXPI for schemas 3.3 (no Attibute URI in genericAttributes and text without label parent).
### Fixed
- added missing py.typed (to enable mypy in projects using neat, ie docparser)

## [0.73.0] - 17-04-24
### Added
- Proper parsing/serialization of `inf`
- Added `new_model_id` to `ExcelExporter` to allow automatically setting metadata sheet when creating a new model
- In `DMSRules`, the user can now set `EdgeType` or `HasData` filter.
- The `DMSExporter` now validates data models wrt to a reference model, when `schema=extended`.

### Fixed
- In `DMSExporter`, `edge_type` is set correctly when referencing a multiedge property.
- Updated `cognite-sdk` to `7.37.0`, this broke neat with `ImportError: cannot import name 'ListablePropertyType'...`.
  This is now fixed.

### Removed
- The `DMSExporter` no longer has a `standardize_casing` parameter. Neat is no longer opinionated about casing.

## [0.72.3] - 16-04-24
### Fixed
- `ExcelImporter` was resetting `role` value to value set in rules instead of keeping value provided as arg
### Changed
- Default namespace set to `http://purl.org/cognite/neat#` instead of `http://purl.org/cognite/app#`
- OwlImporter for rules v2 has `make_compliant` set to False by default
### Added
- When creating OWL from rules, prefix will be saved under property `neat:prefix` (hence change of default namespace)
- When reading OWL if there is `neat:prefix` value will be added to `rules.metadata.prefix`
- By default we are defaulting OWL properties to min 0 and max 1 occurrence if no occurrence is set
- Added test for generation of complete rules out of partial rules

## [0.72.2] - 15-04-24
### Fixed
- `rules2dms` API route is now producing expected `View` objects to be visualized in CDF
### Added
- `publish-rules` API route added allowing publishing rules as DMS Schema components to CDF


## [0.72.1] - 11-04-24
### Fixed
- rdf:PlainLiteral and rdf:Literal was not resolving as string handled when exporting Rules to DMS schemas, this is now fixed
- OwlImporter that works with v2 rules was using `XSD_VALUE_TYPE_MAPPINGS` for v1 rules, this is now fixed
- added missing mapping for reference when converting information architect rules to dms architect rules

## [0.72.0] - 11-04-24
### Improved
- Improved garbadge collection process in workflows. Now all resources are properly released after workflow execution or reloading.
This is expecially critical when working with statfull objects like graph stores or big objects allocated in memory.
## Removed
- Removed a lot of old and stale code from workflows engine.
## Changed
- Changed CORS policy for UI to allow all origins. This is a temporary solution until it is properly configured in the future.

## [0.71.0] - 10-04-24
### Added
- Added `/api/core/rules2dms`
- Enabled conversion of rules to DMS views and containers

## [0.70.3] - 10-04-24
### Fixed
- Bug when importing an OWL ontology while expecting compliant rules did not encounter for dangling classes (classes without a property or parent class). This is now fixed.
### Improved
- Handling of xsd types as case insensitive when importing an OWL ontology.
### Added
- Handling of rdf:Literals in OWL ontology import as xsd:string

## [0.70.2] - 03-04-24
### Fixed
- Bug when exporting an `addition` to of a ruleset in  `DMSExporter` when using the method `.export_to_cdf`
### Changed
- Updated the `DMSExporter` to sort views in data model by (`space`, `external_id`).

## [0.70.1] - 03-04-24
### Added
- The `DMSExporter` now supports deploying an `addition` extension of a ruleset.

## [0.70.0] - 09-04-24
### Added
- Added `/api/core/convert`
- Enabled OWL importer to produce DMS rules


## [0.69.3] - 03-04-24
### Fixed
- Validation of `InformationRules` gives a warning if a reference class is used. This is now fixed.
- Validation of `InformationRules` returns an error if a importing a value type `Unknown`. This is now fixed.

## [0.69.2] - 03-04-24
### Fixed
- Fixed issue with `DMSImporter` when importing data models with direct relations without `source` set. This would
  cause a validation issue. This is now fixed.

## [0.69.1] - 03-04-24
### Fixed
- Fixed issue with `DMSImporter` when importing data models with data models that reference views outside the data model.
  This is now fixed.

## [0.69.0] - 03-04-24
### Added
- Experimental support for working with a reference model in the Rules.

### Fixed
- When using `DMSExporter` with `standardize_casing=False`, the `DMSExporter` would fail to export containers and
  views. This is now fixed.

### Changed
- When using any exporter writing to file, the default new line character and encoding of the OS was used. This is now
  changed to always use `utf-8` encoding and `'\n'` as the new line character. This is for working with **NEAT** in,
  for example, git-history, across multiple users with different OSes.
- In the `DMSExporter`, setting `existing_handling=force` will now also force the creation of `Containers` in addition
  to `Views`.

## [0.68.9] - 03-04-24
### Added
- Helper method `from_directory` and `from_zip_file` to `DMSExporter` to load DMS schema from directory or zip file.
  These methods are the complement of the `export_to_file()` method in `DMSExporter`.

## [0.68.8] - 25-03-24
### Fixed
- Remove harsh regex on Expected Value Types in Rules v1 DMS exporter


## [0.68.7] - 25-03-24
### Improved
- Input for DmsArchitect DMS value types are now case insensitive.


## [0.68.6] - 25-03-24
### Improved
- Input for InformationArchitect XSD value types are now case insensitive.


## [0.68.5] - 22-03-24
### Improved
- `ExcelExporter` and `YAMLExporter` now skips the default spaces and version when exporting rules.

## [0.68.4] - 22-03-24
### Fixed
- remove_namespace missed check weather namespace is of actual HTTP type


## [0.68.3] - 20-03-24
### Fixed
- returned functionality that was accidentally removed in 0.68.1 release.
- removed excessive logging for workflow state endpoint.
- gracefull handling of transformations that do not return any data.

## [0.68.2] - 21-03-24
### Added

* Support for exporting DMS schema, in `DMSExporter`, to directory instead of just `.zip`.]

## [0.68.1] - 19-03-24
### Changed

* Default workflow `Export DMS` now also exports transformations and raw tables.

## [0.68.0] - 19-03-24
Multiple fixes and features for the upcoming v1.0.0 release.
## Added
* YAML (json) Exporter and Importer
* DMS Rules:
  * Support for revers direct relations
  * Views have support for InModel option to exclude views from the data model.
  * Views have support for Filters (`hasData` and `nodeType`)
  * List of direct relations are converted to edges.
* Robustify reading of rules, all extra whitespaces are now stripped.
* Option for exporting Transformations + Raw Tabels based on DMS rules.
* Workflows:
  * `ValidateWorklow` can also be used to covert rules.
  * Visualization of data model workflows.


## Fixed
* Bugs in the `ExcelImporter`:
  * It was not releasing the Excel file after reading it.
  * Warnings were not captured.
  * Pydantic errors were not captured.

## [0.67.5] - 14-03-24
## Fixed
* Replaced obsolete `dataModelID` Metadata filed to `external_id`


## [0.67.4] - 14-03-24
## Fixed
* Upgrade to `cognite-sdk` `7.28.2` which has fixed bug for retrieving more than 100 data models, containers,
  views, and spaces.

## [0.67.3] - 13-03-24
## Fixed
* `ExcelImporter` now returns rules for the correct role type based on the input.

## [0.67.2] - 13-03-24
## Added
- Standardization of casing in DMS exporter
- In DTDL importer infer data model name and space.
- Visualization of data model in UI through the new workflow `Visualize Data Model`
## Changed
- Deprecation of steps based on the single rule sheet, in favor of role-based rules.


## [0.67.1] - 12-03-24
## Changed
- Addeded configuraion that controls behaviour of embedded transformation logic in GenerateNodesAndEdgesFromGraph. Now user can disable default transfomation logic (before it was always on) , it is useful when transformation is done in dedicated transformation step.

## [0.67.0] - 07-03-24
## Fixed
- Fixed issue with prefixes not being updated during GraphStore (oxi) reinitialization
- Fixed graph store reset issue for JSON loader
- Small UI adjustments

## Added
- Added rules browser to the UI. Now user can browse all rules in UI from local store .
- Added configurable HTTP headers for `DownloadDataFromRestApiToFile` step. The feature is useful when the API requires specific headers to be set (has been requested by Cognite customer).

## [0.66.1] - 06-03-24
## Fixed
- `Import DMS` fails for data models without description. This is now fixed.

## [0.66.0] - 06-03-24
## Added
- Multiple experimental workflows `Export DMS`, `Import DMS`, `Validate Solution Model`, and `Validate Rules`

## [0.65.0] - 01-03-24
## Added
- Added support for scheduling on given weekdays for time trigger

## [0.64.0] - 21-03-24
## Added
- Added functionality to import and export global configuration file to and from CDF
- Added "latest" flag for workflows in CDF and spreadsheets.
- Added well formatted context viewer

## Changed
- Changed the way how workflows and rules loaded to CDF. Labels has been removed and replaced with additional metadata.

## Improved
- Improved UI around files upload and download. Improved File Uploader step.

## [0.63.0] - 20-02-24

## Added
- Added option to map edges as temporal solution prior shifting to Rules profiling


## [0.62.1] - 14-02-24

## Fixed
- Issue of `DeleteDMSSchemaComponents` deleting components in all spaces
- Issue of `ExportRulesToOntology` and `ExportRulesToSHACL` not creating missing folder

## [0.62.0] - 08-02-24

## Added
- Added `export_rules_to_ontology` workflow
- `LoadGraphToRdfFile` step to load graph to rdf file

## Fixed
- Issue of resetting graph for `MemoryStore` when loading graph from file
- Issue of not respecting add_base_prefix == False


## [0.61.0] - 06-02-24

## Added
- Ability to upload of all spaces components or only ones that are in space defined by `Rules.metadata.space`
- Ability to remove of all spaces components or only ones that are in space defined by `Rules.metadata.space`

## Improved
- DMS Schema components upload report add to step `ExportDMSSchemaComponentsToCDF`
- DMS Schema components removal report add to step `DeleteDMSSchemaComponents`
- Handling of multiple steps

## Removed
- `DataModelFromRulesToSourceGraph` it is confusing step and needs more work to be useful
- Workflows:
  - `json_to_data_model_rules`
  - `sheet2cdf`
  - `skos2cdf`

## Changed
- Renamed steps:
  - `LoadTransformationRules` to `ImportExcelToRules`
  - `InstancesFromRdfFileToSourceGraph` to `ExtractGraphFromRdfFile`
  - `InstancesFromRulesToSolutionGraph` to `ExtractGraphFromRulesInstanceSheet`
  - `GraphCapturingSheetToGraph` to `ExtractGraphFromGraphCapturingSheet`
  - `GenerateMockGraph` to `ExtractGraphFromMockGraph`
  - `InstancesFromJsonToGraph` to `ExtractGraphFromJsonFile`
  - `InstancesFromAvevaPiAF` to `ExtractGraphFromAvevaPiAssetFramework`
  - `DexpiToGraph` to `ExtractGraphFromDexpiFile`
  - `GenerateCDFAssetsFromGraph` to `GenerateAssetsFromGraph`
  - `GenerateCDFRelationshipsFromGraph` to `GenerateRelationshipsFromGraph`
  - `GenerateCDFNodesAndEdgesFromGraph` to `GenerateNodesAndEdgesFromGraph`
  - `UploadCDFAssets` to `LoadAssetsToCDF`
  - `UploadCDFRelationships` to `LoadRelationshipsToCDF`
  - `UploadCDFNodes` to `LoadNodesToCDF`
  - `UploadCDFEdges` to `LoadEdgesToCDF`
  - `CreateCDFLabels` to `LoadLabelsToCDF`
  - `OpenApiToRules` to `ImportOpenApiToRules
  - `ArbitraryJsonYamlToRules` to `ImportArbitraryJsonYamlToRules`
  - `GraphToRules` to `ImportGraphToRules`
  - `OntologyToRules` to `ImportOntologyToRules`
  - `GraphQLSchemaFromRules` to `ExportGraphQLSchemaFromRules`
  - `OntologyFromRules` to `ExportOntologyFromRules`
  - `SHACLFromRules` to `ExportSHACLFromRules`
  - `GraphCaptureSpreadsheetFromRules` to `ExportRulesToGraphCapturingSheet`
  - `ExcelFromRules` to `ExportRulesToExcel`
- Renamed workflows:
  - `graph_to_asset_hierarchy` to `extract_rdf_graph_generate_assets`
  - `dexpi2graph` to `extract_dexpi_graph_and_export_rules`
  - `ontology2data_model` to `import_ontology`

- **Note** this is a breaking change, but since we are on 0. version, we can do this.


## [0.60.0] - 30-01-24

## Added

- Configuration for which DMS schema components are to be uploaded to CDF
- Configuration for which DMS schema components are to be removed to CDF
- Configuration how to handle existing CDF schema components during upload

## Changed
- Renamed `UploadDMSDataModel` to `ExportDMSSchemaComponentsToCDF` step. **Note** this is a breaking change, but
  since we are on 0. version, we can do this.
- Renamed `DeleteDMSDataModel` to `DeleteDMSSchemaComponents` step. **Note** this is a breaking change, but
  since we are on 0. version, we can do this.
- Renamed `ExportDMSDataModel` to `ExportDMSSchemaComponentsToYAML` step. **Note** this is a breaking change, but
  since we are on 0. version, we can do this.
- Renamed `DataModel` class to `DMSSchemaComponents` to better reflect the content of the class. **Note** this is a breaking change, but
  since we are on 0. version, we can do this.
- Step that waits for human approval timeout set to 1 day

## [0.59.1] - 29-01-24

## Added

- Added pre-cleaning of spaces prior validation

## Fixed

- Fixed restrictive which did not allow multiple occurrence of [.-_]


## [0.59.0] - 24-01-24

## Added

- Added `ExportDMSDataModel` to dump data model (views) and containers as YAML

## Improved

- `DMSDataModelFromRules` is now extended such that one can update space/external_id/version of data model


## [0.58.0] - 20-01-24

## Changed

- `cognite.neat.graph.loaders.rdf_to_dms.rdf2nodes_and_edges` has been replaced by `cognite.neat.graph.loaders.DMSLoader`.
- Upgrade `cognite-sdk` to `v7`, thus now neat requires `cognite-sdk>=7.13.8`.

## Added

- Introduced an interface for `cognite.neat.graph.loaders` and implemented it for DMS.

## [0.57.0] - 11-01-24

## Improved

- Improved `GraphCapturingSheet` extractor allowing additional configuration and usage of external ids for properties and classes


## [0.56.1] - 10-01-24

## Fixed

- Add `alpha` tag to DEXPI step



## [0.56.0] - 09-01-24

## Added

- Added DEXPI example from DISC project (kindly provided by Jan Eivind Danielsen)


## [0.55.0] - 09-01-24

## Added

- Support for knowledge graph extraction from `DEXPI` P&ID provided as `XML`
- Added `DexpiToGraph` to step library


## [0.54.0] - 04-01-24

## Added
- Reset graph option for GraphDBStore

## Changed
- `cognite.neat.stores` module. This now only has four classes: `NeatGraphStoreBase`, `MemoryStore`, `OxiGraphStore`,
  and `GraphDBStore` as well as the constants `STORE_BY_TYPE` and `AVAILABLE_STORES`. All functions, enums, and previous
  classes are removed. Note `NeatGraphStoreBase` is a rename from `NeatGraphStore` and is now an abstract class.

## [0.53.0] - 03-01-24

## Improved

- Speed of nodes & edges generation
- Multi namespace support for nodes & edges generation (see [feature request](https://github.com/cognitedata/neat/issues/171))

## Changed
- `cognite.neat.extractors` module. This now only has three classes: `BaseExtractor`, `MockGraphGenerator`, `GraphCapturingSheet`.
   all the functions that were in the module is replaced with the above classes. The exception is the the function
   `rdf_file_to_graph` which is moved to `cognite.neat.graph.stores`.

## [0.52.0] - 22-12-23

## Added

- Advance data modeling support introduced
- Multi space containers support introduced


## [0.51.0] - 05-12-23

## Improved

- Turning `ParentClass` string into `Entity`
- Added new fields to Class and Property as last step to enable advance data modeling

## Removed

- Removed two validators from Rules which would otherwise block advance data modeling, specifically referring to Views and/or Containers in different spaces


## [0.50.0] - 15-12-23

## Fixed

- Fixed bug in GenerateCDFAssetsFromGraph class for assets_cleanup_type "orphans"/"full" where not all orphans assets were removed. No all asset under a created orphan parent asset are removed.


## [0.49.0] - 05-12-23

## Deprecated

- `data_set_id`, `cdfSpaceName`, `externalIdPrefix` in `Metadata` sheet has been removed

## Improved

- `Metadata` sheet now contains only two mandatory fields, namely: `prefix`, `version`, other fields are optional or generated automatically
- Generation of `Labels`, `Asset` and `Relationship` requires explicit configuration of `data_set_id` and external id prefixes, enabling reuse of same rules for multiple data sets

## [0.48.0] - 05-12-23

## Added

- Value types are now resolved as `ValueType` object instances

## [0.47.0] - 01-12-23

## Deprecated

- `type_mapping` in `rules` replaced by `value_types`

## [0.46.0] - 30-11-23

## Improved

- Improved `Triple` pydantic class to be used across the package as prep for advanced data modeling
- Improved `Entity` pydantic class to be used across the package as prep for advanced data modeling
- Moved all base regex patterns to `neat.rules.models._base`
- Reduced and cleaned up `neat.rules.models.rdfpath`

## Added

- `neat.rules.value_types` to create default ValueType class to be used to improve `Rules`

## [0.45.0] - 24-11-23

## Improved

- Validators skipping now made through two decorators `skip_field_validator` and `skip_model_validator`
- Small fixes in `cognite.neat.rules.models.rules`
- Allow single character properties/classes in `rdfpath`

## [0.44.0] - 24-11-23

## Fixed

- Fixed bug in GenerateCDFAssetsFromGraph class for assets_cleanup_type "orphans" where children of orphans assets were not removed. No all asset under an orphan parent asset are removed.

## [0.43.0] - 23-11-23

## Added

- All neat specific validators for `Rules` can be now skipped by specifying them in `validators_to_skip`, alternatively one can set `validators_to_skip=["all"]` to skip all validators.

## Fixed

- Single character properties/classes are now allowed in `rdfpath`

## [0.42.4] - 22-11-23

## Fixed

- Fixed missing oxi graph in docker

## [0.42.3] - 22-11-23

## Fixed

- Fixed max character length for `Description` to 1024 characters.

## [0.42.2] - 22-11-23

## Fixed

- Fixed absolute path in `neat` steps.

## [0.42.1] - 22-11-23

## Fixed

- `DownloadFileFromCDF` now can autocreate missing folders
- `DownloadDataFromRestApiToFile` now can autocreate missing folders

## [0.42.0] - 22-11-23

## Improved

- `OWLImporter` improved to handle exceptions often found in OWL files

## Added

- `OWLImporter` supports conversion of information to data model through flag `make_compliant`

## Fixed

- Description of properties, classes and data model updated to allow for 1028 characters

## [0.41.6] - 20-11-23

## Changed

- cdf space name regex

## [0.41.5] - 20-11-23

## Changed

- version regex

## [0.41.4] - 18-11-23

## Changed

- Python depedency `openpyxl` made mandatory

## [0.41.3] - 18-11-23

## Changed

- Python depedency `pyoxigraph` made optional

## [0.41.2] - 17-11-23

## Changed

- Python depedency from `python = ">=3.10,<3.13"` to `python = "^3.10"`

## [0.41.1] - 14-11-23

## Fixed

- Fixed `DMSImporter` to properly set `version` and `cdfSpaceName` when using single View as input.
- Fixed `rules_to_pydantic_models` to skip creating `edges-one-to-one` if `externalID` is missing

## [0.41.0] - 14-11-23

## Changed

- Renamed `JSONImporter`, `YAMLImporter`, `DictImporter` to `ArbitraryJSONmporter`, `ArbitraryYAMLImporter`, `ArbitraryDictImporter` to
  reflect that these importers infer the data model from raw input data, and are not reading a serialized file.

## Added

- Support for configuring the direction for child-parent relationship in `ArbitraryJSONmporter`, `ArbitraryYAMLImporter`, `ArbitraryDictImporter`.
- Support for `datetime` in `ArbitraryJSONmporter`, `ArbitraryYAMLImporter`, `ArbitraryDictImporter`.

## Fixed

- `DMSExporter` does not write one-to-many edges to containers any more.
- In the importers `ArbitraryJSONmporter`, `ArbitraryYAMLImporter`, `ArbitraryDictImporter` the `max_count` were not set leading all triples to
  be a one-to-many relationship. Now, only data which are of type `list` skips the `max_count` all other set it to 1.

## [0.40.2] - 14-11-23

## Fixed

- Set lower bound of `cognite-sdk` to `6.39.2` as it is required due to a bug in earlier SDK versions.

## Improved

- Improved Nodes and Edges validation and data validation reporting in rdf2nodes_and_edges and GenerateCDFNodesAndEdgesFromGraph steps.

## [0.40.1] - 08-11-23

## Changed

- The `DMSExporter` is now configurable with `datamodel_id`. The `DMSImporter` also accepts a data model as input.

## [0.40.0] - 08-11-23

## Changed

- The interface for `cognite.neat.rules.exporters`. Now, they have the following methods `.export()`, `.export_to_file()`,
  `.from_rule()`.

## [0.39.1] - 08-11-23

## Fixed

- Changed `attributes`, `edges_one_to_one`, `edges_one_to_many` instance to class property methods

## [0.39.0] - 03-11-23

## Fixed

- Not allowing DMS non-compliant Rules to be turned into pydantic models

## Added

- class property methods to the generated pydantic models accessing descriptions and names of models and fields
- controlling whether `neat` specific fields should be added or not to pydantic models using arg `add_extra_fields`
- `OntologyToRules` step added to the step library

## Improves

- Documentation of `rules_to_pydantic_models`

## [0.38.3] - 03-11-23

## Fixed

- Fixed CDF database configuration for rawlookup rule in TransformSourceToSolutionGraph . https://github.com/cognitedata/neat/issues/157

## [0.38.2] - 03-11-23

## Fixed

- Added type mapping for data type Date

## [0.38.1] - 01-11-23

## Fixed

- Proper min_count for `DMSImporter` base on CDF `View` implementation

## [0.38.0] - 31-10-23

## Added

- Ability to partially validate Rules
- Description and name of fields added to rules generated pydantic models

## Improved

- Improved naming of internal variables in `cognite/neat/rules/exporter/rules2pydantic_models.py`

## [0.37.0] - 31-10-23

## Added

- Configurable assets cleanup in GenerateCDFAssetsFromGraph step. Now user can specify if he/she wants to delete all ophan or circular assets or keep them.

### Fixed

- https://github.com/cognitedata/neat/issues/146
- https://github.com/cognitedata/neat/issues/139

## [0.36.0] - 30-10-23

### Added

- Added `DMSImporter`
-

## [0.35.0] - 27-10-23

### Improved

- Improved stability and resource usage of Oxigraph when working with large graphs.

### Added

- Added `InstancesFromAvevaPiAF` step.

### Fixed

- UI bug fixes and improvements.

## [0.34.0] - 27-10-23

### Improved

- Bug fix: Removed condition not allowing an asset to change its parent asset.

## [0.33.0] - 22-10-23

### Improved

- Implementation of class prefix to external ids for edges

## [0.32.0] - 22-10-23

### Improved

- Refactor importers
- Simplified data modeling flow by introducing RawRules as a first class citizen
- Fix small bugs
- Initiated refactor of exporters

## [0.31.0] - 18-10-23

### Added

- Importer `GraphImporter`

### Improved

- Base importer with generic, yet configurable, exceptions

## [0.30.0] - 11-10-23

### Added

- Three importers `JSONImporter`, `YAMLImporter`, and `DictImporter`.

## [0.29.0] - 07-10-23

### Changed

- The importer `owl2excel` is written as a class `OWLImporter`. **Note** this is a breaking change, but
  since we are on 0. version, we can do this.

## [0.28.0] - 07-10-23

### Added

- Classes for extractors `MockGraphGenerator` and `GraphCapturingSheet` available at `cognite.neat.graph.extractors`.

## [0.27.1] - 07-10-23

### Improved

- Introduced container classes for `Classes` and `Properties` in `TransformationRules`. Implemented `.to_pandas()`
  methods for both classes.

## [0.27.0] - 07-10-23

### Added

- `neat` support Python `3.10`.

## [0.26.1] - 05-10-23

### Fixed

- Small fixes related to steps compatibility with mypy.
- Fixed UI crash in case if workflow state cannot be loaded.
- Fixed step loader from data_folder/steps path.

### Added

- Workflow id and run id are now available as step object variables.

## [0.26.0] - 04-10-23

### Added

- Added rules2excel rules exporter. Now users can export rules from TransformationRules object to excel file.
- Added rules generator step from arbitrary object (must be in json or yaml formats)
- Added eperimental rules parser from OpenApi/Swagger specification. Rules generates based on schema part of OpenApi specification.
- Added version , source and docs_urs metadata to Steps class.

## [0.25.9] - 30-09-23

### Fixed

- Loading `neat` from environment variables, the variable `NEAT_LOAD_EXAMPLES` would always return `true`
  even if it was set to `false`. This is now fixed.

## [0.25.8] - 20-09-23

### Improved

- Many UI improvements and bug fixes.
- Improved data exploration capabilities.

### Added

- Added universal JSON to Graph extractor step.

## [0.25.7] - 14-09-23

### Added

- Drop down menu for selection of property which hold value for nodes in Data Explorer

## [0.25.6] - 12-09-23

### Fixed

- Fixed Nodes and Edges step
- Fixed issues with regex

### Added

- Mock Graph Generation Step
- Regex patterns from CDF API documentation

## [0.25.5] - 5-09-23

### Added

- Support for upload of various RDF formats to `NeatGraph` store

## [0.25.4] - 5-09-23

### Fixed

- Fixed issue when columns names are non-string
- Fixed missing start_time in relationships
- Fixed upload_nodes/edges
- Fixed DMS upload step

### Added

- Handling of edge cases when creating Assets in which name was pushed to be None even though there is alt property
- Notebook 5 with walk through about fDM, nodes and edges

## [0.25.3] - 4-09-23

### Fixed

- Fixed Github rules loader.

### Changed

- Github rules loader now split into Github downloader step and RulesLoader.

### Added

- Added Input/Output steps for downloading and uploading rules from/to Github and from/to CDF files.

## [0.25.2] - 1-09-23

### Fixed

- Multiple UI usability improvements and bug fixes.

## [0.25.1] - 31-08-23

### Fixed

- Fixed issues with regex validations for entity ids

## [0.25.0] - 30-08-23

### Changed

- New way of configuring workflows steps . Now steps are configured individually and not as a part of workflow manifest.
- Added access_token autentication for Cognite client. If client_id is not set in config.yaml, NEAT will use client_secret as access_token.
- Multiple UI usability improvements and bug fixes.

### Added

- Added SimpleContextualization step . The step can be used to create links between nodes in a graph either by using regex or exact match between source and target properties.
- Added single store configuration step. Now solution and graph stores can be configured individually.

## [0.24.2] - 29-08-23

### Added

- Multi parent classes are now allowed
- Validation of parent classes ids against class id regex
- New Exception in case of ill-formed parent class ids

### Fixed

- Bug raising when generating Ontology triples in case when there are multi parent classes

## [0.24.1] - 29-08-23

### Added

- Docstring to `cognite.neat.rules.exceptions` and `cognite.neat.graph.exceptions`
- URL to exception definition added to exception message
- Rendering of exceptions in `docs` (mkdocs)

### Fixed

- `fix_namespace_ending` was returning `str` instead of `Namespace` causing issues

### Improved

- Split docs config of importers to importers and parsers to avoid confusion

## [0.24.0] - 24-08-23

### Added

- Generation of DM instances
- `DMSDataModelFromRules`, `GenerateCDFNodesAndEdgesFromGraph`, `UploadCDFNodes` and `UploadCDFEdges` added to step libary

### Improved

- Handling of generation of pydantic model instances in case of incomplete graph instances

## [0.22.0] - 22-08-23

### Changed

- Re-org and re-name step library
- Update workflows according to new step library org

### Added

- `OntologyFromRules` step to step library
- `SHACLFromRules` step to step library
- `DownloadTransformationRulesFromGitHub` to step library

### Improved

- `data_model_generation` workflow has been extended to produce ontological and shape constraints representation
- input parameters description for workflow steps in step library

## [0.21.2] - 18-08-23

### Changed

- `cognite.neat.rules.exceptions` warnings and errors names changed to human-readable form

## [0.21.1] - 18-08-23

### Changed

- `rules2dms` is updated to query for specific version of views

## [0.21.0] - 17-08-23

### Changed

- BIG workflow refactoring. New workflow concept is more modular and easier to extend.
- Steps are defined as independent components with well defined inputs and output data contracts/types and configurations.
- Steps are now reusable and scoped to 3 categories: `global`, `project` and `workflow`. Global steps are available to all workflows and maintained by NEAT project, `project`scoped steps are available to all workflows in a project and `workflow` scoped steps defined and available only to a specific workflow.
- Workflows are now defined as a composition of steps via manifest file , pytyhon file is no longer needed. Workflow Base class inheritance is still possible but not recomended and reserved for very advanced use cases.

### Removed

- Removed `base`and `default` workflows.

### Added

- Workflows can be added via UI.

### Improved

- Improved drop operations for NeatGraph store.

## [0.20.0] - 08-08-23

### Added

- Generation of data model in DMS through `sdk` interaction with DMS endpoint

## [0.19.0] - 08-08-23

### Added

- Generation of in-memory pydantic models based on class/property definitions in `TransformationRules`
- Generation of `CONSTRUCT` query which provides "views" into source graph and in most cases alleviate the need of creating solution graph

## [0.18.3] - 01-08-23

### Changed

- First pass of refactoring / reorg of `app/api` package

### Added

- With exception of `get-nodes-and-edges` route and routes that need CDF all other are now tested

### Removed

- Running tests only on `graph_to_asset_hierarchy`, `sheet2cdf` is commented out

## [0.18.2] - 26-07-23

### Changed

- First pass of refactoring / reorg of `workflows` package
- Removed some of examples data from `neat` and place them under tests

## [0.18.1] - 25-07-23

### Changed

- Structure of `neat` package
- Structure of `neat` tests to reflect package structure
- Renamed rules loaders into readers
- Merged rules readers and parsers into parser

## [0.18.0] - 25-07-23

### Changed

- Structure of `neat` package.

## [0.17.4] - 24-07-23

### Added

- Generation of ontology, shape constraint objects and semantic data model out of transformation rules

## [0.17.3] - 24-07-23

### Added

- Added new composition based method of building step-components for NEAT workflows.

## [0.17.2] - 20-07-23

### Changed

- Switch to using `jinja2` template engine instead of `graphql-core` for generation of GraphQL schema

### Added

- Downloading rules from private github repository

## [0.17.1] - 19-07-23

### Changed

- Organized various methods that work with `TransformationRules` to importers/exporters and set of methods that perform rules analysis

## [0.17.0] - 16-07-23

### Changed

- Parsing of Transformation Rules from Excel files more stricter validations
- BREAKING CHANGE: Transformation Rules which contain Instances sheet now required namespace to be explicitly set in Metadata sheet !

### Added

- Dedicated module for exceptions (warnings/errors) for Transformation Rules parsing
- Ability to generate parsing report containing warnings/errors
- Conversion of OWL ontologies to Transformation Rules
- Tests for notebooks

## [0.16.0] - 10-07-23

### Changed

- The subpackage inside `cognite-neat` `core.rules` has now a defined inteface with three different load methods
  along with the data classes those load methods returns.
- Started making dependencies optional and setting up options for installing `neat` for different use cases.

## [0.15.0] - 08-07-23

### Changed

- Require `pydantic` `v2`.

## [0.14.2] - 07-07-23

### Added

- Added additional validators to comply with CDF DM
- Added new fields to handle request for having both entity ids and entity names
- Added new fields to capture necessary information to resolve sheets as (f)DM

## [0.14.1] - 30-06-23

### Fixed

- Fixed bugs in base workflows

### Improved

- Improved graph based data exploration capabilities.

## [0.14.0] - 21-06-23

### Added

- Base workflow concept. Most of common functionality is moved to base workflows. Now it is possible to create custom
  workflows by inheriting from base workflow. More infor in docs
- Added 3 main workflow start methods . More info in docs

### Fixed

- Fixed error propagation from sub workflows to main workflow. Now if sub workflow fails, main workflow will fail as well.
- Small UI improvements.

## [0.13.1] - 11-06-23

### Added

- Configurable cdf client timeout and max workers size. See [getting started](installation.md) for details.
- Additional logic for handling `CogniteReadTimeoutError` and `CogniteDuplicatedError` during retries. This is an attempt
  to handle cases when under heavy load, requests to CDF may timeout even though the requests were processed successfully
  in eventual consistancy manner.

## [0.13.0] - 11-06-23

### Added

- Configuration option for metadata keys used by neat in the `sheet2cdf` workflow.

## [0.12.10] - 11-06-23

### Improved

- `cognite-neat` package metadata.

## [0.12.9] - 11-06-23

### Fixed

- Existing CDF asset without a label caused the `sheet2cdf` workflow to fail. This is now fixed.

## [0.12.8] - 09-06-23

### Fixed

- Clean labels from assets which do not exist in CDF. This one does the cleaning correct, while `0.12.7` assumed
  the wrong internal format for asset, and thus, did not work.

## [0.12.7] - 07-06-23

### Fixed

- Handling assets in CDF with non-existing labels.

## [0.12.6] - 06-06-23

### Fixed

- Handling assets without labels in CDF.

## [0.12.5] - 04-06-23

### Added

- Automatic update (configurable) of workflow configurations (using new file name) on the rules file upload completion
- Automatic triggering (configurable) of workflow execution on rules file upload completion

## [0.12.4] - 30-05-23

### Added

- SME graph capturing workflow that make use of core method from 0.12.3
- FDM schema generation workflow that make use of core method from 0.11.2
- FDM schema generation notebook in docs
- SME graph capturing notebook in docs

### Improved

- Notebooks overall

### Fixed

- Handling of Instances sheet, issue with cell datatypes

### Changed

- Renamed `fast_graph` workflow to `graph_to_asset_hierarchy`

### Removed

- Default workflow

## [0.12.3] - 30-05-23

### Added

- Added generation of knowledge graph capturing sheet based on data model definitions in transformation rules
- Added generation of knowledge graph from graph capturing sheets

## [0.12.2] - 30-05-23

### Fixed

- Default `config.yaml` could not be reloaded.

### Improved

- The output messages for `load_transformation_rules_step` in all workflows by specifying which file is used.

## [0.12.1] - 26-05-23

### Added

- Added retry logic to asset and relationship update micro batching
- Added generic workflow steps retry logic
- Added examples of how to use update safety guards and human approval steps in workflows

### Fixed

- Fixed UI state polling bug.

## [0.12.0] - 23-05-23

### Added

- Added workflow documentation.
- Added `wait_for_event` task. This task will wait for a specific event to occur.Can be used to pause/resume workflow execution , for instance when a user needs to approve the workflow execution.
- Added metrics helper functions. These functions can be used to create metrics for the workflow.
- Added UI configuration editor. Now it supports all UI operations.
- Added workflow source code viewer.
- Added rules file download link. Now user can upload and download rules file via NEAT UI .
- Added error reporting in UI if the rules file is not valid or not present. The same for data exploration view.

### Improved

- Many UI improvements and visual regrouping of UI views.
- Improved http trigger. Now it can receive arbitrary data in json format.
- Global configurations moved to its own view.
- Steps and System components editor supports node removal.

### Changed

- Groups section was renamed to Solution/System components overview. In manifest it was renamed to `system_components`.

## [0.11.5] - 23-05-23

### Fixed

- Removed `data/config.yaml` dump. This is not used.
- If the config is not specified, the default `config.yaml` now dumps it content as yaml and not `json`.

## [0.11.4] - 22-05-23

### Added

- Reporting on categorized assets and relationships
- Safety gauge to skip assets which are changing asset hierarchy or to raise exception

## [0.11.3] - 19-05-23

### Fixed

- When running `neat` with two different datasets without an external_id prefix, the creation of an orphanage asset
  caused a DuplicationError. This is now fixed by suffixing the dataset to the orphanage asset.

## [0.11.2] - 15-05-23

### Added

- Generation of GraphQL schema from transformation rules
- Fixing names of classes/properties to be aligned to GraphQL allowed characters
- Allowing pure data modeling transformation rules, i.e. no data on mapping rules

## [0.11.1] - 08-05-23

### Fixed

- Set the license of the package in poetry build.

## [0.11.0] - 08-05-23

- Refactored application bootrap procese and core application functions aggregated into NeatApp class.
- Small bug fixes.
- Fixed global configurations via UI and API.

## [0.10.4] - 28-04-23

- Added readme to publish process on pypi.org.

## [0.10.3] - 26-04-23

- Handling edge case in graph that results in decommissioned relationships

## [0.10.2] - 23-04-23

- Fix issue with duplicated labels for relationships

## [0.10.1] - 20-04-23

- Fix for issue of creation of relationships for assets that do not exist

## [0.10.0] - 17-04-24

- Refactor `rdf_to_asset` to use micro batching
- Refactor `rdf_to_relationships` to use micro batching
- Improved logging and performance for `rdf_to_asset` and `rdf_to_relationships`
- Additional labels for relationships

## [0.9.2] - 05-04-23

- Refactor TransformationRules to entail data modeling, relationship definition, label creation methods

## [0.9.1] - 05-04-23

- Remove duplicated rules for relationships which are causing duplicated relationships
- Improve performance of relationship categorization
- Improve NeatGraphStore to better handle graph.drop() for in-memory store
- Improved current example workflows

## [0.9.0] - 03-04-23

- Created mock module
- Added generation of mock graphs based on data model provided in transformation rules
- DataModelingDefinition class extended with methods:
  - `reduce_data_model`: Reduces the data model to desired set of classes
  - `to_dataframe` : Converts DataModelingDefinition instance to a pandas dataframe for easier manipulation
  - `get_class_linkage`: gets the linkage between classes in the data model
  - `get_symmetric_pairs`: gets the symmetric pairs of classes in the data model
- Added descriptive notebook demoing the use of the mock graph generator

## [0.8.0] - 30-03-23

### Added

- Entry point for launching neat application, `neat`.

## [0.7.2] - 28-03-23

- Removed unused API methods
- Added Workflow Execution History to the UI and API (viewer only)
- Added workflow methods for reinitializing CogniteClient from within a workflow. Should be used by workflows to adress memmory leaks in the CogniteClient.
- Improved config.yaml handling. Now if the file is not found, NEAT will create a new one with default values.

## [0.7.1] - 28-03-23

- Fixed issue with relationship diffing which caused diffing to not behave as expected
- Fixed issue with end_time of resurrected resources which was not property set to None
- Moved from using python dictionaries to using data frame as prime storage of relationships
- Better handling of updated relationships via RelationshipUpdate class

## [0.7.0] - 23-03-23

This changelog was introduced to the package.<|MERGE_RESOLUTION|>--- conflicted
+++ resolved
@@ -16,13 +16,10 @@
 - `Security` in case of vulnerabilities.
 
 
-<<<<<<< HEAD
 ## [0.81.9] - 19-06-24
 ### Added
 - `AssetFilesConnector` transformer added
--
-=======
->>>>>>> f900367e
+
 ## [0.81.8] - 19-06-24
 ### Added
 - `AssetSequenceConnector` transformer added
