--- conflicted
+++ resolved
@@ -16,20 +16,24 @@
 - `Security` in case of vulnerabilities.
 
 
-<<<<<<< HEAD
 ## [0.83.1] - 26-06-24
 ### Added
 - Conversion between information, asset and dms rules
 - Added serializer for transformations (i.e. RDFPATH)
 - Placeholder for AssetLoader
 
-=======
+
+## [0.84.1] - 26-06-24
+### Added
+- Conversion between information, asset and dms rules
+- Added serializer for transformations (i.e. RDFPATH)
+- Placeholder for AssetLoader
+
 ## [0.84.0] - 25-06-24
 ### Changed
 - [BREAKING] Interface for `Exporters`. Instead of `.export_to_cdf` returning an iterable, it now returns a list,
   and the `.export_to_cdf_iterable` returns an iterable. In addition, these method now returns a new type of
   objects `UploadResult`. This is to make the interface more notebook friendly and easier to work with.
->>>>>>> 2858a063
 
 ## [0.83.0] - 25-06-24
 ### Changed
