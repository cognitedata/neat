--- conflicted
+++ resolved
@@ -15,21 +15,13 @@
 - `Fixed` for any bug fixes.
 - `Security` in case of vulnerabilities.
 
-<<<<<<< HEAD
-## [0.77.0] - 04-05-24
+## TBD
 ### Added/Changed
-[BREAKING]
-- Added support for listable direct relations in `DMSRules`. In addition, there is now a complete reimplementation
+- [BREAKING] Added support for listable direct relations in `DMSRules`. In addition, there is now a complete reimplementation
   of the `relation` column in the `DMRRules` `properties` sheet.
-- Relation can now be `direct`, `reverse`, or `edge`. While `multiedge` and `reversedirectc` have been removed.
+- [BREAKING] Relation can now be `direct`, `reverse`, or `edge`. While `multiedge` and `reversedirectc` have been removed.
   For more details, see the [DMS Rules Details](https://cognite-neat.readthedocs-hosted.com/en/latest/terminology/dmsrules.html#relation)
   documentation.
-
-## [0.76.0] - 04-05-24
-=======
-## TBD
->>>>>>> bf6a0c8b
-### Added
 - In `DMSRules`, added support for setting containerId and nodeId in `View.Filter`. Earlier, only `nodeType` and
   `hasData` were supported which always used an implicit `containerId` and `nodeId` respectively. Now, the user can
   specify the node type and container id(s) by setting `nodeType(my_space:my_node_type)` and
