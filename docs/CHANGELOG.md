# Changelog

All notable changes to this project will be documented in this file.

The format is based on [Keep a Changelog](https://keepachangelog.com/en/1.0.0/),
and this project adheres to [Semantic Versioning](https://semver.org/spec/v2.0.0.html).

Changes are grouped as follows:

- `Added` for new features.
- `Changed` for changes in existing functionality.
- `Deprecated` for soon-to-be removed features.
- `Improved` for transparent changes, e.g. better performance.
- `Removed` for now removed features.
- `Fixed` for any bug fixes.
- `Security` in case of vulnerabilities.

## TBD
### Added
- [ALPHA] Added standardization of version and space for views in DMS data model under `neat.prepare.data_model.standardize_space_and_version()`.
- The `neat.to.excel(...)` now supports passing a data model directly in the `include_reference` parameter.
- [ALPHA] Ability to subset data model to desired concepts (classes/views) via `neat.subset.data_model` endpoint

### Fixed
- In Model was not automatically set to True importing from spreadsheet missing value in this column
- Change the `Instance source` field on InformationProperty to be less restrictive. All URIs are now allowed.
- The `neat.infer()` maintains acronyms when renaming invalid properties/classes.
- neat.show.data_model() fixed for information rules

### Changed
- Moved examples under neat.read.examples[nordic44, pump_example]
- [BREAKING] In Information rules, the `Instance Source` field is now a URIRef list instead of a RDFPath. In addition,
  the classes now also have an `Instance Source` column with the rdf:type of the class.

### Improved
- The `neat.read.excel(...)` now gives more information about the location of the error in the Excel file.
- Automatic drop of rows in Excel rules if cells for critical columns are missing
- [BREAKING] multi value types are now serialized as a comma separated values (previous we used `|` as separator)
<<<<<<< HEAD
- Validation of DMS rules which does not allow re-definition of any of the resources
=======
- The `neat.infer()` now is case-insensitive when inferring the data model. This is to match CDF's behavior.
>>>>>>> d70cc12d

## [0.109.4] - 03-02-**2025**
### Fixed
- The `neat.create.enterprise_model()` now sorts properties based on (view + property) in alphabetical order.

## [0.109.3] - 03-02-**2025**
### Added
- Support for standardizing of naming in the `neat.prepare.data_model.standardize_naming()` method.

### Improved
- `neat.inspect.issues()` for errors in Metadata sheet and ill-formed views in te Views and Properties sheets
- `neat.infer()` now automatically makes the inferred classes and properties comply with the CDF naming conventions.

### Fixed
- The `neat.create` + `neat.to.excel(..., include_reference=True)` now correctly includes the reference data model
  in the Excel file.

## [0.109.2] - 31-01-**2025**
### Added
- [ALPHA] Support for external modification of data model from NeatSession and its re-import
- Export of data model to Excel will now automatically hide the columns used for the internal neat processes.
- [ALPHA] when exporting data model to Excel one can specify to export only properties of views which are in the same space as the data model

### Fixed
- The `neat.create.data_product_model` no longer includes properties pointing to views not in the model.

## [0.109.1] - 28-01-**2025**

### Fixed
- The `neat.inspect.issue()` now returns data model issues.
- Issue with setting new data model id for rules that have raw filter

## [0.109.0] - 28-01-**2025**
### Improved
- AML and DEXPI reader for neat session automatically perform extraction and transformation
- The `get_cognite_client` function no longer prints an irrelevant warning message when running outside a git
  repository.
- The `neat.verify()` no longer gives warnings about empty `Cognite` system containers.
- The `neat.infer()` is now much faster for large number of instances. (It now scales linearly with number of properties
  and not instances.). In addition, it supports inferring schema with an existing data model.

### Changed
- [BREAKING] NeatSession.prepare.data_model.cdf_compliant_external_ids is moved under NeatSession.fix.data_model.cdf_compliant_external_ids
- [BREAKING] `cdf_compliant_external_ids` expects validated InformationRules as input instead of InformationInputRules
- [BREAKING] The `neat.prepare.data_model.to_solution/to_enterprise/to_data_product` methods are moved to
  `neat.create.solution_model/enterprise_model/data_product_model`. In addition, the methods been simplified with
  fewer parameters and better defaults.
- [BREAKING] NeatSession.prepare.data_model.prefix works only on verified Information and DMS rules, where in case of both rules are provided, it will use DMS rules
- [BREAKING] The `neat.convert()` no longer takes a target parameter. Only conversion from Information to DMS rules is
  supported.
- [BREAKING] The `neat.prepare.data_model.drop(...)` has been moved to `neat.drop.data_model.views(...)`. In addition,
  the `drop` paramter has been split into `view_external_id` and `group` to differentiate between dropping individual
  views and groups of views.

### Removed
- [BREAKING] NeatSession.prepare.dexpi and NeatSession.prepare.aml methods are removed. Use NeatSession.read.rdf.dexpi and NeatSession.read.rdf.aml instead.
- [BREAKING] NeatSession.prepare.data_model.cdf_compliant_external_ids

### Fixed
- Fixed issue with not correctly set of max count when inferring properties which value type are multi type
- `neat.read.cdf.classic.graph` no longer requires read access to data sets in CDF.

### Added
- Support for "on-disk" storage for oxigraph in NeatSession
- New method `neat.inspect.views()` to check the views in the data model.

## [0.108.0] - 22-01-**2025**
### Added
- Support RDF Datasets in NeatGraphStore enabling writing of sources triples to dedicated named graphs
- Support for classic graph using externalIDs `neat.read.cdf.classic.graph(..., id="externalId")`

### Improved
- The `neat.infer()` no longer skips `externalId`/`external_id` properties when inferring the data model.
- Importing rules which were exported then modified externally then re-imported to the neat session
- The `neat.read.cdf.classic.graph(...)` gives an error is the root asset is not found in CDF.
- The `neat.read.cdf.graph(...)` method now shows progress bars for each view when loading large graphs.
- Initiating NeatSession will automatically select the best possible graph storage
- Form of internal neat data model
- The `neat.read.cdf.classic.graph(...)` now looks-up internal ids for external ids upon extraction instead of a
  separate step. This has a significant performance improvement for large graphs.

### Changed
- The `neat.read.cdf.graph(...)` no longer extracts instances from cognite views by default. Instead, the parameter
  `skip_cognite_views` has been added to the method to allow for this.

## [0.107.0] - 15-01-**2025**
### Fixed
- The `neat.prepare.instances.relationships_as_edges()` no longer creates invalid identifiers for the edges.
- The `neat.to.cdf.instances()` can now create edges with properties.

### Added
- Fast serialization of NeatGraphStore
- `neat.to.session(...)` and `neat.from.session(...)` methods to save and load a `NeatSession` object to and from a file.
- Internal support for remote oxigraph store
- Neat can now read a knowledge graph from DMS with the `neat.read.cdf.graph(...)` method.

### Improved
- Better error message if `NeatSession(..., storage="oxigraph")` and the `oxigraph` package is not installed.
- NeatIDs are now human-readable and deterministic.
- The `neat.convert()` from DMS ot information now sets the container.usedFor to "node"/"edge"/"all" based on
  how the classes are implemented.

### Changed
- [BREAKING] The `Transformation` column in the Information Data Model properties sheet has been renamed to
  `Instnace Source`.
- [BREAKING] The `neat.convert()` no longer has a property `mode` used to recognize classes that should be implemented
  as edges. Instead, information model to dms model conversion classes with both `startNode` and `endNode` properties
  are implemented as edges.

### Removed
- [BREAKING] The `neat.prepare.instances.classic_to_core()` and `neat.prepare.data_models.add_implents_to_classes()`
  methods have been removed. These were only used for the classic to core flow. The simplified classic to core flow
  now solves this automatically.

## [0.106.0] - 09-01-**2025**
### Added
- Method for setting session client, `neat.set.client(...)`.

### Fixed
- `neat.prepare.instances.make_connection_on_exact_match` can now run multiple times.
- The `mapping.data_model.classic_to_core` method now produces a `..SourceSystem` with a `guid` property that ensures
  that only instances written through this view are returned when querying it.
- The `neat.read.cdf.classic.graph(...)` now handles lack of access to CDF resources more gracefully.

### Improved
- `neat.infer(...)` and `neat.to.cdf.instances(...)` now display a progress bar if the number of instances is large.

## [0.105.2] - 08-01-**2025**
### Added
- The `get_cognite_client` function uses the current working directory to store the environment file if neat
  is not run inside a git repository.

## [0.105.1] - 08-01-**2025**
### Added
- `neat.to.cdf.instances()` now automatically ignore relations above the DMS limit of 100. This is to ensure that
  the instances are successfully loaded into CDF. A warning is issued to the user if any relations are ignored.

### Fixed
- The `neat.prepare.instances.make_connection_on_exact_match` no longer raises a `SyntaxError` when called.

## [0.105.0] - 07-01-**2025**
### Added
- All `neat.read` methods now supports reading from a URL.
- `neat.prepare.instances.connection_to_data_type(...)` added to convert connection to data type.
- `neat.prepare.instances.classic_to_core()` which bundles the preparation from classic to core.

### Fixed
- `neat.read.yaml(...)` no longer raises a `ValueError` if a view is referencing an enum property in a container
  that is not part of the model.
- `neat.read.yaml('....zip', format='toolkit')` now correctly puts containers into a subfolder in the zip file.
- `neat.to.cdf.data_model(...)` now correctly handles list of json objects in the `properties` field of a view.

### Improved
- `neat.read.yaml(..., format="toolkit")` no longer removes direct relations sources that points to views that are not
  part of the model.
- When using the `neat.prepare.data_model.to_solution(...mode="read")` and `neat.prepare.data_model.to_data_product()`
  methods, the newly created views inherits the filter from the source data model containers. This ensures that the new
  views will return the same instances as the source views.
- The `neat.prepare.data_model.to_data_product(include="same-space")` method no longer produces data models that uses
  values types that are not part of the data model. This ensures that the data model is self-contained. This is solved
  by dropping all properties that have a value type that is not part of the data model.
- The `neat.to.cdf.instances(...)` now correctly ignores read-only properties when creating instances in CDF.
- Reading sequences from CDF using `read.cdf.classic.graph(...)` now includes `rows`. In addition, the `columns` are
  now created as a list and not a blob.

### Changed
- The `neat.mapping.data_model.classic_to_core(...)` now includes all connection properties from the view that
  it is implementing.

## [0.104.0] - 20-12-**2024**
### Improved
- When using a `NeatSession` object in a notebook. The return issues now has context for what actions they
  were caused by. In addition, the `NeatSession` object now ensures a linear provenance path for the
  data modeling.

### Added
- Writing a model to Excel now includes the reference data model if the model was created from another model
  using the `prepare.data_model.to_enterprise(...)`, `neat.prepare.data_model.to_solution(...)`, or
  `neat.prepare.data_model.to_data_product(...)` methods.

## [0.103.1] - 17-12-**2024**
### Fixed
- Writing a model to Excel or YAML no longer skips specifying version and space of Views unless they both match.

## [0.103.0] - 16-12-**2024**
### Added
- Support for converting data types with `neat.prepare.instances.convert_data_type(...)`.
- Support for converting data types to connection with `neat.prepare.instances.property_to_type(...)`.

### Fixed
- The `neat.to.cdf.instances()` now accounts for the dependencies between the views when
  creating the instances in CDF.
- Implementing a view with a reverse connection and not overwriting reverse connection from the parent,
  no longer returns a `ReversedConnectionNotFeasibleError` in `neat.verify()`.
- Dumping any data model in neat now uses `space` and not `prefix` in the Metadata sheet.

### Changed
- To the newest release of neatengine; `v.2.0.3`

## [0.102.0] - 09-12-**2024**
### Fixed
- Reading data models from CDF ensures unique names for enum collections.
- Edge creation

### Improved
- AttachPropertyFromTargetToSource can now convert literal to URIRef
- Handling of undefined value type properties when loading instances to CDF

### Added
- `.prepare.instances.dexpi()`
- `.prepare.instances.aml()`
- DEXPI onboarding tutorial
- AML onboarding tutorial

### Changed
- The `get_cognite_client` now prioritize the `env_file_name` parameter over loading variables from the environment.

## [0.101.0] - 06-12-**2024**
### Added
- Support for reading a `csv` from any URL in `neat.read.csv(...)`.

## Fixed
- The `neat.to.cdf.data_model()` no longer fails to update `space` when `existing='recreate'` and `drop_data=True`.
  Instead, spaces are now updated, while containers are successfully deleted and recreated.

## [0.100.1] - 05-12-**2024**
### Fixed
- The `neat.to.cdf.data_model()` no longer raises a `TypeError` when the `existing='recreate'` parameter is used.

## [0.100.0] - 04-12-**2024**
### Added
- Support for converting relationships to edges.
- Support for setting limit when running `neat.read.cdf.classic.graph(...)`.
- RegexViolation warning on Information rules that check if entity ids are DMS compliant
- Support for using parent property name in `neat.mapping.classic_to_core(...)`.
- Classes that have properties but are not defined in Classes sheet will raise error
- Ability to make connection at granular level between Info and DMS rules when doing conversion
  form Info to DMS rules
- Ability to change names of properties and views / classes and still be able to load instances
- `XMLReadAPI` to extract triples from dexpi and aml files via `NeatEngine` in NeatSession

### Changed
- NeatEngine version to the latest release that has a breaking change to the interface; `2.0.0`
- NeatEngine version `2.0.1` with bugfix for getting catalog file from zipped folder
- [BREAKING ]The `neat.to.cst.data_model(...)` has been reworked. The new parameters `drop_data` and `component`
  ensures that containers and spaces with data are not accidentally deleted, while `component` allows
  for more granular control over what is deleted. The `fallback_one_by_one` parameter has been removed, and
  instead is now the default behavior.

### Fixed
- Implementing a view with a reverse connection no longer raises a `ReversedConnectionNotFeasibleError`.


## [0.99.1] - 28-11-**2024**
### Changed
- Remove "make_compliant" from OWL and IMF importers
- Information rules post validation is now solely raising warnings
- Renamed `neat.prepare.instances.relationships_as_connection` to `neat.prepare.instances.relationships_as_edges`.
  Changed how the conversion is done. The edge is as a node between the start and end node.

### Fixed
- `neat.to.cdf.data_model(...)` no longer tries to deploy Cognite Models.
- Wrong connection in `neat.mapping.classic_to_core(...)` is now fixed.

### Improved
- Inference, instances are ordered by no of properties
- Inference, if Unknown value is present in multivalue property it is dropped

## [0.99.0] - 26-11-**2024**
### Changed
- We are now using RDF datasets (namedgraphs) instead of simple graphs, enabling support for multi space
  resolution of nodes and edges in CDF.

### Added
- Support for dropping instances of a given type with `neat.drop.instances(...)`
- Helper methods `neat.prepare.instances.relationships_as_connection` and `neat.prepare.data_model.prefix` added
- The `neat.verify(...)` method now looks in `CDF` for the data model if it is not found in the `NeatSession`.

### Fixed
- Running `neat.to.cdf.data_model(..., dry_run=True)` now counts created and deleted items correctly.
- Bug in inference of multi-value types
- Setting `filter` for a `view` in `DMS` sheet is no longer ignored.

### Improved
- Bump dep on pyoxi to 0.4.3 and oxrdflib to 0.4.0
- Increase speed in loading RDF files in oxistore

### Removed
- [BREAKING] The `neat.read.cdf.classic.asset(...)` is removed. Use the `neat.read.cdf.classic.graph(...)` instead.

## [0.98.0] - 21-11-**2024**
### Added
- Support for reading `YAML`
- Support for writing `YAML` in toolkit format.
- Added end-to-end test for CDM extension
- Support for dropping instances of a given type with `neat.drop.instances(...)`
### Fixed
- Verification of reversed connections was done of `property (linage)` instead of `view_property`
### Changed
- [BREAKING] Rules are simplified and normalized, especially metadata
- [BREAKING] removed `reference`, `class (linage)` and `property (linage)`.
- [BREAKING] removed `last`, `reference`, auto-generated filters, `data_model_type`, `schema_`, `extension`

## [0.97.3] - 16-11-**2024**
### Improved
- `...make_connection_on_exact_match` now takes strings instead of URIRefs
### Fixed
- Smart filling in of container properties lead to bug (triggered by edge case)

## [0.97.2] - 14-11-**2024**
### Added
- Added parameter, `model`, to `neat.to.excel(...)` to allow to specify 'dms' or 'information' model.

### Fixed
- `neat.set.data_model_id()` did not result in the verified data model being stored
- Due to issues with reverse connections `neat.set.data_model_id()` does not allow changing data model id-
### Improved
- `neat.to.cdf.instances()` now auto creates space if one is not passed, also does not allow usage of data model space for instances storage
- `neat.to.cdf.instances()` no longer loads the data twice.
- `neat.to.cdf.instances()` now has a more informative output.
- `neat.inspect.outcome....` reduced the amount of information shown in the output to make it more readable.

## [0.97.1] - 14-11-**2024**
### Changed
- `neat.show.instances()` now only works if NeatSession storage is set to `oxigraph`
### Fixed
- `neat.prepare.data_model.to_enterprise/to_solution` was not picking up source entity
### Changed
- `lxml` is now an optional dependency for `DexpiExtractor`. This is to support running in `pyodide` environment.

## [0.97.0] - 14-11-**2024**
### Added
- Added provenance on rules in NeatSession
- Option to move connections from reference to new model in DMS rules when generating Enterprise model
- Plotting of data model provenance
- Plotting of data model implements
- Support for loading `NeatEngine`.
- Support for inspecting outcome of `neat.to.cdf.instances(...)` with `neat.inspect.outcome.instances(...)`.
- `neat.prepare.instance.make_connection_on_exact_match` added to enable adding connections
  between instances based on exact match of properties.
- Support for reading instances from csv `neat.read.csv`. Including reading csv from a public GitHub repository.

### Improved
- Case-insensitive "direct" connection type in DMS Rules
- Validation over view types for connections in DMS Rules
- Validation of reverse connection feasibility in DMS Rules

## Changed
- The `neat.infer()` now always infer integer and float as their 64-bit counterparts long and double. The motivation
  for this change is to have a more flexible data model that can handle 64-bit integers and floats.

## [0.96.6] - 08-11-**2024**
### Fixed
- `neat.verify()` no longer gives a `PrincipleMatchingSpaceAndVersionWarning` when you include views from
  the `CogniteCore` or `CogniteProcessIndustry` data models.
- In the `DMSSheet` you will now get a `RowError` if you try to set `container` or `container property` for
  an edge or reverse direct relation as these are not stored in containers.
- `neat.read.excel(...)` now correctly reads the `Enum` and `Nodes` sheets.
- In the `DMSSheet`, `reverse` relations no longer give a `RowError` if the reverse property is referencing
  a property in the reference sheets.

## [0.96.5] - 07-11-**2024**
### Fixed
- Serializing `ResourceNotDefinedError` class no longer raises a `ValueError`. This happens when a `ResourceNotDefinedError`
  is found, for example, when calling `neat.verify()`.
- Setting `neat.to.cdf.data_model(existing_handling='force)` will now correctly delete and recreate views and containers
  if they already exist in CDF.

### Improved
- When running `neat.to.cdf.data_model()` the entire response from CDF is now stored as an error message, not just the
  text.

### Added
- `neat.to.cdf.data_model()` now has a `fallback_one_by_one` parameter. If set to `True`, the views/containers will
  be created one by one, if the batch creation fails.

## [0.96.4] - 05-11-**2024**
### Fixed
- `neat.to.excel` or `neat.to.yaml` now correctly writes `ViewTypes` and `Edge` that do not have the default
  value. For example, if the `Connection` was `edge(direction=inwards)` it would not be written to the Excel or
  YAML file as `edge` as `direction=inwards` was not the default value. This is now fixed.

## [0.96.3] - 05-11-**2024**
### Added
- Introduce `neat.inspect.outcome(...)` to check the outcome of `cdf.to.data_model`.

### Fixed
- `neat.to.cdf.data_model` no longer outputs warnings when creating a new data model in CDF.

## [0.96.2] - 05-11-**2024**
### Added
- Can configure `neat.to.cdf.data_model` behavior for data model components that already exist in CDF

### Changed
- When reading a data model from CDF, `inwards` edges are now treated as an edge with direction inwards and
  not the reverse edge.

## [0.96.1] - 04-11-**2024**
### Fixed
- `naet.show` working in a pyodide environment

## [0.96.0] - 04-11-**2024**
### Improved
- Handling of CDM extension
- Switched from Cytoscape to PyVis for data model and instances visualization
### Added
- `neat.prepare.reduce` now support dropping individual views from a `Cognite` model.
- `neat.set.data_model_id` a convenience method to set the data model id in a `NeatSession`.
- `neat.version` returns the version of the `neat` package.
- `neat.prepare.to_enterprise` prepares template for creation of an enterprise model in `Cognite Data Fusion`.
- `neat.prepare.to_solution` prepares template for creation of a solution model in `Cognite Data Fusion`.


## [0.95.0] - 29-10-**2024**
### Fixed
- `NeatSession` subcommands no longer gives traceback for `NeatSessionError` exceptions, instead it
  gives a more user-friendly error message.

### Improved
- Reduced matplotlib version to 3.5.2 due to PYOD compatibility issues
- Shorter and more concise summary of the data model in NeatSession

## [0.94.0] - 29-10-**2024**
### Added
- Support for information rules and instance plotting in NeatSession
- From Source to CDF tutorial

### Improved
- Better plotting of rules for dms and information rules in NeatSession (accounts for `subClassOf` and `implements`)

## [0.93.0] - 28-10-**2024**
### Improved
- IODD extractor to also extract XML elements that should map to time series data type
- This includes extracting `VariableCollection` elements and `ProcessDataIn` elements
- Will probably need to revise how the tag/id of the time series is created
- Interfaces for InferenceImporter, IMFImporter and OWLImporter are leveraging BaseRDFImporter
- Renamed rules.examples to rules.catalog to start building catalog od data models
- Improved IMF rules that will handle IMF AttributeType onboarding
- Improved handling of unknown, multi-data, multi-objet and mixed value types in conversion from Information to DMS rules
- Reorg prefixes
- Added more detail regex testing of entities
- Transformation is now generated for every RDF based rules importer
- Improved session overview in UI

### Added
- Added `NeatSession`
- Rules exporter that produces a spreadsheet template for instance creation based on definition of classes in the rules
- Rules transformer which converts information rules entities to be DMS compliant
- Rules transformer `RuleMapping` that maps rules from one data model to another
- Graph transformer `SplitMultiValueProperty` which splits multi-value properties into separate properties with single value
- Support for `xsd:decimal` which is now mapped to `float64` in DMS rules
- Added RDF based readers for `NeatSession`
- `NeatSession.read.examples.nordic44`
- `NeatSession.show.data_model` show data model in UI

### Removed
- State on DataType stored in `_dms_loaded` attribute

### Changed
- Required `env_file_name` explicitly set in the `get_cognite_client` function. This is to avoid loading the wrong
  environment file by accident when running the function in a notebook.
- `NeatIssue` are no longer immutable. This is to comply with the expectation of Exceptions in Python.
- [BREAKING] All `NEAT` former public methods are now private. Only `NeatSession` is public.

## [0.92.3] - 17-09-24
### Fixed
- Prefixes not being imported or exported to Excel
- Trailing whitespace in Excel files causing issues with importing

## [0.92.2] - 17-09-24
### Added
- Method in `InformationAnalysis` which returns class URI based on class entity
- Method in `InformationAnalysis` which returns definition of property types for give class entity
- Allow different class entity in transformations then classes for which transformation are written(typical use case when we are renaming classes from source to target graph)

### Improved
- Handling of namespace removal in Describe query (now only values which are of URIRef type or values of properties defined as object property get get namespace removed)

### Removed
- logging from `InformationAnalysis` module

### Fixed
- NEAT can now run in a minimal environment without raising a `KeyError` when using the default
  configuration in NEAT importers.
- NEAT now strips extra whitespace in all imported strings.


## [0.92.1] - 12-09-24
### Fixed
- The version of the released docker image was not updated correctly. This is now fixed.

## [0.92.0] - 12-09-24
### Added
- `ClassicExtactor` to extract all classic resource types from CDF from a given data set or root asset.

## [0.91.0] - 11-09-24
### Added
- IODDExtractor for IO-link standard: https://io-link.com/
- The extractor will parse XML files that follow the IO-link standard for an IODD device, and create rdf triples
that will form the knowledge graph for the device.
- Improved XML utils method `get_children` to be able to extract nested children as well as direct children, and ignore
namespace prefix of each tag element if the XML contains namespaces.

## [0.90.2] - 06-09-24
### Improved
- Visualize data model chapter in Knowledge Acquisition tutorial reduce to only export of data model to ontology
- New video made for the Export Semantic Data Model chapter in Knowledge Acquisition tutorial
- Workflow `Visualize_Semantic_Data_Model` renamed to `Export_Semantic_Data_Model` and reduce to only export

### Removed
- `Visualize_Data_Model_Using_Mock_Graph` removed since UI has been reduced to only have workflow builder & executor feature

## [0.90.1] - 06-09-24
### Fixed
- Fix issue with step doing file upload leading to blank screen in UI
- Fix issue with graph store step config, leading to not being able to load triples


## [0.90.0] - 05-09-24
### Added
- `DMSExtractor` added to extract instances from CDF into NeatStore.
- `DMSLoader` now sets the node type for instances.

### Fixed
- `DMSLoader` now correctly identifies edges based on type.

## [0.89.0] - 02-09-24
### Changed
- [BREAKING CHANGE] All conversion of rules object methods, for example, `InformationRules.as_dms_rules()`, have
  been removed. Instead, use the `cognite.neat.rules.transformers` module to get an appropriate transformar
  and use the `transform` method to convert the rules object.

### Fixed
- Circular dependency

### Improved
- Handling Default for connections in DMS rules
- Updated InformationToDMS to allow for dropping of properties with unknown value types
- Handling of properties which point to non-existing nodes when doing data model inference
- Handling of conversion of Information to DMS rules which contain properties with `Unknown` value type (defaulting to connection =`direct`, with no value type)

### Added
- Support for edges with properties in DMS rules.
- Support for explicitly setting node types in DMS Rules.
- Support for units on `fload64` and `float32` in DMS Rules.
- Support for enum in DMS Rules.


## [0.88.4] - 29-08-24
### Fixed
- IMF rules importer failed to publish to CDF due to non-compliant identifiers
- Duplicate generation of properties
### Improved
- Handling of cardinality for attribute properties
- Handling of multiple predicates used for concept definitions

## [0.88.3] - 20-08-24
### Fixed
- IMF rules importer failing due to references
### Improved
- Handling of references for OWL importer
### Added
- Test for IMF importer


## [0.88.2] - 24-07-24
### Added
- IMF rules importer
### Improved
- Organization of RDF based importers


## [0.88.1] - 24-07-24
### Improved
- Implementation of oxistore is now more robust and based on existing implementation by Oxigraph developer
### Removed
- Removed unused Oxistore implementation

## [0.88.0] - 22-07-24
### Removed
- [BREAKING] Legacy neat has been removed from the codebase. This includes `legacy` module,
  steps, and UI capabilities (such as explorer and rules editor).


## [0.87.6] - 22-07-24
### Added
- Labels generation from NeatGraphStore in AssetLoader


## [0.87.5] - 22-07-24
### Added
- Relationship generation from NeatGraphStore in AssetLoader


## [0.87.4] - 22-07-24
### Added
- Support for `Immutable` in `DMSRules`

## [0.87.3] - 18-07-24
### Added
- Handling of missing parents when generating assets
- Concept of orphanage asset for assets whose parents do not exist
- Uploader to CDF for assets
### Fixed
- Issue of not loading all asset fields when calling `AssetWrite.load()` method


## [0.87.2] - 17-07-24
### Added
- Topological sorting of classes and properties in `AssetRules` to provide proper order of asset creation
- Additional validation on `AssetRules` to ensure that mapped parent properties point to class not data value type
- Additional validation on `AssetRules` to ensure that rules do not have circular decadency

## [0.87.1] - 17-07-24
### Added
- `AddSelfReferenceProperty` transformer that handles `SelfReferenceProperty` RDF path in Rules
### Improved
- Better handling of property renaming in `DESCRIBE` query, which for example allows RDF:type property to be used
- Iterating over classes which have properties defined for them instead of all classes (which causes errors)
- Renamed `AllReferences` RDF path to `SelfReferenceProperty` to better reflect its purpose
### Removed
- `AllProperties` RDF path has been removed as we no longer want support implicit properties

## [0.87.0] - 17-07-24
### Added
- `AssetLoader` added to load assets to CDF
- `get_default_prefixes` method to provide default prefixes
### Removed
- `PREFIXES` dict that was used as default prefixes in `NeatGraphStore` and `Rules`
### Improved
- `AssetRules` properties have now mandatory `implementation` field
### Fixed
- Issue of properties not being renamed in `DESCRIBE` query


## [0.86.0] - 15-07-24
### Changed
- `NeatGraphStore.read()` is now iterable utilizing `DESCRIBE` query instead of `CONSTRUCT` query.
### Improved
- Order of magnitude improved query speed of instances for downstream graph loaders


## [0.85.12] - 11-07-24
### Added
- Added handling of Json fields in DMS loader

### Fixed
- DMS related datatype .python being wrongly mapped to python types

## [0.85.11] - 10-07-24
### Added
- Method `create_reference` to `DMSRules` to add reference dms rules and do the mapping of properties
  and views to the reference model.

## [0.85.10] - 10-07-24
### Added
- Depth-based typing in `AddAssetDepth` transformer
- Graph summary repr

## [0.85.9] - 09-07-24
### Added
- Option for checking for JSON value type when inferring data model

## [0.85.8] - 09-07-24
### Added
- Option for unpacking metadata from classic CDF resources graph extractor

## [0.85.7] - 08-07-24
### Added
- Option for setting lambda function `to_type` in the `AssetExtractor`.

## [0.85.6] - 08-07-24
### Added
- Analysis for `AssetRules`

## [0.85.5] - 07-07-24
### Fixed
- Prefix collision
- Fixed issue arising when value string "null" is threated as float "null" leading to error
  in DMS Instances

### Removed
- Relation to original data model used to develop neat

## [0.85.4] - 01-07-24
### Fixed
- Another issue with docker release.

## [0.85.3] - 01-07-24
### Fixed
- Another issue with docker release.

## [0.85.2] - 01-07-24
### Fixed
- Issues with docker release.

## [0.85.1] - 01-07-24
### Fixed
- Bug when using the `get_cognite_client` function with interactive login. This is now fixed.

## [0.85.0] - 25-06-24
### Changed
- [BREAKING] Interface for `Loaders`. Instead of `.export_to_cdf` now always return `UploadResultList` and
  the `.load_into_cdf_iterable` returns an iterable of `UploadResult`. It is no longer possible to return
  just the count. This is to make the interface more notebook friendly and easier to work with.

## [0.84.1] - 26-06-24
### Added
- Conversion between information, asset and dms rules
- Added serializer for transformations (i.e. RDFPATH)
- Placeholder for AssetLoader

## [0.84.0] - 25-06-24
### Changed
- [BREAKING] Interface for `Exporters`. Instead of `.export_to_cdf` returning an iterable, it now returns a list,
  and the `.export_to_cdf_iterable` returns an iterable. In addition, these method now returns a new type of
  objects `UploadResult`. This is to make the interface more notebook friendly and easier to work with.

## [0.83.1] - 26-06-24
### Added
- Conversion between information, asset and dms rules
- Added serializer for transformations (i.e. RDFPATH)
- Placeholder for AssetLoader


## [0.83.0] - 25-06-24
### Changed
- The dependency for running the neat service `fastapi`, `uvicorn`, and `prometheus-client` have been
  made optional. This is to make it easier to use `neat` as a Python package without the need for
  these dependencies.

## [0.82.3] - 25-06-24
### Improved
- Automatic conversion of `MultiValueType` in `InformationRules` to `DMSRules`.

## [0.82.2] - 25-06-24
### Fixed
- Conversion from Information to DMS rules incorrectly set `nullable` for a property if
  the property had `min_value` not set in the Information rules. This is now fixed.

## [0.82.1] - 21-06-24
### Added
- added new entities `AssetEntity` and `RelationshipEntity`
- added new rules type `AssetRules`

## [0.82.0] - 21-06-24
### Added
- Introduce `query` module under `neat.graph` which holds previous `_Queries` class
- Added generation of `SPARQL` `CONSTRUCT` queries based on `rdfpath` transformations defined in `InformationRules`
- Introduce `NeatGraphStore.read` method which takes class and returns all instances of that class
- Test for `NeatGraphStore.read` method which entails end-to-end process of loading triples, inferring data model and reading instances of a class
### Changed
- `DMSLoader` now uses `.read` method of `NeatGraphStore`


## [0.81.12] - 20-06-24
### Added
- Placeholder for `NeatGraphStore.read_view` method
### Improved
- Simplified InformationArchitect rules by remove `rule_type` and renaming `rule` to `transformation` instead


## [0.81.11] - 19-06-24
### Added
- `AssetRelationshipConnector` transformer added
### Improved
- Handling of ids for labels and relationships


## [0.81.10] - 19-06-24
### Added
- `AssetEventConnector` transformer added

## [0.81.9] - 19-06-24
### Added
- `AssetFilesConnector` transformer added


## [0.81.8] - 19-06-24
### Added
- `AssetSequenceConnector` transformer added

## [0.81.7] - 19-06-24
### Added
- `AssetTimeSeriesConnector` transformer added

### Fixed
- `NeatGraphStore.transform` was resetting provenance object, this is now fixed


## [0.81.6] - 18-06-24
### Added
- Transformers module to NeatGraphStore
- `AddAssetDepth` transformer added

## [0.81.5] - 14-06-24
### Improved
- Dexpi Extractor is significantly more extracting triples from Dexpi XML files
- More human readable class and property ids in Dexpi Extractor


## [0.81.4] - 14-06-24
### Fixed
- When creating a new Enterprise model, node types are automatically created for all views. This is such that
  the node types can be used in the filters for any solution model built on top of the enterprise model.

## [0.81.3] - 14-06-24
### Fixed
- If external id of edge is longer than 256 characters it will be hashed to avoid exceeding the limit of 256 characters.


## [0.81.2] - 12-06-24
### Fixed
- When converting from Information to DMS rules, `neat` now automatically creates more containers if
  the number of properties exceeds the maximum number of properties per container. In addition, a warning
  is issued to the user if the number of properties exceeds the maximum number of properties per container.

## [0.81.1] - 12-06-24
### Improved
- Classic CDF extractors now prefix ids with resource type

### Removed
- Dependency on pytz


## [0.81.0] - 11-06-24
### Added
- `DexpiExtractor` graph extractor added.

## [0.80.3] - 12-06-24
### Fixed
- Increased upper bound on `python-multipart` dependency.

## [0.80.2] - 11-06-24
### Fixed
- Fixed missing input for `Reference data model id` in  `DMSToRules` step

## [0.80.1] - 11-06-24
### Fixed
- Fixed issues with duplicated edges when different properties are referring to the same target node.


## [0.80.0] - 10-06-24

### Improved
- Single `NeatGraphStore` instantiated via three options:
  - `from_memory_store`
  - `from_oxi_store`
  - `from_sparql_store`
### Removed
- Removed various superclassing of `NeatGraphStore`
- Remove Prometheus reminisce in code base
- Remove logging
### Added
- `RdfFileExtractor` graph extractor added.

## [0.79.0] - 10-06-24
### Added
- `TimeSeriesExtractor` graph extractor added.
- `SequencesExtractor` graph extractor added.
- `EventsExtractor` graph extractor added.
- `FilesExtractor` graph extractor added.
- `LabelsExtractor` graph extractor added.
- Dedicate test data for Classic CDF data model created
- Tracking of graph provenance added to `NeatGraphStore`

## [0.78.5] - 05-06-24
### Changed
- Increased upper bound on `fastapi` dependency.


## [0.78.4] - 05-06-24
### Added
- `AssetsExtractor` graph extractor added.

## [0.78.3] - 03-06-24
### Added
- `MultiValueType` for the Information Architect rules, allowing multiple value types for a property.

### Improved
- `InferenceImporter` is retaining information on multi value type for properties.

## [0.78.2] - 31-05-24
### Improved
- `OWLImporter` is now opinionated and will attempt to make the imported ontology compliant with the rules.

## [0.78.1] - 30-05-24
### Added
- Added `RulesInferenceFromRdfFile` to the step library

## [0.78.0] - 30-05-24
### Added
- `make_compliant` feature added to `InferenceImporter` producing compliant rules from a knowledge graph.

## [0.77.10] - 23-05-30
### Changed
- Increased upper bound on `uvicorn` dependency.

## [0.77.9] - 23-05-24
### Added
- `InferenceImporter` added to the core library enabling inference of rules from a graph.

## [0.77.8] - 23-05-24
### Fixed
- In the conversion form Information to DMS Rules, when referencing a class in reference rules, the implements
  was not set correctly. This is now fixed.
- In the new implementation of the conversion between Information and DMS rules, containers that already exist
  in a last or reference rule object were recreated. This is now fixed.

## [0.77.7] - 23-05-24
### Fixed
- In the `DMSImporter`, if you imported a data model with multiple views referencing the same direct property
  in a container, it would return an error. This is allowed and thus no longer return an error.
- There was an edge case that could cause the conversion between Information and DMS rules to fail with
  `MissingContainerError`. The conversion is now reimplemented to ensure that Information rules always
  will create the necessary containers in the conversion to DMS rules.

## [0.77.6] - 23-05-24
### Improves
- Documentation on how to use raw filter
- Added a simple example of Rules with raw filter
- Added new test for raw filter

## [0.77.5] - 23-05-24
### Fixed
- `DMSExporter` creates the schema depending on `extension` in metadata field as defined in the
  [documentation](https://cognite-neat.readthedocs-hosted.com/en/latest/terminology/rules-excel-input.html).

## [0.77.4] - 22-05-24
### Improves
- Information rules are now read using InformationRulesInput data class, replicate the form of DMS rules.
- Information rules are now serialized using dedicated serializer class
- Information rules are now validated using dedicated validator class
- Defaulting to "enterprise" data model type and "partial" schema completeness set to avoid validation error on import
### Fixed
- Fixed bug in `ExcelImporter` when importing a data model with a last spreadsheet and no reference model.
  This would trigger an error `RefMetadata sheet is missing or it failed` even though the
  ReferenceMetadata sheet is not needed.

## [0.77.3] - 14-05-24
### Fixed
- When using `DMSExporter` and importing a data model with a view pointing to a view not in the data model,
  it would fail to convert to an `Information` rules. This is now fixed.
- In the `ExcelExporter`, the `metadata` sheet is now created correctly when you use the arguments `dump_as="last"`,
  or `dump_as="reference"`, combined with and without `new_model_id`. **[Note]** The order of the `dump_as` and
  `new_model_id` arguments have switched places. This is to make it more intuitive to use the `ExcelExporter`
  as `new_model_id` is only relevant if `dump_as` is set to `last` or `reference`.

## [0.77.2] - 14-05-24
### Added
- Missing warning when `RawFilter` is used to warn users that the usage of this filter is not recommended.


## [0.77.1] - 14-05-24
### Added
- Support for `RawFilter` allow arbitrary filters to be applied to the data model.


## [0.77.0] - 13-05-24
### Changed
- [BREAKING] The subpackage `cognite.neat.rules.models` is reorganized. All imports using this subpackage must be
  updated.

### Added
- Support for exporting/importing `Last` spreadsheets in the `ExcelExporter` and `ExcelImporter`.
- [BREAKING] As a result of the above, in the `ExcelExporter` the parameter `is_reference` is replaced by `dump_as`.
  To continue using the old behavior, set `dump_as='reference'`.
- In the `DMSImporter.from_data_model_id`, now supports setting `reference_model_id` to download a solution model
  with a reference model.

## [0.76.3] - 10-05-24
### Added
- Added schema validator for performance, specifically if views map to too many containers.


## [0.76.2] - 06-05-24
### Fixed
- Added missing "Is Reference" parameter back to the `ExcelExporter`step.


## [0.76.1] - 06-05-24
### Changed
- Updated DMS Architect Rules template to fit the new DMS Rules structure
- Update Terminology/Rules to reflect new DMS Rules structure

## [0.76.0] - 06-05-24
### Removed
- [BREAKING] In `DMSRules`, `default_view_version` is no longer supported. Instead, you will now get a warning if view versions
  are not matching the data model version.

### Added/Changed
- [BREAKING] The following renaming of columns in `DMSRules`, properties sheet:
    - `Relation` -> `Connection`
    - `ViewProperty` -> `View Property`
    - `ContainerProperty` -> `Container Property`
    - `IsList` -> `Is List`
    - `Class` -> `Class (linage)`
    - `Property` -> `Property (linage)`
- [BREAKING] The following renaming of columns in `DMSRules`, views sheet:
    - `InModel` -> `In Model`
    - `Class` -> `Class (linage)`
- [BREAKING] The following renaming of columns in `DMSRules`, containers sheet:
    - `Class` -> `Class (linage)`
- [BREAKING] Added support for listable direct relations in `DMSRules`. In addition, there is now a complete reimplementation
  of the `connection` column in the `DMRRules` `properties` sheet.
- [BREAKING] Connection (former relation) can now be `direct`, `reverse`, or `edge`.
  While `multiedge` and `reversedirectc` have been removed. For more details,
  see the [DMS Rules Details](https://cognite-neat.readthedocs-hosted.com/en/latest/terminology/dmsrules.html#relation)
  documentation.
- In `DMSRules`, added support for setting containerId and nodeId in `View.Filter`. Earlier, only `nodeType` and
  `hasData` were supported which always used an implicit `containerId` and `nodeId` respectively. Now, the user can
  specify the node type and container id(s) by setting `nodeType(my_space:my_node_type)` and
  `hasData(my_space:my_container_id, my_space:my_other_container_id)`.
- Introduced, `dataModelType` in `DMSRules` and `InformationRules` to explicitly set the type of data model. This
  will be used to different types of validation and make the user aware of the type of data model they are working with.
- In `DMSExporter`, created smart defaults for setting `view.filters`. This is now recommended that the user uses
  the default values for `view.filters` and only set them explicitly if they now very well what they are doing.

## [0.75.9] - 04-05-24
### Improved
- Steps are now categorized as `current`, `legacy`, and `io` steps
- Workflow fails if one mix `current` and `legacy` steps in the same workflow

## [0.75.8] - 02-05-24
### Fixed
- `DMSExporter` now correctly exports direct relations with unknown source.

## [0.75.7] - 29-04-24
### Added
- `DMSExporter` now supports deletion of data model and data model components
- `DeleteDataModelFromCDF` added to the step library

## [0.75.6] - 26-04-24
### Changed
- All `NEAT` importers does not have `is_reference` parameter in `.to_rules()` method. This has been moved
  to the `ExcelExporter` `__init__` method. This is because this is the only place where this parameter was used.

### Added
- `DMSExporter` now supports skipping of export of `node_types`.

### Fixed
- When importing an `Excel` rules set with a reference model, the `ExcelImporter` would produce the warning
  `The copy method is deprecated; use the model_copy instead`. This is now fixed.

## [0.75.5] - 24-04-24
### Fixed
- Potential of having duplicated spaces are now fixed

## [0.75.4] - 24-04-24
### Fixed
- Rendering of correct metadata in UI for information architect
### Added
- Added `OntologyToRules` that works with V2 Rules (profiling)

## [0.75.3] - 23-04-24
### Fixed
- Names and descriptions were not considered for views and view properties

## [0.75.2] - 23-04-24
### Fixed
- Allowing that multiple View properties can map to the same Container property

## [0.75.1] - 23-04-24
### Fixed
- No spaces in any of the subfolders of the `neat` package.

## [0.75.0] - 23-04-24
### Added
- Added and moved all v1 rules related code base under `legacy` module

## [0.74.0] - 23-04-24
### Added
- added UI+api support for RulesV2. Read-only in the release , editable in the next release.

## [0.73.4] - 19-04-24
### Fixed
- updated urllib3 to 2.2.1

## [0.73.3] - 19-04-24
### Fixed
- updated uvicorn to 0.20.0
- updated fastapi to 0.110

## [0.73.2] - 19-04-24
### Fixed
- updated prometheus-client to 0.20.0

## [0.73.1] - 17-04-24
### Added
- Extended DEXPI for schemas 3.3 (no Attibute URI in genericAttributes and text without label parent).
### Fixed
- added missing py.typed (to enable mypy in projects using neat, ie docparser)

## [0.73.0] - 17-04-24
### Added
- Proper parsing/serialization of `inf`
- Added `new_model_id` to `ExcelExporter` to allow automatically setting metadata sheet when creating a new model
- In `DMSRules`, the user can now set `EdgeType` or `HasData` filter.
- The `DMSExporter` now validates data models wrt to a reference model, when `schema=extended`.

### Fixed
- In `DMSExporter`, `edge_type` is set correctly when referencing a multiedge property.
- Updated `cognite-sdk` to `7.37.0`, this broke neat with `ImportError: cannot import name 'ListablePropertyType'...`.
  This is now fixed.

### Removed
- The `DMSExporter` no longer has a `standardize_casing` parameter. Neat is no longer opinionated about casing.

## [0.72.3] - 16-04-24
### Fixed
- `ExcelImporter` was resetting `role` value to value set in rules instead of keeping value provided as arg
### Changed
- Default namespace set to `http://purl.org/cognite/neat#` instead of `http://purl.org/cognite/app#`
- OwlImporter for rules v2 has `make_compliant` set to False by default
### Added
- When creating OWL from rules, prefix will be saved under property `neat:prefix` (hence change of default namespace)
- When reading OWL if there is `neat:prefix` value will be added to `rules.metadata.prefix`
- By default we are defaulting OWL properties to min 0 and max 1 occurrence if no occurrence is set
- Added test for generation of complete rules out of partial rules

## [0.72.2] - 15-04-24
### Fixed
- `rules2dms` API route is now producing expected `View` objects to be visualized in CDF
### Added
- `publish-rules` API route added allowing publishing rules as DMS Schema components to CDF


## [0.72.1] - 11-04-24
### Fixed
- rdf:PlainLiteral and rdf:Literal was not resolving as string handled when exporting Rules to DMS schemas, this is now fixed
- OwlImporter that works with v2 rules was using `XSD_VALUE_TYPE_MAPPINGS` for v1 rules, this is now fixed
- added missing mapping for reference when converting information architect rules to dms architect rules

## [0.72.0] - 11-04-24
### Improved
- Improved garbadge collection process in workflows. Now all resources are properly released after workflow execution or reloading.
This is expecially critical when working with statfull objects like graph stores or big objects allocated in memory.
## Removed
- Removed a lot of old and stale code from workflows engine.
## Changed
- Changed CORS policy for UI to allow all origins. This is a temporary solution until it is properly configured in the future.

## [0.71.0] - 10-04-24
### Added
- Added `/api/core/rules2dms`
- Enabled conversion of rules to DMS views and containers

## [0.70.3] - 10-04-24
### Fixed
- Bug when importing an OWL ontology while expecting compliant rules did not encounter for dangling classes (classes without a property or parent class). This is now fixed.
### Improved
- Handling of xsd types as case insensitive when importing an OWL ontology.
### Added
- Handling of rdf:Literals in OWL ontology import as xsd:string

## [0.70.2] - 03-04-24
### Fixed
- Bug when exporting an `addition` to of a ruleset in  `DMSExporter` when using the method `.export_to_cdf`
### Changed
- Updated the `DMSExporter` to sort views in data model by (`space`, `external_id`).

## [0.70.1] - 03-04-24
### Added
- The `DMSExporter` now supports deploying an `addition` extension of a ruleset.

## [0.70.0] - 09-04-24
### Added
- Added `/api/core/convert`
- Enabled OWL importer to produce DMS rules


## [0.69.3] - 03-04-24
### Fixed
- Validation of `InformationRules` gives a warning if a reference class is used. This is now fixed.
- Validation of `InformationRules` returns an error if a importing a value type `Unknown`. This is now fixed.

## [0.69.2] - 03-04-24
### Fixed
- Fixed issue with `DMSImporter` when importing data models with direct relations without `source` set. This would
  cause a validation issue. This is now fixed.

## [0.69.1] - 03-04-24
### Fixed
- Fixed issue with `DMSImporter` when importing data models with data models that reference views outside the data model.
  This is now fixed.

## [0.69.0] - 03-04-24
### Added
- Experimental support for working with a reference model in the Rules.

### Fixed
- When using `DMSExporter` with `standardize_casing=False`, the `DMSExporter` would fail to export containers and
  views. This is now fixed.

### Changed
- When using any exporter writing to file, the default new line character and encoding of the OS was used. This is now
  changed to always use `utf-8` encoding and `'\n'` as the new line character. This is for working with **NEAT** in,
  for example, git-history, across multiple users with different OSes.
- In the `DMSExporter`, setting `existing_handling=force` will now also force the creation of `Containers` in addition
  to `Views`.

## [0.68.9] - 03-04-24
### Added
- Helper method `from_directory` and `from_zip_file` to `DMSExporter` to load DMS schema from directory or zip file.
  These methods are the complement of the `export_to_file()` method in `DMSExporter`.

## [0.68.8] - 25-03-24
### Fixed
- Remove harsh regex on Expected Value Types in Rules v1 DMS exporter


## [0.68.7] - 25-03-24
### Improved
- Input for DmsArchitect DMS value types are now case insensitive.


## [0.68.6] - 25-03-24
### Improved
- Input for InformationArchitect XSD value types are now case insensitive.


## [0.68.5] - 22-03-24
### Improved
- `ExcelExporter` and `YAMLExporter` now skips the default spaces and version when exporting rules.

## [0.68.4] - 22-03-24
### Fixed
- remove_namespace missed check weather namespace is of actual HTTP type


## [0.68.3] - 20-03-24
### Fixed
- returned functionality that was accidentally removed in 0.68.1 release.
- removed excessive logging for workflow state endpoint.
- gracefull handling of transformations that do not return any data.

## [0.68.2] - 21-03-24
### Added

* Support for exporting DMS schema, in `DMSExporter`, to directory instead of just `.zip`.]

## [0.68.1] - 19-03-24
### Changed

* Default workflow `Export DMS` now also exports transformations and raw tables.

## [0.68.0] - 19-03-24
Multiple fixes and features for the upcoming v1.0.0 release.
## Added
* YAML (json) Exporter and Importer
* DMS Rules:
  * Support for revers direct relations
  * Views have support for InModel option to exclude views from the data model.
  * Views have support for Filters (`hasData` and `nodeType`)
  * List of direct relations are converted to edges.
* Robustify reading of rules, all extra whitespaces are now stripped.
* Option for exporting Transformations + Raw Tabels based on DMS rules.
* Workflows:
  * `ValidateWorklow` can also be used to covert rules.
  * Visualization of data model workflows.


## Fixed
* Bugs in the `ExcelImporter`:
  * It was not releasing the Excel file after reading it.
  * Warnings were not captured.
  * Pydantic errors were not captured.

## [0.67.5] - 14-03-24
## Fixed
* Replaced obsolete `dataModelID` Metadata filed to `external_id`


## [0.67.4] - 14-03-24
## Fixed
* Upgrade to `cognite-sdk` `7.28.2` which has fixed bug for retrieving more than 100 data models, containers,
  views, and spaces.

## [0.67.3] - 13-03-24
## Fixed
* `ExcelImporter` now returns rules for the correct role type based on the input.

## [0.67.2] - 13-03-24
## Added
- Standardization of casing in DMS exporter
- In DTDL importer infer data model name and space.
- Visualization of data model in UI through the new workflow `Visualize Data Model`
## Changed
- Deprecation of steps based on the single rule sheet, in favor of role-based rules.


## [0.67.1] - 12-03-24
## Changed
- Addeded configuraion that controls behaviour of embedded transformation logic in GenerateNodesAndEdgesFromGraph. Now user can disable default transfomation logic (before it was always on) , it is useful when transformation is done in dedicated transformation step.

## [0.67.0] - 07-03-24
## Fixed
- Fixed issue with prefixes not being updated during GraphStore (oxi) reinitialization
- Fixed graph store reset issue for JSON loader
- Small UI adjustments

## Added
- Added rules browser to the UI. Now user can browse all rules in UI from local store .
- Added configurable HTTP headers for `DownloadDataFromRestApiToFile` step. The feature is useful when the API requires specific headers to be set (has been requested by Cognite customer).

## [0.66.1] - 06-03-24
## Fixed
- `Import DMS` fails for data models without description. This is now fixed.

## [0.66.0] - 06-03-24
## Added
- Multiple experimental workflows `Export DMS`, `Import DMS`, `Validate Solution Model`, and `Validate Rules`

## [0.65.0] - 01-03-24
## Added
- Added support for scheduling on given weekdays for time trigger

## [0.64.0] - 21-03-24
## Added
- Added functionality to import and export global configuration file to and from CDF
- Added "latest" flag for workflows in CDF and spreadsheets.
- Added well formatted context viewer

## Changed
- Changed the way how workflows and rules loaded to CDF. Labels has been removed and replaced with additional metadata.

## Improved
- Improved UI around files upload and download. Improved File Uploader step.

## [0.63.0] - 20-02-24

## Added
- Added option to map edges as temporal solution prior shifting to Rules profiling


## [0.62.1] - 14-02-24

## Fixed
- Issue of `DeleteDMSSchemaComponents` deleting components in all spaces
- Issue of `ExportRulesToOntology` and `ExportRulesToSHACL` not creating missing folder

## [0.62.0] - 08-02-24

## Added
- Added `export_rules_to_ontology` workflow
- `LoadGraphToRdfFile` step to load graph to rdf file

## Fixed
- Issue of resetting graph for `MemoryStore` when loading graph from file
- Issue of not respecting add_base_prefix == False


## [0.61.0] - 06-02-24

## Added
- Ability to upload of all spaces components or only ones that are in space defined by `Rules.metadata.space`
- Ability to remove of all spaces components or only ones that are in space defined by `Rules.metadata.space`

## Improved
- DMS Schema components upload report add to step `ExportDMSSchemaComponentsToCDF`
- DMS Schema components removal report add to step `DeleteDMSSchemaComponents`
- Handling of multiple steps

## Removed
- `DataModelFromRulesToSourceGraph` it is confusing step and needs more work to be useful
- Workflows:
  - `json_to_data_model_rules`
  - `sheet2cdf`
  - `skos2cdf`

## Changed
- Renamed steps:
  - `LoadTransformationRules` to `ImportExcelToRules`
  - `InstancesFromRdfFileToSourceGraph` to `ExtractGraphFromRdfFile`
  - `InstancesFromRulesToSolutionGraph` to `ExtractGraphFromRulesInstanceSheet`
  - `GraphCapturingSheetToGraph` to `ExtractGraphFromGraphCapturingSheet`
  - `GenerateMockGraph` to `ExtractGraphFromMockGraph`
  - `InstancesFromJsonToGraph` to `ExtractGraphFromJsonFile`
  - `InstancesFromAvevaPiAF` to `ExtractGraphFromAvevaPiAssetFramework`
  - `DexpiToGraph` to `ExtractGraphFromDexpiFile`
  - `GenerateCDFAssetsFromGraph` to `GenerateAssetsFromGraph`
  - `GenerateCDFRelationshipsFromGraph` to `GenerateRelationshipsFromGraph`
  - `GenerateCDFNodesAndEdgesFromGraph` to `GenerateNodesAndEdgesFromGraph`
  - `UploadCDFAssets` to `LoadAssetsToCDF`
  - `UploadCDFRelationships` to `LoadRelationshipsToCDF`
  - `UploadCDFNodes` to `LoadNodesToCDF`
  - `UploadCDFEdges` to `LoadEdgesToCDF`
  - `CreateCDFLabels` to `LoadLabelsToCDF`
  - `OpenApiToRules` to `ImportOpenApiToRules
  - `ArbitraryJsonYamlToRules` to `ImportArbitraryJsonYamlToRules`
  - `GraphToRules` to `ImportGraphToRules`
  - `OntologyToRules` to `ImportOntologyToRules`
  - `GraphQLSchemaFromRules` to `ExportGraphQLSchemaFromRules`
  - `OntologyFromRules` to `ExportOntologyFromRules`
  - `SHACLFromRules` to `ExportSHACLFromRules`
  - `GraphCaptureSpreadsheetFromRules` to `ExportRulesToGraphCapturingSheet`
  - `ExcelFromRules` to `ExportRulesToExcel`
- Renamed workflows:
  - `graph_to_asset_hierarchy` to `extract_rdf_graph_generate_assets`
  - `dexpi2graph` to `extract_dexpi_graph_and_export_rules`
  - `ontology2data_model` to `import_ontology`

- **Note** this is a breaking change, but since we are on 0. version, we can do this.


## [0.60.0] - 30-01-24

## Added

- Configuration for which DMS schema components are to be uploaded to CDF
- Configuration for which DMS schema components are to be removed to CDF
- Configuration how to handle existing CDF schema components during upload

## Changed
- Renamed `UploadDMSDataModel` to `ExportDMSSchemaComponentsToCDF` step. **Note** this is a breaking change, but
  since we are on 0. version, we can do this.
- Renamed `DeleteDMSDataModel` to `DeleteDMSSchemaComponents` step. **Note** this is a breaking change, but
  since we are on 0. version, we can do this.
- Renamed `ExportDMSDataModel` to `ExportDMSSchemaComponentsToYAML` step. **Note** this is a breaking change, but
  since we are on 0. version, we can do this.
- Renamed `DataModel` class to `DMSSchemaComponents` to better reflect the content of the class. **Note** this is a breaking change, but
  since we are on 0. version, we can do this.
- Step that waits for human approval timeout set to 1 day

## [0.59.1] - 29-01-24

## Added

- Added pre-cleaning of spaces prior validation

## Fixed

- Fixed restrictive which did not allow multiple occurrence of [.-_]


## [0.59.0] - 24-01-24

## Added

- Added `ExportDMSDataModel` to dump data model (views) and containers as YAML

## Improved

- `DMSDataModelFromRules` is now extended such that one can update space/external_id/version of data model


## [0.58.0] - 20-01-24

## Changed

- `cognite.neat.graph.loaders.rdf_to_dms.rdf2nodes_and_edges` has been replaced by `cognite.neat.graph.loaders.DMSLoader`.
- Upgrade `cognite-sdk` to `v7`, thus now neat requires `cognite-sdk>=7.13.8`.

## Added

- Introduced an interface for `cognite.neat.graph.loaders` and implemented it for DMS.

## [0.57.0] - 11-01-24

## Improved

- Improved `GraphCapturingSheet` extractor allowing additional configuration and usage of external ids for properties and classes


## [0.56.1] - 10-01-24

## Fixed

- Add `alpha` tag to DEXPI step



## [0.56.0] - 09-01-24

## Added

- Added DEXPI example from DISC project (kindly provided by Jan Eivind Danielsen)


## [0.55.0] - 09-01-24

## Added

- Support for knowledge graph extraction from `DEXPI` P&ID provided as `XML`
- Added `DexpiToGraph` to step library


## [0.54.0] - 04-01-24

## Added
- Reset graph option for GraphDBStore

## Changed
- `cognite.neat.stores` module. This now only has four classes: `NeatGraphStoreBase`, `MemoryStore`, `OxiGraphStore`,
  and `GraphDBStore` as well as the constants `STORE_BY_TYPE` and `AVAILABLE_STORES`. All functions, enums, and previous
  classes are removed. Note `NeatGraphStoreBase` is a rename from `NeatGraphStore` and is now an abstract class.

## [0.53.0] - 03-01-24

## Improved

- Speed of nodes & edges generation
- Multi namespace support for nodes & edges generation (see [feature request](https://github.com/cognitedata/neat/issues/171))

## Changed
- `cognite.neat.extractors` module. This now only has three classes: `BaseExtractor`, `MockGraphGenerator`, `GraphCapturingSheet`.
   all the functions that were in the module is replaced with the above classes. The exception is the the function
   `rdf_file_to_graph` which is moved to `cognite.neat.graph.stores`.

## [0.52.0] - 22-12-23

## Added

- Advance data modeling support introduced
- Multi space containers support introduced


## [0.51.0] - 05-12-23

## Improved

- Turning `ParentClass` string into `Entity`
- Added new fields to Class and Property as last step to enable advance data modeling

## Removed

- Removed two validators from Rules which would otherwise block advance data modeling, specifically referring to Views and/or Containers in different spaces


## [0.50.0] - 15-12-23

## Fixed

- Fixed bug in GenerateCDFAssetsFromGraph class for assets_cleanup_type "orphans"/"full" where not all orphans assets were removed. No all asset under a created orphan parent asset are removed.


## [0.49.0] - 05-12-23

## Deprecated

- `data_set_id`, `cdfSpaceName`, `externalIdPrefix` in `Metadata` sheet has been removed

## Improved

- `Metadata` sheet now contains only two mandatory fields, namely: `prefix`, `version`, other fields are optional or generated automatically
- Generation of `Labels`, `Asset` and `Relationship` requires explicit configuration of `data_set_id` and external id prefixes, enabling reuse of same rules for multiple data sets

## [0.48.0] - 05-12-23

## Added

- Value types are now resolved as `ValueType` object instances

## [0.47.0] - 01-12-23

## Deprecated

- `type_mapping` in `rules` replaced by `value_types`

## [0.46.0] - 30-11-23

## Improved

- Improved `Triple` pydantic class to be used across the package as prep for advanced data modeling
- Improved `Entity` pydantic class to be used across the package as prep for advanced data modeling
- Moved all base regex patterns to `neat.rules.models._base`
- Reduced and cleaned up `neat.rules.models.rdfpath`

## Added

- `neat.rules.value_types` to create default ValueType class to be used to improve `Rules`

## [0.45.0] - 24-11-23

## Improved

- Validators skipping now made through two decorators `skip_field_validator` and `skip_model_validator`
- Small fixes in `cognite.neat.rules.models.rules`
- Allow single character properties/classes in `rdfpath`

## [0.44.0] - 24-11-23

## Fixed

- Fixed bug in GenerateCDFAssetsFromGraph class for assets_cleanup_type "orphans" where children of orphans assets were not removed. No all asset under an orphan parent asset are removed.

## [0.43.0] - 23-11-23

## Added

- All neat specific validators for `Rules` can be now skipped by specifying them in `validators_to_skip`, alternatively one can set `validators_to_skip=["all"]` to skip all validators.

## Fixed

- Single character properties/classes are now allowed in `rdfpath`

## [0.42.4] - 22-11-23

## Fixed

- Fixed missing oxi graph in docker

## [0.42.3] - 22-11-23

## Fixed

- Fixed max character length for `Description` to 1024 characters.

## [0.42.2] - 22-11-23

## Fixed

- Fixed absolute path in `neat` steps.

## [0.42.1] - 22-11-23

## Fixed

- `DownloadFileFromCDF` now can autocreate missing folders
- `DownloadDataFromRestApiToFile` now can autocreate missing folders

## [0.42.0] - 22-11-23

## Improved

- `OWLImporter` improved to handle exceptions often found in OWL files

## Added

- `OWLImporter` supports conversion of information to data model through flag `make_compliant`

## Fixed

- Description of properties, classes and data model updated to allow for 1028 characters

## [0.41.6] - 20-11-23

## Changed

- cdf space name regex

## [0.41.5] - 20-11-23

## Changed

- version regex

## [0.41.4] - 18-11-23

## Changed

- Python depedency `openpyxl` made mandatory

## [0.41.3] - 18-11-23

## Changed

- Python depedency `pyoxigraph` made optional

## [0.41.2] - 17-11-23

## Changed

- Python depedency from `python = ">=3.10,<3.13"` to `python = "^3.10"`

## [0.41.1] - 14-11-23

## Fixed

- Fixed `DMSImporter` to properly set `version` and `cdfSpaceName` when using single View as input.
- Fixed `rules_to_pydantic_models` to skip creating `edges-one-to-one` if `externalID` is missing

## [0.41.0] - 14-11-23

## Changed

- Renamed `JSONImporter`, `YAMLImporter`, `DictImporter` to `ArbitraryJSONmporter`, `ArbitraryYAMLImporter`, `ArbitraryDictImporter` to
  reflect that these importers infer the data model from raw input data, and are not reading a serialized file.

## Added

- Support for configuring the direction for child-parent relationship in `ArbitraryJSONmporter`, `ArbitraryYAMLImporter`, `ArbitraryDictImporter`.
- Support for `datetime` in `ArbitraryJSONmporter`, `ArbitraryYAMLImporter`, `ArbitraryDictImporter`.

## Fixed

- `DMSExporter` does not write one-to-many edges to containers any more.
- In the importers `ArbitraryJSONmporter`, `ArbitraryYAMLImporter`, `ArbitraryDictImporter` the `max_count` were not set leading all triples to
  be a one-to-many relationship. Now, only data which are of type `list` skips the `max_count` all other set it to 1.

## [0.40.2] - 14-11-23

## Fixed

- Set lower bound of `cognite-sdk` to `6.39.2` as it is required due to a bug in earlier SDK versions.

## Improved

- Improved Nodes and Edges validation and data validation reporting in rdf2nodes_and_edges and GenerateCDFNodesAndEdgesFromGraph steps.

## [0.40.1] - 08-11-23

## Changed

- The `DMSExporter` is now configurable with `datamodel_id`. The `DMSImporter` also accepts a data model as input.

## [0.40.0] - 08-11-23

## Changed

- The interface for `cognite.neat.rules.exporters`. Now, they have the following methods `.export()`, `.export_to_file()`,
  `.from_rule()`.

## [0.39.1] - 08-11-23

## Fixed

- Changed `attributes`, `edges_one_to_one`, `edges_one_to_many` instance to class property methods

## [0.39.0] - 03-11-23

## Fixed

- Not allowing DMS non-compliant Rules to be turned into pydantic models

## Added

- class property methods to the generated pydantic models accessing descriptions and names of models and fields
- controlling whether `neat` specific fields should be added or not to pydantic models using arg `add_extra_fields`
- `OntologyToRules` step added to the step library

## Improves

- Documentation of `rules_to_pydantic_models`

## [0.38.3] - 03-11-23

## Fixed

- Fixed CDF database configuration for rawlookup rule in TransformSourceToSolutionGraph . https://github.com/cognitedata/neat/issues/157

## [0.38.2] - 03-11-23

## Fixed

- Added type mapping for data type Date

## [0.38.1] - 01-11-23

## Fixed

- Proper min_count for `DMSImporter` base on CDF `View` implementation

## [0.38.0] - 31-10-23

## Added

- Ability to partially validate Rules
- Description and name of fields added to rules generated pydantic models

## Improved

- Improved naming of internal variables in `cognite/neat/rules/exporter/rules2pydantic_models.py`

## [0.37.0] - 31-10-23

## Added

- Configurable assets cleanup in GenerateCDFAssetsFromGraph step. Now user can specify if he/she wants to delete all ophan or circular assets or keep them.

### Fixed

- https://github.com/cognitedata/neat/issues/146
- https://github.com/cognitedata/neat/issues/139

## [0.36.0] - 30-10-23

### Added

- Added `DMSImporter`
-

## [0.35.0] - 27-10-23

### Improved

- Improved stability and resource usage of Oxigraph when working with large graphs.

### Added

- Added `InstancesFromAvevaPiAF` step.

### Fixed

- UI bug fixes and improvements.

## [0.34.0] - 27-10-23

### Improved

- Bug fix: Removed condition not allowing an asset to change its parent asset.

## [0.33.0] - 22-10-23

### Improved

- Implementation of class prefix to external ids for edges

## [0.32.0] - 22-10-23

### Improved

- Refactor importers
- Simplified data modeling flow by introducing RawRules as a first class citizen
- Fix small bugs
- Initiated refactor of exporters

## [0.31.0] - 18-10-23

### Added

- Importer `GraphImporter`

### Improved

- Base importer with generic, yet configurable, exceptions

## [0.30.0] - 11-10-23

### Added

- Three importers `JSONImporter`, `YAMLImporter`, and `DictImporter`.

## [0.29.0] - 07-10-23

### Changed

- The importer `owl2excel` is written as a class `OWLImporter`. **Note** this is a breaking change, but
  since we are on 0. version, we can do this.

## [0.28.0] - 07-10-23

### Added

- Classes for extractors `MockGraphGenerator` and `GraphCapturingSheet` available at `cognite.neat.graph.extractors`.

## [0.27.1] - 07-10-23

### Improved

- Introduced container classes for `Classes` and `Properties` in `TransformationRules`. Implemented `.to_pandas()`
  methods for both classes.

## [0.27.0] - 07-10-23

### Added

- `neat` support Python `3.10`.

## [0.26.1] - 05-10-23

### Fixed

- Small fixes related to steps compatibility with mypy.
- Fixed UI crash in case if workflow state cannot be loaded.
- Fixed step loader from data_folder/steps path.

### Added

- Workflow id and run id are now available as step object variables.

## [0.26.0] - 04-10-23

### Added

- Added rules2excel rules exporter. Now users can export rules from TransformationRules object to excel file.
- Added rules generator step from arbitrary object (must be in json or yaml formats)
- Added eperimental rules parser from OpenApi/Swagger specification. Rules generates based on schema part of OpenApi specification.
- Added version , source and docs_urs metadata to Steps class.

## [0.25.9] - 30-09-23

### Fixed

- Loading `neat` from environment variables, the variable `NEAT_LOAD_EXAMPLES` would always return `true`
  even if it was set to `false`. This is now fixed.

## [0.25.8] - 20-09-23

### Improved

- Many UI improvements and bug fixes.
- Improved data exploration capabilities.

### Added

- Added universal JSON to Graph extractor step.

## [0.25.7] - 14-09-23

### Added

- Drop down menu for selection of property which hold value for nodes in Data Explorer

## [0.25.6] - 12-09-23

### Fixed

- Fixed Nodes and Edges step
- Fixed issues with regex

### Added

- Mock Graph Generation Step
- Regex patterns from CDF API documentation

## [0.25.5] - 5-09-23

### Added

- Support for upload of various RDF formats to `NeatGraph` store

## [0.25.4] - 5-09-23

### Fixed

- Fixed issue when columns names are non-string
- Fixed missing start_time in relationships
- Fixed upload_nodes/edges
- Fixed DMS upload step

### Added

- Handling of edge cases when creating Assets in which name was pushed to be None even though there is alt property
- Notebook 5 with walk through about fDM, nodes and edges

## [0.25.3] - 4-09-23

### Fixed

- Fixed Github rules loader.

### Changed

- Github rules loader now split into Github downloader step and RulesLoader.

### Added

- Added Input/Output steps for downloading and uploading rules from/to Github and from/to CDF files.

## [0.25.2] - 1-09-23

### Fixed

- Multiple UI usability improvements and bug fixes.

## [0.25.1] - 31-08-23

### Fixed

- Fixed issues with regex validations for entity ids

## [0.25.0] - 30-08-23

### Changed

- New way of configuring workflows steps . Now steps are configured individually and not as a part of workflow manifest.
- Added access_token autentication for Cognite client. If client_id is not set in config.yaml, NEAT will use client_secret as access_token.
- Multiple UI usability improvements and bug fixes.

### Added

- Added SimpleContextualization step . The step can be used to create links between nodes in a graph either by using regex or exact match between source and target properties.
- Added single store configuration step. Now solution and graph stores can be configured individually.

## [0.24.2] - 29-08-23

### Added

- Multi parent classes are now allowed
- Validation of parent classes ids against class id regex
- New Exception in case of ill-formed parent class ids

### Fixed

- Bug raising when generating Ontology triples in case when there are multi parent classes

## [0.24.1] - 29-08-23

### Added

- Docstring to `cognite.neat.rules.exceptions` and `cognite.neat.graph.exceptions`
- URL to exception definition added to exception message
- Rendering of exceptions in `docs` (mkdocs)

### Fixed

- `fix_namespace_ending` was returning `str` instead of `Namespace` causing issues

### Improved

- Split docs config of importers to importers and parsers to avoid confusion

## [0.24.0] - 24-08-23

### Added

- Generation of DM instances
- `DMSDataModelFromRules`, `GenerateCDFNodesAndEdgesFromGraph`, `UploadCDFNodes` and `UploadCDFEdges` added to step libary

### Improved

- Handling of generation of pydantic model instances in case of incomplete graph instances

## [0.22.0] - 22-08-23

### Changed

- Re-org and re-name step library
- Update workflows according to new step library org

### Added

- `OntologyFromRules` step to step library
- `SHACLFromRules` step to step library
- `DownloadTransformationRulesFromGitHub` to step library

### Improved

- `data_model_generation` workflow has been extended to produce ontological and shape constraints representation
- input parameters description for workflow steps in step library

## [0.21.2] - 18-08-23

### Changed

- `cognite.neat.rules.exceptions` warnings and errors names changed to human-readable form

## [0.21.1] - 18-08-23

### Changed

- `rules2dms` is updated to query for specific version of views

## [0.21.0] - 17-08-23

### Changed

- BIG workflow refactoring. New workflow concept is more modular and easier to extend.
- Steps are defined as independent components with well defined inputs and output data contracts/types and configurations.
- Steps are now reusable and scoped to 3 categories: `global`, `project` and `workflow`. Global steps are available to all workflows and maintained by NEAT project, `project`scoped steps are available to all workflows in a project and `workflow` scoped steps defined and available only to a specific workflow.
- Workflows are now defined as a composition of steps via manifest file , pytyhon file is no longer needed. Workflow Base class inheritance is still possible but not recomended and reserved for very advanced use cases.

### Removed

- Removed `base`and `default` workflows.

### Added

- Workflows can be added via UI.

### Improved

- Improved drop operations for NeatGraph store.

## [0.20.0] - 08-08-23

### Added

- Generation of data model in DMS through `sdk` interaction with DMS endpoint

## [0.19.0] - 08-08-23

### Added

- Generation of in-memory pydantic models based on class/property definitions in `TransformationRules`
- Generation of `CONSTRUCT` query which provides "views" into source graph and in most cases alleviate the need of creating solution graph

## [0.18.3] - 01-08-23

### Changed

- First pass of refactoring / reorg of `app/api` package

### Added

- With exception of `get-nodes-and-edges` route and routes that need CDF all other are now tested

### Removed

- Running tests only on `graph_to_asset_hierarchy`, `sheet2cdf` is commented out

## [0.18.2] - 26-07-23

### Changed

- First pass of refactoring / reorg of `workflows` package
- Removed some of examples data from `neat` and place them under tests

## [0.18.1] - 25-07-23

### Changed

- Structure of `neat` package
- Structure of `neat` tests to reflect package structure
- Renamed rules loaders into readers
- Merged rules readers and parsers into parser

## [0.18.0] - 25-07-23

### Changed

- Structure of `neat` package.

## [0.17.4] - 24-07-23

### Added

- Generation of ontology, shape constraint objects and semantic data model out of transformation rules

## [0.17.3] - 24-07-23

### Added

- Added new composition based method of building step-components for NEAT workflows.

## [0.17.2] - 20-07-23

### Changed

- Switch to using `jinja2` template engine instead of `graphql-core` for generation of GraphQL schema

### Added

- Downloading rules from private github repository

## [0.17.1] - 19-07-23

### Changed

- Organized various methods that work with `TransformationRules` to importers/exporters and set of methods that perform rules analysis

## [0.17.0] - 16-07-23

### Changed

- Parsing of Transformation Rules from Excel files more stricter validations
- BREAKING CHANGE: Transformation Rules which contain Instances sheet now required namespace to be explicitly set in Metadata sheet !

### Added

- Dedicated module for exceptions (warnings/errors) for Transformation Rules parsing
- Ability to generate parsing report containing warnings/errors
- Conversion of OWL ontologies to Transformation Rules
- Tests for notebooks

## [0.16.0] - 10-07-23

### Changed

- The subpackage inside `cognite-neat` `core.rules` has now a defined inteface with three different load methods
  along with the data classes those load methods returns.
- Started making dependencies optional and setting up options for installing `neat` for different use cases.

## [0.15.0] - 08-07-23

### Changed

- Require `pydantic` `v2`.

## [0.14.2] - 07-07-23

### Added

- Added additional validators to comply with CDF DM
- Added new fields to handle request for having both entity ids and entity names
- Added new fields to capture necessary information to resolve sheets as (f)DM

## [0.14.1] - 30-06-23

### Fixed

- Fixed bugs in base workflows

### Improved

- Improved graph based data exploration capabilities.

## [0.14.0] - 21-06-23

### Added

- Base workflow concept. Most of common functionality is moved to base workflows. Now it is possible to create custom
  workflows by inheriting from base workflow. More infor in docs
- Added 3 main workflow start methods . More info in docs

### Fixed

- Fixed error propagation from sub workflows to main workflow. Now if sub workflow fails, main workflow will fail as well.
- Small UI improvements.

## [0.13.1] - 11-06-23

### Added

- Configurable cdf client timeout and max workers size. See [getting started](installation.md) for details.
- Additional logic for handling `CogniteReadTimeoutError` and `CogniteDuplicatedError` during retries. This is an attempt
  to handle cases when under heavy load, requests to CDF may timeout even though the requests were processed successfully
  in eventual consistancy manner.

## [0.13.0] - 11-06-23

### Added

- Configuration option for metadata keys used by neat in the `sheet2cdf` workflow.

## [0.12.10] - 11-06-23

### Improved

- `cognite-neat` package metadata.

## [0.12.9] - 11-06-23

### Fixed

- Existing CDF asset without a label caused the `sheet2cdf` workflow to fail. This is now fixed.

## [0.12.8] - 09-06-23

### Fixed

- Clean labels from assets which do not exist in CDF. This one does the cleaning correct, while `0.12.7` assumed
  the wrong internal format for asset, and thus, did not work.

## [0.12.7] - 07-06-23

### Fixed

- Handling assets in CDF with non-existing labels.

## [0.12.6] - 06-06-23

### Fixed

- Handling assets without labels in CDF.

## [0.12.5] - 04-06-23

### Added

- Automatic update (configurable) of workflow configurations (using new file name) on the rules file upload completion
- Automatic triggering (configurable) of workflow execution on rules file upload completion

## [0.12.4] - 30-05-23

### Added

- SME graph capturing workflow that make use of core method from 0.12.3
- FDM schema generation workflow that make use of core method from 0.11.2
- FDM schema generation notebook in docs
- SME graph capturing notebook in docs

### Improved

- Notebooks overall

### Fixed

- Handling of Instances sheet, issue with cell datatypes

### Changed

- Renamed `fast_graph` workflow to `graph_to_asset_hierarchy`

### Removed

- Default workflow

## [0.12.3] - 30-05-23

### Added

- Added generation of knowledge graph capturing sheet based on data model definitions in transformation rules
- Added generation of knowledge graph from graph capturing sheets

## [0.12.2] - 30-05-23

### Fixed

- Default `config.yaml` could not be reloaded.

### Improved

- The output messages for `load_transformation_rules_step` in all workflows by specifying which file is used.

## [0.12.1] - 26-05-23

### Added

- Added retry logic to asset and relationship update micro batching
- Added generic workflow steps retry logic
- Added examples of how to use update safety guards and human approval steps in workflows

### Fixed

- Fixed UI state polling bug.

## [0.12.0] - 23-05-23

### Added

- Added workflow documentation.
- Added `wait_for_event` task. This task will wait for a specific event to occur.Can be used to pause/resume workflow execution , for instance when a user needs to approve the workflow execution.
- Added metrics helper functions. These functions can be used to create metrics for the workflow.
- Added UI configuration editor. Now it supports all UI operations.
- Added workflow source code viewer.
- Added rules file download link. Now user can upload and download rules file via NEAT UI .
- Added error reporting in UI if the rules file is not valid or not present. The same for data exploration view.

### Improved

- Many UI improvements and visual regrouping of UI views.
- Improved http trigger. Now it can receive arbitrary data in json format.
- Global configurations moved to its own view.
- Steps and System components editor supports node removal.

### Changed

- Groups section was renamed to Solution/System components overview. In manifest it was renamed to `system_components`.

## [0.11.5] - 23-05-23

### Fixed

- Removed `data/config.yaml` dump. This is not used.
- If the config is not specified, the default `config.yaml` now dumps it content as yaml and not `json`.

## [0.11.4] - 22-05-23

### Added

- Reporting on categorized assets and relationships
- Safety gauge to skip assets which are changing asset hierarchy or to raise exception

## [0.11.3] - 19-05-23

### Fixed

- When running `neat` with two different datasets without an external_id prefix, the creation of an orphanage asset
  caused a DuplicationError. This is now fixed by suffixing the dataset to the orphanage asset.

## [0.11.2] - 15-05-23

### Added

- Generation of GraphQL schema from transformation rules
- Fixing names of classes/properties to be aligned to GraphQL allowed characters
- Allowing pure data modeling transformation rules, i.e. no data on mapping rules

## [0.11.1] - 08-05-23

### Fixed

- Set the license of the package in poetry build.

## [0.11.0] - 08-05-23

- Refactored application bootrap procese and core application functions aggregated into NeatApp class.
- Small bug fixes.
- Fixed global configurations via UI and API.

## [0.10.4] - 28-04-23

- Added readme to publish process on pypi.org.

## [0.10.3] - 26-04-23

- Handling edge case in graph that results in decommissioned relationships

## [0.10.2] - 23-04-23

- Fix issue with duplicated labels for relationships

## [0.10.1] - 20-04-23

- Fix for issue of creation of relationships for assets that do not exist

## [0.10.0] - 17-04-24

- Refactor `rdf_to_asset` to use micro batching
- Refactor `rdf_to_relationships` to use micro batching
- Improved logging and performance for `rdf_to_asset` and `rdf_to_relationships`
- Additional labels for relationships

## [0.9.2] - 05-04-23

- Refactor TransformationRules to entail data modeling, relationship definition, label creation methods

## [0.9.1] - 05-04-23

- Remove duplicated rules for relationships which are causing duplicated relationships
- Improve performance of relationship categorization
- Improve NeatGraphStore to better handle graph.drop() for in-memory store
- Improved current example workflows

## [0.9.0] - 03-04-23

- Created mock module
- Added generation of mock graphs based on data model provided in transformation rules
- DataModelingDefinition class extended with methods:
  - `reduce_data_model`: Reduces the data model to desired set of classes
  - `to_dataframe` : Converts DataModelingDefinition instance to a pandas dataframe for easier manipulation
  - `get_class_linkage`: gets the linkage between classes in the data model
  - `get_symmetric_pairs`: gets the symmetric pairs of classes in the data model
- Added descriptive notebook demoing the use of the mock graph generator

## [0.8.0] - 30-03-23

### Added

- Entry point for launching neat application, `neat`.

## [0.7.2] - 28-03-23

- Removed unused API methods
- Added Workflow Execution History to the UI and API (viewer only)
- Added workflow methods for reinitializing CogniteClient from within a workflow. Should be used by workflows to adress memmory leaks in the CogniteClient.
- Improved config.yaml handling. Now if the file is not found, NEAT will create a new one with default values.

## [0.7.1] - 28-03-23

- Fixed issue with relationship diffing which caused diffing to not behave as expected
- Fixed issue with end_time of resurrected resources which was not property set to None
- Moved from using python dictionaries to using data frame as prime storage of relationships
- Better handling of updated relationships via RelationshipUpdate class

## [0.7.0] - 23-03-23

This changelog was introduced to the package.<|MERGE_RESOLUTION|>--- conflicted
+++ resolved
@@ -36,11 +36,8 @@
 - The `neat.read.excel(...)` now gives more information about the location of the error in the Excel file.
 - Automatic drop of rows in Excel rules if cells for critical columns are missing
 - [BREAKING] multi value types are now serialized as a comma separated values (previous we used `|` as separator)
-<<<<<<< HEAD
 - Validation of DMS rules which does not allow re-definition of any of the resources
-=======
 - The `neat.infer()` now is case-insensitive when inferring the data model. This is to match CDF's behavior.
->>>>>>> d70cc12d
 
 ## [0.109.4] - 03-02-**2025**
 ### Fixed
