--- conflicted
+++ resolved
@@ -431,12 +431,6 @@
 | GeneratingUnit |             | PowerAsset     |
 | WindTurbine    |             | GeneratingUnit |
 
-<<<<<<< HEAD
-In addition, Alice will add four new columns to the `Properties` sheet. The `container` and `containerProperty`
-are used to specify which container and property the data should be stored in. The `index` column is used to specify
-whether it should be part of an index, and finally the `constraints` column is used to specify any constraints.
-=======
->>>>>>> 8c255540
 
 Interpreting the first three rows, we see that the `GeneratingUnit` view is reusing the properties from the `PowerAsset`
 view, and the `WindTurbine` view is reusing the properties from the `GeneratingUnit` view. It is the hierarchy of views
