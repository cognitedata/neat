--- conflicted
+++ resolved
@@ -43,10 +43,6 @@
   },
   {
    "cell_type": "code",
-<<<<<<< HEAD
-   "execution_count": 2,
-   "metadata": {},
-=======
    "execution_count": 1,
    "metadata": {
     "ExecuteTime": {
@@ -54,7 +50,6 @@
      "start_time": "2023-11-14T14:33:06.355733700Z"
     }
    },
->>>>>>> 662b5e2b
    "outputs": [],
    "source": [
     "from dotenv import dotenv_values\n",
@@ -63,12 +58,7 @@
     "from cognite.neat.rules.analysis import get_defined_classes\n",
     "from cognite.neat.rules.examples import simple_example\n",
     "\n",
-<<<<<<< HEAD
-    "\n",
-    "from cognite.neat.rules.exporter import DMSExporter, Rules2Triples\n",
-=======
     "from cognite.neat.rules import exporter, importer\n",
->>>>>>> 662b5e2b
     "\n",
     "\n",
     "from cognite.neat.graph.stores import NeatGraphStore\n",
@@ -133,11 +123,7 @@
    "source": [
     "rules = importer.ExcelImporter(simple_example).to_rules()\n",
     "\n",
-<<<<<<< HEAD
-    "dms_data_model = DMSExporter.from_rules(rules).export()"
-=======
     "data_model = exporter.DMSExporter.from_rules(rules)"
->>>>>>> 662b5e2b
    ]
   },
   {
@@ -533,12 +519,8 @@
     "graph_store.init_graph(base_prefix=rules.metadata.prefix)\n",
     "\n",
     "\n",
-<<<<<<< HEAD
-    "for triple in Rules2Triples(rules):\n",
-=======
     "\n",
     "for triple in exporter.TripleExporter.from_rules(rules).export():\n",
->>>>>>> 662b5e2b
     "    graph_store.graph.add(triple)"
    ]
   },
